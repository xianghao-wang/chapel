--- conflicted
+++ resolved
@@ -19,11 +19,7 @@
         platform_val = chpl_platform.get('target')
         compiler_val = chpl_compiler.get('target')
 
-<<<<<<< HEAD
-        if platform_val.startswith('cray-x'):
-=======
         if platform_val.startswith('cray-x') or chpl_platform.is_cross_compiling():
->>>>>>> eb266323
             has_aprun = find_executable('aprun')
             has_slurm = find_executable('srun')
             if has_aprun and has_slurm:
