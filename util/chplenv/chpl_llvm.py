--- conflicted
+++ resolved
@@ -14,11 +14,7 @@
     # Which major release - only need one number for that with current
     # llvm (since LLVM 4.0).
     # These will be tried in order.
-<<<<<<< HEAD
     return ('13','12','11',)
-=======
-    return ('12', '11',)
->>>>>>> 46e5917a
 
 @memoize
 def get_uniq_cfg_path_for(llvm_val):
