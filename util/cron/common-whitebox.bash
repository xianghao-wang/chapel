#!/usr/bin/env bash
#
# Configure environment for a particular configuration for whitebox testing.

CWD=$(cd $(dirname ${BASH_SOURCE[0]}) ; pwd)
source $CWD/functions.bash

# Ensure module commands are available.
local_bashrc=/etc/bash.bashrc.local
if [ -z "$(type module 2> /dev/null)" -a -f $local_bashrc ] ; then
    log_info "module command not available. Attempting to source ${local_bashrc}"
    source $local_bashrc
    if [ -z "$(type module 2> /dev/null)" ] ; then
        log_error "Could not access module command after sourceing local bashrc (${local_bashrc}). Exiting."
        exit 1
    fi
elif [ -z "$(type module 2> /dev/null)" ] ; then
    log_error "module command not available and local bashrc (${local_bashrc}) does not exist. Exiting."
    exit 2
fi

# Variable set by Jenkins to indicate type of whitebox. If it is not set, assume cray-xc.
platform=${CRAY_PLATFORM_FROM_JENKINS:-cray-xc}
log_info "Using platform: ${platform}"

short_platform=$(echo "${platform}" | cut -d- -f2)
log_info "Short platform: ${short_platform}"

# Setup vars that will help load the correct compiler module.
case $COMP_TYPE in
    TARGET)
        module_name=PrgEnv-${COMPILER}
        chpl_host_value=""

        export CHPL_TARGET_PLATFORM=$platform
        log_info "Set CHPL_TARGET_PLATFORM to: ${CHPL_TARGET_PLATFORM}"

<<<<<<< HEAD
        export CHPL_NIGHTLY_TEST_CONFIG_NAME="xc-wb.prgenv-${COMPILER}"
=======
        export CHPL_NIGHTLY_TEST_CONFIG_NAME="${short_platform}-wb.prgenv-${COMPILER}"
>>>>>>> 396d0d00
        ;;
    HOST-TARGET)
        module_name=PrgEnv-${COMPILER}
        chpl_host_value=cray-prgenv-${COMPILER}

        export CHPL_HOST_PLATFORM=$platform
        export CHPL_TARGET_PLATFORM=$platform
        log_info "Set CHPL_HOST_PLATFORM to: ${CHPL_HOST_PLATFORM}"
        log_info "Set CHPL_TARGET_PLATFORM to: ${CHPL_TARGET_PLATFORM}"

<<<<<<< HEAD
        export CHPL_NIGHTLY_TEST_CONFIG_NAME="xc-wb.host.prgenv-${COMPILER}"
=======
        export CHPL_NIGHTLY_TEST_CONFIG_NAME="${short_platform}-wb.host.prgenv-${COMPILER}"
>>>>>>> 396d0d00
        ;;
    HOST-TARGET-no-PrgEnv)
        the_cc=${COMPILER}
        if [ "${COMPILER}" = "gnu" ] ; then
            the_cc=gcc
        fi
        module_name=${the_cc}
        chpl_host_value=${COMPILER}

<<<<<<< HEAD
        export CHPL_NIGHTLY_TEST_CONFIG_NAME="xc-wb.${COMPILER}"
=======
        export CHPL_NIGHTLY_TEST_CONFIG_NAME="${short_platform}-wb.${COMPILER}"
>>>>>>> 396d0d00
        ;;
    *)
        log_error "Unknown COMP_TYPE value: ${COMP_TYPE}. Exiting."
        exit 3
        ;;
esac

# Load compiler module.
case $COMPILER in
    cray)
        log_info "Loading module: ${module_name}"
        module load ${module_name}

        # Use cce version 8.3.0 for consistency.
        module swap cce cce/8.3.0

        # swap out network modules to get "host-only" environment
        log_info "Swap network module for host-only environment."
        module swap craype-network-aries craype-target-local_host
        ;;
    intel|gnu|pgi)
        log_info "Loading module: ${module_name}"
        module load ${module_name}
        ;;
    *)
        log_error "Unknown COMPILER value: ${COMPILER}. Exiting."
        exit 4
        ;;
esac

libsci_module=$(module list -t 2>&1 | grep libsci)
if [ -n "${libsci_module}" ] ; then
    log_info "Unloading cray-libsci module: ${libsci_module}"
    module unload $libsci_module
fi

export CHPL_HOME=$(cd $CWD/../.. ; pwd)

# Set CHPL_HOST_COMPILER.
if [ -n "${chpl_host_value}" ] ; then
    export CHPL_HOST_COMPILER="${chpl_host_value}"
    log_info "Set CHPL_HOST_COMPILER to: ${CHPL_HOST_COMPILER}"
fi

# Disable launchers, comm.
export CHPL_LAUNCHER=none
export CHPL_COMM=none

# Ensure that one of the CPU modules is loaded.
my_arch=$($CHPL_HOME/util/chplenv/chpl_arch.py 2> /dev/null)
if [ "${my_arch}" = "none" ] ; then
    log_info "Loading craype-shanghai module to stifle chpl_arch.py warnings."
    module load craype-shanghai
fi

log_info "Current loaded modules:"
module list

log_info "Chapel environment:"
$CHPL_HOME/util/printchplenv<|MERGE_RESOLUTION|>--- conflicted
+++ resolved
@@ -35,11 +35,7 @@
         export CHPL_TARGET_PLATFORM=$platform
         log_info "Set CHPL_TARGET_PLATFORM to: ${CHPL_TARGET_PLATFORM}"
 
-<<<<<<< HEAD
-        export CHPL_NIGHTLY_TEST_CONFIG_NAME="xc-wb.prgenv-${COMPILER}"
-=======
         export CHPL_NIGHTLY_TEST_CONFIG_NAME="${short_platform}-wb.prgenv-${COMPILER}"
->>>>>>> 396d0d00
         ;;
     HOST-TARGET)
         module_name=PrgEnv-${COMPILER}
@@ -50,11 +46,7 @@
         log_info "Set CHPL_HOST_PLATFORM to: ${CHPL_HOST_PLATFORM}"
         log_info "Set CHPL_TARGET_PLATFORM to: ${CHPL_TARGET_PLATFORM}"
 
-<<<<<<< HEAD
-        export CHPL_NIGHTLY_TEST_CONFIG_NAME="xc-wb.host.prgenv-${COMPILER}"
-=======
         export CHPL_NIGHTLY_TEST_CONFIG_NAME="${short_platform}-wb.host.prgenv-${COMPILER}"
->>>>>>> 396d0d00
         ;;
     HOST-TARGET-no-PrgEnv)
         the_cc=${COMPILER}
@@ -64,11 +56,7 @@
         module_name=${the_cc}
         chpl_host_value=${COMPILER}
 
-<<<<<<< HEAD
-        export CHPL_NIGHTLY_TEST_CONFIG_NAME="xc-wb.${COMPILER}"
-=======
         export CHPL_NIGHTLY_TEST_CONFIG_NAME="${short_platform}-wb.${COMPILER}"
->>>>>>> 396d0d00
         ;;
     *)
         log_error "Unknown COMP_TYPE value: ${COMP_TYPE}. Exiting."
