/*
 * Copyright 2020-2023 Hewlett Packard Enterprise Development LP
 * Copyright 2004-2019 Cray Inc.
 * Other additional copyright holders may be indicated within.
 *
 * The entirety of this work is licensed under the Apache License,
 * Version 2.0 (the "License"); you may not use this file except
 * in compliance with the License.
 *
 * You may obtain a copy of the License at
 *
 *     http://www.apache.org/licenses/LICENSE-2.0
 *
 * Unless required by applicable law or agreed to in writing, software
 * distributed under the License is distributed on an "AS IS" BASIS,
 * WITHOUT WARRANTIES OR CONDITIONS OF ANY KIND, either express or implied.
 * See the License for the specific language governing permissions and
 * limitations under the License.
 */

// Get realpath on linux
#ifdef __linux__
#ifndef _XOPEN_SOURCE
#define _XOPEN_SOURCE 600
#endif
#ifndef _XOPEN_SOURCE_EXTENDED
#define _XOPEN_SOURCE_EXTENDED 1
#endif
#endif

#include "files.h"

#include "chpl/util/filesystem.h"
#include "chpl/util/subprocess.h"

#include "beautify.h"
#include "driver.h"
#include "llvmVer.h"
#include "library.h"
#include "misc.h"
#include "mli.h"
#include "mysystem.h"
#include "stlUtil.h"
#include "stringutil.h"

#include <pwd.h>
#include <unistd.h>

#include <cstring>
#include <cstdlib>
#include <cerrno>
#include <string>
#include <map>

#include <sys/types.h>
#include <sys/stat.h>


char executableFilename[FILENAME_MAX + 1] = "";
char libmodeHeadername[FILENAME_MAX + 1]  = "";
char fortranModulename[FILENAME_MAX + 1]  = "";
char pythonModulename[FILENAME_MAX + 1]   = "";
char saveCDir[FILENAME_MAX + 1]           = "";

const char* additionalFilenamesListFilename = "additionalSourceFiles.tmp";

std::string ccflags;
std::string ldflags;
bool ccwarnings = false;

std::vector<const char*>   incDirs;
std::vector<const char*>   libDirs;
std::vector<const char*>   libFiles;

const char* intDirName = NULL;

static void addPath(const char* pathVar, std::vector<const char*>* pathvec) {
  char* dirString = strdup(pathVar);

  char* colon;              // used to refer to ':'s in dirString

  do {
    colon = strchr(dirString, ':'); // are there colon separators?
    if (colon != NULL) {
      *colon = '\0';                      // if so, cut the string there
      colon++;                            // and advance to the next
    }

    pathvec->push_back(astr(dirString));

    dirString = colon;                     // advance dirString
  } while (colon != NULL);
}

//
// Convert a libString of the form "foo:bar:baz" to entries in libDirs
//
void addLibPath(const char* libString) {
  addPath(libString, &libDirs);
}

void addLibFile(const char* libFile) {
  // use astr() to get a copy of the string that this vector can own
  libFiles.push_back(astr(libFile));
}

void addIncInfo(const char* incDir) {
  addPath(incDir, &incDirs);
}

void restoreAdditionalSourceFiles() {
  INT_ASSERT(fDoMakeBinary &&
             "should only be restoring filenames in makeBinary stage");
  fileinfo* additionalFilenamesList =
      openTmpFile(additionalFilenamesListFilename, "r");
  char filename[FILENAME_MAX + 1];
  while (fgets(filename, sizeof(filename), additionalFilenamesList->fptr)) {
    // strip trailing newline from filename
    filename[strcspn(filename, "\n")] = '\0';
    addSourceFile(filename, NULL);
  }
  closefile(additionalFilenamesList);
}

void ensureDirExists(const char* dirname, const char* explanation) {
  // forward to chpl::ensureDirExists(), check for errors, and report them
  std::string dirName = std::string(dirname);
  if (auto err = chpl::ensureDirExists(dirName)) {
    USR_FATAL("creating directory %s failed: %s\n", dirname,
                   err.message().c_str());
  }
}

static const char* makeTempDir() {
 std::string tmpDirPath = gContext->tmpDir();
 ensureDirExists(tmpDirPath.c_str(), "ensuring tmp sub-directory exists");

 return astr(tmpDirPath.c_str());
}

void ensureTmpDirExists() {
<<<<<<< HEAD
  // create tmp dir if not done already
  if (!tmpdirname) {
    tmpdirname = makeTempDir("chpl-");
  }
  // set intermediates dir to savec dir if it exists, tmp dir otherwise
  if (saveCDir[0] && intDirName != saveCDir) {
    ensureDirExists(saveCDir, "ensuring --savec directory exists");
    intDirName = saveCDir;
  } else  {
    intDirName = tmpdirname;
=======
  if (saveCDir[0] == '\0') {
    if (intDirName == NULL) {
      intDirName = makeTempDir();
    }
  } else {
    if (intDirName != saveCDir) {
      intDirName = saveCDir;
      ensureDirExists(saveCDir, "ensuring --savec directory exists");
      if (0 != strcmp(makeTempDir(), saveCDir)) {
        // expected gContext to have been constructed with saveCDir
        INT_FATAL("misconfiguration with temp dir");
      }
    }
>>>>>>> c753afc8
  }
}

void deleteDir(const char* dirname) {
  auto err = chpl::deleteDir(std::string(dirname));
  if (err) {
    USR_FATAL("removing directory %s failed: %s\n",
              dirname,
              err.message().c_str());
  }
}

const char* genIntermediateFilename(const char* filename) {
  const char* slash = "/";

  ensureTmpDirExists();

  return astr(intDirName, slash, filename);
}

const char* getDirectory(const char* filename) {
  const char* filenamebase = strrchr(filename, '/');
  if (filenamebase == NULL) {
    return astr(".");
  } else {
    char dir[FILENAME_MAX];
    const int len = filenamebase - filename;
    strncpy(dir, filename, len);
    dir[len] = '\0';
    return astr(dir);
  }
}

const char* stripdirectories(const char* filename) {
  const char* filenamebase = strrchr(filename, '/');

  if (filenamebase == NULL) {
    filenamebase = filename;
  } else {
    filenamebase++;
  }
  const char* strippedname = astr(filenamebase);

  return strippedname;
}

const char* objectFileForCFile(const char* inputFilename) {
  const char* pathlessFilename = stripdirectories(inputFilename);
  const char* objFilename = genIntermediateFilename(astr(pathlessFilename, ".o"));
  return objFilename;
}

FILE* openfile(const char* filename,
               const char* mode,
               bool        fatal) {
  FILE* newfile = fopen(filename, mode);

  if (newfile == NULL) {
    if (fatal == true) {
      USR_FATAL("opening %s: %s", filename, strerror(errno));
    }
  }

  return newfile;
}


void closefile(FILE* thefile) {
  if (thefile == nullptr) return;

  int rc = fclose(thefile);
  if (rc != 0) {
    USR_FATAL("closing file: %s", strerror(errno));
  }
}


void openfile(fileinfo* thefile, const char* mode) {
  thefile->fptr = openfile(thefile->pathname, mode);
}


void closefile(fileinfo* thefile) {
  closefile(thefile->fptr);
  thefile->fptr = nullptr;
}


void openCFile(fileinfo* fi, const char* name, const char* ext) {
  if (ext)
    fi->filename = astr(name, ".", ext);
  else
    fi->filename = astr(name);

  fi->pathname = genIntermediateFilename(fi->filename);
  openfile(fi, "w");
}

void closeCFile(fileinfo* fi, bool beautifyIt) {
  closefile(fi);
  //
  // We should beautify if (1) we were asked to and (2) either (a) we
  // were asked to save the C code or (b) we were asked to codegen cpp
  // #line information (note that this can affect the output in the
  // event of a failed C compilation whether or not the --savec option
  // is used because a C codegen error will report the Chapel line #,
  // which can be helpful.
  //
  // TODO: With some refactoring, we could simply do the #line part of
  // beautify without also improving indentation and such which could
  // save some time.
  //
  if (beautifyIt && (saveCDir[0] || printCppLineno))
    beautify(fi);
}

fileinfo* openTmpFile(const char* tmpfilename, const char* mode) {
  fileinfo* newfile = (fileinfo*)malloc(sizeof(fileinfo));

  newfile->filename = astr(tmpfilename);
  newfile->pathname = genIntermediateFilename(tmpfilename);
  openfile(newfile, mode);

  return newfile;
}


FILE* openInputFile(const char* filename) {
  return openfile(filename, "r");
}


void closeInputFile(FILE* infile) {
  closefile(infile);
}


static const char** inputFilenames = NULL;

std::vector<std::string> getChplFilenames() {
  std::vector<std::string> ret;
  int i = 0;
  while (auto fname = nthFilename(i++)) {
    if (isChplSource(fname)) {
      ret.push_back(std::string(fname));
    }
  }
  return ret;
}


static bool checkSuffix(const char* filename, const char* suffix) {
  const char* dot = strrchr(filename, '.');

  return (dot && strcmp(dot+1, suffix) == 0);
}


bool isCSource(const char* filename) {
  return checkSuffix(filename, "c");
}

bool isCHeader(const char* filename) {
  return checkSuffix(filename, "h");
}

bool isObjFile(const char* filename) {
  return checkSuffix(filename, "o");
}

static bool foundChplSource = false;

bool isChplSource(const char* filename) {
  bool retval = checkSuffix(filename, "chpl");
  if (retval) foundChplSource = true;
  return retval;
}

bool isDynoLib(const char* filename) {
  bool retval = checkSuffix(filename, "dyno");
  if (retval) foundChplSource = true;
  return retval;
}

static bool isRecognizedSource(const char* filename) {
  return (isCSource(filename) ||
          isCHeader(filename) ||
          isObjFile(filename) ||
          isChplSource(filename) ||
          isDynoLib(filename));
}


void addSourceFiles(int numNewFilenames, const char* filename[]) {
  static int numInputFiles = 0;
  int cursor = numInputFiles;
  char achar;
  numInputFiles += numNewFilenames;
  inputFilenames = (const char**)realloc(inputFilenames,
                                         (numInputFiles+1)*sizeof(char*));
  fileinfo* additionalFilenamesList = NULL;
  if (fDoCompilation) {
    additionalFilenamesList = openTmpFile(additionalFilenamesListFilename, "a");
  }

  for (int i = 0; i < numNewFilenames; i++) {
    if (!isRecognizedSource(filename[i])) {
      USR_FATAL("file '%s' does not have a recognized suffix", filename[i]);
    }
    // WE SHOULDN'T TRY TO OPEN .h files, just .c and .chpl and .o
    if (!isCHeader(filename[i])) {
      FILE* testfile = openInputFile(filename[i]);
      if (testfile) {
        if (fscanf(testfile, "%c", &achar) != 1)
          USR_FATAL("source file '%s' is either empty or a directory",
                    filename[i]);
        closeInputFile(testfile);
      }
    }

    //
    // Don't add the same file twice -- it's unnecessary and can mess
    // up things like unprotected headers
    //
    bool duplicate = false;
    const char* newFilename = astr(filename[i]);
    for (int j = 0; j < cursor; j++) {
      if (inputFilenames[j] == newFilename) {  // legal due to astr()
        duplicate = true;
        break;
      }
    }
    if (duplicate) {
      numInputFiles--;
    } else {
      // add file
      inputFilenames[cursor++] = newFilename;
      if (additionalFilenamesList) {
        // also save to file for use in makeBinary later
        fprintf(additionalFilenamesList->fptr, "%s\n", newFilename);
      }
    }
  }
  inputFilenames[cursor] = NULL;

  if (additionalFilenamesList) {
    closefile(additionalFilenamesList);
  }
}

void assertSourceFilesFound() {
  if (!foundChplSource)
    USR_FATAL("Command line contains no .chpl source files");
}

static const char* addCurrentDirToSourceFile(const char* filename,
                                             const char* modFilename) {
  // Do nothing if modFilename is NULL
  if (modFilename == NULL) {
    return filename;
  }

  // Do nothing if the filename is already absolute
  if (filename[0] == '/') {
    return filename;
  }

  // Do nothing if the current module's directory is "./"
  const char* modDir = getDirectory(modFilename);
  if (strcmp(modDir, ".") == 0) {
    return filename;
  }

  // If the file is a .c or .o...
  if (isCSource(filename) || isObjFile(filename)) {
    // ...and it isn't already an absolute path, add the module directory
    return astr(modDir, "/", filename);
  }

  // If the file is a .h, add the module's directory to the -I path
  if (isCHeader(filename)) {
    for_vector(const char, dir, incDirs) {
      if (dir == modDir) {
        // we've already added this -I directory, so don't do it again
        return filename;
      }
    }
    addIncInfo(modDir);
    return filename;
  }

  // otherwise, leave it as-is
  return filename;
}

void addSourceFile(const char* filename, const char* modFilename) {
  const char* filenamearr[1] = { addCurrentDirToSourceFile(filename,
                                                           modFilename)};
  addSourceFiles(1, filenamearr);
}


const char* nthFilename(int i) {
  return inputFilenames[i];
}


const char* createDebuggerFile(const char* debugger, int argc, char* argv[]) {
  const char* dbgfilename = genIntermediateFilename(astr(debugger, ".commands"));
  FILE* dbgfile = openfile(dbgfilename);
  int i;

  if (strcmp(debugger, "gdb") == 0) {
    fprintf(dbgfile, "set args");
  } else if (strcmp(debugger, "lldb") == 0) {
    fprintf(dbgfile, "settings set -- target.run-args");
  } else {
      INT_FATAL("createDebuggerFile doesn't know how to handle the given "
                "debugger: '%s'", debugger);
  }
  for (i=1; i<argc; i++) {
    if (strcmp(argv[i], astr("--", debugger)) != 0) {
      fprintf(dbgfile, " %s", argv[i]);
    }
  }

  fprintf(dbgfile, "\n");
  closefile(dbgfile);
  myshell(astr("cat ", CHPL_HOME, "/compiler/etc/", debugger, ".commands >> ",
                dbgfilename),
           astr("appending ", debugger, " commands"),
           false);

  return dbgfilename;
}

std::string getChplDepsApp() {
  // Runs `util/chplenv/chpl_home_utils.py --chpldeps` and removes the newline

  std::string command = "CHPLENV_SUPPRESS_WARNINGS=true CHPL_HOME=" + std::string(CHPL_HOME) + " python3 ";
  command += std::string(CHPL_HOME) + "/util/chplenv/chpl_home_utils.py --chpldeps";

  std::string venvDir = runCommand(command);
  venvDir.erase(venvDir.find_last_not_of("\n\r")+1);

  return venvDir;
}

bool compilingWithPrgEnv() {
  return 0 != strcmp(CHPL_TARGET_COMPILER_PRGENV, "none");
}

std::string runCommand(const std::string& command) {
  auto commandOutput = chpl::getCommandOutput(command);
  if (auto err = commandOutput.getError()) {
    USR_FATAL("failed to run '%s', error: %s",
              command.c_str(),
              err.message().c_str());
  }
  return commandOutput.get();
}

const char* getIntermediateDirName() {
  ensureTmpDirExists();

  return intDirName;
}

static void genCFiles(FILE* makefile) {
  int filenum = 0;
  int first = 1;
  while (const char* inputFilename = nthFilename(filenum++)) {
    if (isCSource(inputFilename)) {
      if (first) {
        fprintf(makefile, "CHPL_CL_C_SRCS = \\\n");
        first = 0;
      }
      fprintf(makefile, "\t%s \\\n", inputFilename);
    }
  }
  if (!first)
    fprintf(makefile, "\n");
}

static void genCFileBuildRules(FILE* makefile) {
  int filenum = 0;
  while (const char* inputFilename = nthFilename(filenum++)) {
    if (isCSource(inputFilename)) {
      const char* objFilename = objectFileForCFile(inputFilename);
      fprintf(makefile, "%s: %s FORCE\n", objFilename, inputFilename);
      fprintf(makefile,
              "\t$(CC) -c -o $@ $(GEN_CFLAGS) $(COMP_GEN_CFLAGS) $(CHPL_RT_INC_DIR) $<\n");
      fprintf(makefile, "\n");
    }
  }
  fprintf(makefile, "\n");
}


static void genObjFiles(FILE* makefile) {
  int filenum = 0;
  int first = 1;
  while (const char* inputFilename = nthFilename(filenum++)) {
    bool objfile = isObjFile(inputFilename);
    bool cfile = isCSource(inputFilename);
    if (objfile || cfile) {
      if (first) {
        fprintf(makefile, "CHPL_CL_OBJS = \\\n");
        first = 0;
      }
      if (objfile) {
        fprintf(makefile, "\t%s \\\n", inputFilename);
      } else {
        const char* pathlessFilename = stripdirectories(inputFilename);
        const char* objFilename = genIntermediateFilename(astr(pathlessFilename, ".o"));
        fprintf(makefile, "\t%s \\\n", objFilename);
      }
    }
  }
  if (!first)
    fprintf(makefile, "\n");
}


void genIncludeCommandLineHeaders(FILE* outfile) {
  int filenum = 0;
  while (const char* inputFilename = nthFilename(filenum++)) {
    if (isCHeader(inputFilename)) {
      fprintf(outfile, "#include \"%s\"\n", inputFilename);
    }
  }
}

static std::string genMakefileEnvCache() {
  std::string result;
  std::map<std::string, const char*>::iterator env;

  for (env = envMap.begin(); env != envMap.end(); ++env) {
    const std::string& key = env->first;
    const char* oldPrefix = "CHPL_";
    const char* newPrefix = "CHPL_MAKE_";
    INT_ASSERT(key.substr(0, strlen(oldPrefix)) == oldPrefix);
    std::string keySuffix = key.substr(strlen(oldPrefix), std::string::npos);
    std::string chpl_make_key = newPrefix + keySuffix;
    result += chpl_make_key + "=" + std::string(env->second) + "|";
  }

  return result;
}

void codegen_makefile(fileinfo* mainfile, const char** tmpbinname,
                      const char** tmpservername,
                      bool skip_compile_link,
                      const std::vector<const char*>& splitFiles) {
  const char* tmpDirName = intDirName;
  const char* strippedExeFilename = stripdirectories(executableFilename);
  const char* exeExt = getLibraryExtension();
  const char* server = "";
  const char* tmpserver = "";
  const char* tmpbin = "";
  bool startsWithLib = !strncmp(executableFilename, "lib", 3);
  bool dyn = (fLinkStyle == LS_DYNAMIC);
  std::string makeallvars;
  fileinfo makefile;

  openCFile(&makefile, "Makefile");

  // Capture different compiler directories.
  fprintf(makefile.fptr, "CHPL_MAKE_HOME = %s\n\n", CHPL_HOME);
  fprintf(makefile.fptr, "CHPL_MAKE_RUNTIME_LIB = %s\n\n", CHPL_RUNTIME_LIB);
  fprintf(makefile.fptr, "CHPL_MAKE_RUNTIME_INCL = %s\n\n", CHPL_RUNTIME_INCL);
  fprintf(makefile.fptr, "CHPL_MAKE_THIRD_PARTY = %s\n\n", CHPL_THIRD_PARTY);
  fprintf(makefile.fptr, "TMPDIRNAME = %s\n\n", tmpDirName);

  // Store chapel environment variables in a cache.
  makeallvars = genMakefileEnvCache();
  fprintf(makefile.fptr, "export CHPL_MAKE_CHPLENV_CACHE := %s\n\n",
          makeallvars.c_str());

  //
  // LLVM builds just use the makefile for the launcher and so want to skip
  // the actual program generation.
  //
  if (skip_compile_link) {
    fprintf(makefile.fptr, "SKIP_COMPILE_LINK = skip\n");
  }

  //
  // In --library compilation, put the generated library in the library
  // directory.
  //
  if (fLibraryCompile) {

    ensureLibDirExists();
    fprintf(makefile.fptr, "BINNAME = %s/", libDir);
    if (!startsWithLib) { fprintf(makefile.fptr, "lib"); }
    fprintf(makefile.fptr, "%s%s\n\n", executableFilename, exeExt);

    //
    // Now that the client and launcher are merged, the server name becomes
    // the name of the library without any extension. We munge the server
    // name with a trailing underscore just to guarantee that it's different
    // from the file name.
    //
    if (fMultiLocaleInterop) {
      server = astr(executableFilename, "_server");
      fprintf(makefile.fptr, "SERVERNAME = %s\n\n", server);
    }

  } else {
    fprintf(makefile.fptr, "BINNAME = %s%s\n\n", executableFilename, exeExt);
  }

  //
  // BLC: This munging is done so that cp won't complain if the source
  // and destination are the same file (e.g., myprogram and ./myprogram).
  //
  if (fLibraryCompile) {
    const char* pfx = startsWithLib ? "/" : "/lib";
    tmpbin = astr(tmpDirName, pfx, strippedExeFilename, ".tmp", exeExt);

    if (fMultiLocaleInterop) {
      tmpserver = astr(tmpDirName, "/", strippedExeFilename, "_server");
    }
  } else {
    tmpbin = astr(tmpDirName, "/", strippedExeFilename, ".tmp", exeExt);
  }

  // Write out the temporary filename to the caller if necessary.
  if (tmpbinname) { *tmpbinname = tmpbin; }

  // Ditto for the server.
  if (tmpservername) { *tmpservername = tmpserver; }

  //
  // BLC: We generate a TMPBINNAME which is the name that will be used
  // by the C compiler in creating the executable, and is in the
  // --savec directory (a /tmp directory by default).  We then copy it
  // over to BINNAME -- the name given by the user/default module's filename
  // -- after linking is done.  As it turns out, this saves a
  // factor of 5 or so in time in running the test system, as opposed
  // to specifying BINNAME on the C compiler command line.
  //
  fprintf(makefile.fptr, "TMPBINNAME = %s\n", tmpbin);

  if (fMultiLocaleInterop) {
    fprintf(makefile.fptr, "TMPSERVERNAME = %s\n\n", tmpserver);
  }

  // Bunch of C compiler flags.
  fprintf(makefile.fptr, "COMP_GEN_WARN = %i\n", ccwarnings);
  fprintf(makefile.fptr, "COMP_GEN_DEBUG = %i\n", debugCCode);
  fprintf(makefile.fptr, "COMP_GEN_OPT = %i\n", optimizeCCode);
  fprintf(makefile.fptr, "COMP_GEN_SPECIALIZE = %i\n", specializeCCode);
  fprintf(makefile.fptr, "COMP_GEN_FLOAT_OPT = %i\n", ffloatOpt);

  if (fMultiLocaleInterop) {
    const char* loc = "$(CHPL_MAKE_HOME)/runtime/etc/src";
    fprintf(makefile.fptr, "COMP_GEN_MLI_EXTRA_INCLUDES = -I%s\n", loc);
  }

  // Build a string out of include directories, for convenience.
  std::string includedirs;
  for_vector(const char, dirName, incDirs) {
    includedirs += " -I";
    includedirs += dirName;
  }

  // Compiler flags for each deliverable.
  fprintf(makefile.fptr, "COMP_GEN_USER_CFLAGS = ");
  if (fLibraryCompile && !fMultiLocaleInterop && dyn) {
    fprintf(makefile.fptr, "$(SHARED_LIB_CFLAGS) ");
  }
  fprintf(makefile.fptr, "%s %s%s\n",
          includedirs.c_str(),
          ccflags.c_str(),
          // We only need to compute and store dependencies if --savec is used
          (saveCDir[0] ? " $(DEPEND_CFLAGS)" : ""));

  // Linker flags for each deliverable.
  const char* lmode = "";
  if (!fLibraryCompile) {
    //
    // Important that _no_ RHS is produced when the link style is default!
    // Tests will _fail_ that rely on this assumption if we do otherwise.
    //
    switch (fLinkStyle) {
    case LS_DYNAMIC:
      lmode = "$(GEN_DYNAMIC_FLAG)"; break;
    case LS_STATIC:
      lmode = "$(GEN_STATIC_FLAG)"; break;
    }
  } else if (fLibraryCompile && !fMultiLocaleInterop) {
    lmode = dyn ? "$(LIB_DYNAMIC_FLAG)" : "$(LIB_STATIC_FLAG)";
  }

  fprintf(makefile.fptr, "COMP_GEN_LFLAGS = %s\n",
          lmode);
  fprintf(makefile.fptr, "COMP_GEN_USER_LDFLAGS = %s\n",
          ldflags.c_str());

  // Block of code for generating TAGS command, developer convenience.
  fprintf(makefile.fptr, "TAGS_COMMAND = ");
  if (developer && saveCDir[0] && !printCppLineno) {
    fprintf(makefile.fptr,
            "-@which $(CHPL_TAGS_UTIL) > /dev/null 2>&1 && "
            "test -f $(CHPL_MAKE_HOME)/runtime/$(CHPL_TAGS_FILE) && "
            "cd %s && "
            "cp $(CHPL_MAKE_HOME)/runtime/$(CHPL_TAGS_FILE) . && "
            "$(CHPL_TAGS_UTIL) $(CHPL_TAGS_FLAGS) "
              "$(CHPL_TAGS_APPEND_FLAG) *.c *.h",
            saveCDir);
  }

  fprintf(makefile.fptr, "\n\n");

  // List source files needed to compile this deliverable.
  if (fMultiLocaleInterop) {

    const char* client = astr(intDirName, "/", gMultiLocaleLibClientFile);
    const char* server = astr(intDirName, "/", gMultiLocaleLibServerFile);

    // Only one source file for client (for now).
    fprintf(makefile.fptr, "CHPLSRC = \\\n");
    fprintf(makefile.fptr, "\t%s \n", client);

    // The server bundle includes "_main.c", bypassing the need to include it.
    fprintf(makefile.fptr, "CHPLSERVERSRC = \\\n");
    fprintf(makefile.fptr, "\t%s \n", server);

  } else {
    fprintf(makefile.fptr, "CHPLSRC = \\\n");
    fprintf(makefile.fptr, "\t%s \\\n\n", mainfile->pathname);
  }

  // List object files needed to compile this deliverable.
  fprintf(makefile.fptr, "CHPLUSEROBJ = \\\n");
  if (!fLibraryCompile) {
    // If we're not doing a --library-* compile, we want to add the
    // file corresponding to CHPLSRC/'mainfile' to CHPLUSEROBJ (the
    // list of user object files (which currently have no extension).
    // For an LLVM compile, this file has a .o extension, whereas for
    // a C back-end compile, it has a .c extension.  The following
    // accomplishes this by generating either
    //   CHPLUSEROBJ = $(CHPLSRC:%.o=%)
    // or
    //   CHPLUSEROBJ = $(CHPLSRC:%.c=%)'
    // based on the extension.  Note that with more refactoring in the
    // Makefiles used to build libraries, this similar change could be
    // applied there.

    const char* dot = &(mainfile->pathname[strlen(mainfile->pathname)-2]);
    const char* ext = &(mainfile->pathname[strlen(mainfile->pathname)-1]);
    if (*dot != '.' || (*ext != 'c' && *ext != 'o' )) {
      INT_FATAL("Unexpected extension in 'mainfile' for non-library compile");
    }
    fprintf(makefile.fptr, "\t$(CHPLSRC:%%.%s=%%) \\\n", ext);
  }
  for (size_t i = 0; i < splitFiles.size(); i++) {
    fprintf(makefile.fptr, "\t%s \\\n", splitFiles[i]);
  }
  fprintf(makefile.fptr, "\n");

  genCFiles(makefile.fptr);
  genObjFiles(makefile.fptr);

  // List libraries/locations needed to compile this deliverable.
  fprintf(makefile.fptr, "\nLIBS =");
  for_vector(const char, dirName, libDirs) {
    fprintf(makefile.fptr, " -L%s", dirName);
  }

  for_vector(const char, libName, libFiles) {
    fprintf(makefile.fptr, " -l%s", libName);
  }

  if (fLinkStyle==LS_STATIC) { fprintf(makefile.fptr, " $(LIBMVEC)"); }
  fprintf(makefile.fptr, "\n\n\n");

  // Figure out the appropriate base Makefile to include.
  std::string incpath = "include $(CHPL_MAKE_HOME)/runtime/etc/";
  if (fMultiLocaleInterop) {
    incpath += dyn ? "Makefile.mli-shared" : "Makefile.mli-static";
  } else if (fLibraryCompile) {
    incpath += dyn ? "Makefile.shared" : "Makefile.static";
  } else {
    incpath += "Makefile.exe";
  }

  fprintf(makefile.fptr, "%s\n\n", incpath.c_str());

  // We only need to compute and store dependencies if --savec is used
  if (saveCDir[0]) {
    fprintf(makefile.fptr, "DEPENDS = output/*.d\n\n");
    fprintf(makefile.fptr, "-include $(DEPENDS)\n");
  }

  genCFileBuildRules(makefile.fptr);
  closeCFile(&makefile, false);
}

const char* filenameToModulename(const char* filename) {
  const char* moduleName = astr(filename);
  const char* firstSlash = strrchr(moduleName, '/');

  if (firstSlash) {
    moduleName = firstSlash + 1;
  }

  return asubstr(moduleName, strrchr(moduleName, '.'));
}

void readArgsFromCommand(std::string cmd, std::vector<std::string>& args) {
  // Gather information from compileline into clangArgs.
  if(FILE* fd = popen(cmd.c_str(),"r")) {
    int ch;
    // Read arguments.
    while( (ch = getc(fd)) != EOF ) {
      // Read the next argument.
      // skip leading spaces
      while( ch != EOF && isspace(ch) ) ch = getc(fd);
      std::string arg;
      arg.push_back(ch);
      // read until space. TODO - handle quoting/spaces
      ch = getc(fd);
      while( ch != EOF && !isspace(ch) ) {
        arg += ch;
        ch = getc(fd);
      }
      // First argument is the clang install directory...
      args.push_back(arg);
    }
    pclose(fd);
  }
}

bool readArgsFromFile(std::string path, std::vector<std::string>& args,
                      bool errFatal) {

  FILE* fd = fopen(path.c_str(), "r");
  if (!fd) {
    if (errFatal)
      USR_FATAL("Could not open file %s", path.c_str());

    return false;
  }

  int ch;
  // Read arguments.
  while( (ch = getc(fd)) != EOF ) {
    // Read the next argument.
    // skip leading spaces
    while( ch != EOF && isspace(ch) ) ch = getc(fd);
    std::string arg;
    arg.push_back(ch);
    // read until space. TODO - handle quoting/spaces
    ch = getc(fd);
    while( ch != EOF && !isspace(ch) ) {
      arg += ch;
      ch = getc(fd);
    }
    args.push_back(arg);
  }

  fclose(fd);

  return true;
}

// Expands variables like $CHPL_HOME in the string
void expandInstallationPaths(std::string& s) {
  const char* tofix[] = {"$CHPL_RUNTIME_LIB", CHPL_RUNTIME_LIB,
                         "$CHPL_RUNTIME_INCL", CHPL_RUNTIME_INCL,
                         "$CHPL_THIRD_PARTY", CHPL_THIRD_PARTY,
                         "$CHPL_HOME", CHPL_HOME,
                         NULL};

  // For each of the patterns in tofix, find/replace all occurrences.
  for (int j = 0; tofix[j] != NULL; j += 2) {

    const char* key = tofix[j];
    const char* val = tofix[j+1];
    size_t key_len = strlen(key);
    size_t val_len = strlen(val);

    size_t off = 0;
    while (true) {
      off = s.find(key, off);
      if (off == std::string::npos)
        break; // no more occurrences to replace
      s.replace(off, key_len, val);
      off += val_len;
    }
  }
}

void expandInstallationPaths(std::vector<std::string>& args) {

  for (size_t i = 0; i < args.size(); i++) {
    std::string s = args[i];
    expandInstallationPaths(s);
    args[i] = s;
  }
}

bool isDirectory(const char* path)
{
  struct stat stats;
  if (stat(path, &stats) == 0 && (stats.st_mode & S_IFMT) == S_IFDIR)
    return true;

  return false;
}

bool pathExists(const char* path)
{
  struct stat stats;
  if (stat(path, &stats) == 0)
    return true;

  return false;
}

// would just use realpath, but it is not supported on all platforms.
char* chplRealPath(const char* path)
{
  // We would really rather use
  // char* got = realpath(path, NULL);
  // but that doesn't work on some Mac OS X versions.
  char* buf = (char*) malloc(PATH_MAX);
  char* got = realpath(path, buf);
  char* ret = NULL;
  if( got ) ret = strdup(got);
  free(buf);
  return ret;
}


// Returns a "real path" to the file in the directory,
// or NULL if the file did not exist.
// The return value must be freed by the caller.
// We try to use realpath but might give up.
char* dirHasFile(const char *dir, const char *file)
{
  struct stat stats;
  int len = strlen(dir) + strlen(file) + 2;
  char* tmp = (char*) malloc(len);
  char* real;

  if( ! tmp ) INT_FATAL("no memory");

  snprintf(tmp, len, "%s/%s", dir, file);
  real = chplRealPath(tmp);
  if( real == NULL ) {
    // realpath not working on this system,
    // just use tmp.
    real = tmp;
  } else {
    free(tmp);
  }

  if( stat(real, &stats) != 0) {
    free(real);
    real = NULL;
  }

  return real;
}


/*
 * Returns the current working directory. Does not report failures. Use
 * chpl::currentWorkingDir if you need error reports.
 */
const char* getCwd() {
  std::string cwd;
  if (auto err = chpl::currentWorkingDir(cwd)) {
    return "";
  } else {
    return astr(cwd);
  }
}


// Find the path to the running program
// (or return NULL if we couldn't figure it out).
// The return value must be freed by the caller.
char* findProgramPath(const char *argv0)
{
  char* real = NULL;
  char* path;

  /* Note - there are lots of friendly
   * but platform-specific ways to do this:
    #ifdef __linux__
      int ret;
      ret = readlink("/proc/self/exe", dst, max_dst - 1);
      // return an error if there was an error.
      if( ret < 0 ) return -1;
      // append the NULL byte
      if( ret < max_dst ) dst[ret] = '\0';
      return 0;
    #else
    #ifdef __APPLE__
      uint32_t sz = max_dst - 1;
      return _NSGetExecutablePath(dst, &sz);
    #else
      // getexe path not available.
      return -1;
    #endif
  */


  // Is argv0 an absolute path?
  if( argv0[0] == '/' ) {
    real = dirHasFile("/", argv0);
    return real;
  }

  // Is argv0 a relative path?
  if( strchr(argv0, '/') != NULL ) {
    std::string cwd;
    if(auto err = chpl::currentWorkingDir(cwd)) {
      real = NULL;
    } else {
      real = dirHasFile(astr(cwd), argv0);
    }
    return real;
  }

  // Is argv0 just in $PATH?
  path = getenv("PATH");
  if( path == NULL ) return NULL;

  path = strdup(path);
  if( path == NULL ) return NULL;

  // Go through PATH changing ':' into '\0'
  char* start;
  char* end;
  char* path_end = path + strlen(path);

  start = path;
  while( start != NULL && start < path_end ) {
    end = strchr(start, ':');
    if( end == NULL ) end = path_end;
    else end[0] = '\0'; // replace ':' with '\0'

    real = dirHasFile(start, argv0);
    if( real ) break;

    start = end + 1;
  }

  free(path);
  return real;
}

// Return true if both files exist and
// they point to the same inode.
// (if a filesystem does not return reasonable
//  inodes, this function might return true when
//  the paths are different - so it should be interpreted
//  as "NO" or "MAYBE").
bool isSameFile(const char* pathA, const char* pathB)
{
  struct stat statsA;
  struct stat statsB;
  int rc;

  rc = stat(pathA, &statsA);
  if( rc != 0 ) return false;
  rc = stat(pathB, &statsB);
  if( rc != 0 ) return false;

  // is the inode the same?
  if( statsA.st_dev == statsB.st_dev &&
      statsA.st_ino == statsB.st_ino ) {
    return true;
  }

  return false;
}<|MERGE_RESOLUTION|>--- conflicted
+++ resolved
@@ -139,32 +139,18 @@
 }
 
 void ensureTmpDirExists() {
-<<<<<<< HEAD
-  // create tmp dir if not done already
-  if (!tmpdirname) {
-    tmpdirname = makeTempDir("chpl-");
-  }
-  // set intermediates dir to savec dir if it exists, tmp dir otherwise
+  // create int dir if not done already
+  if (!intDirName) {
+    intDirName = makeTempDir();
+  }
+  // ensure intermediates dir is the same as savec dir if the latter exists
   if (saveCDir[0] && intDirName != saveCDir) {
+    intDirName = saveCDir;
     ensureDirExists(saveCDir, "ensuring --savec directory exists");
-    intDirName = saveCDir;
-  } else  {
-    intDirName = tmpdirname;
-=======
-  if (saveCDir[0] == '\0') {
-    if (intDirName == NULL) {
-      intDirName = makeTempDir();
-    }
-  } else {
-    if (intDirName != saveCDir) {
-      intDirName = saveCDir;
-      ensureDirExists(saveCDir, "ensuring --savec directory exists");
-      if (0 != strcmp(makeTempDir(), saveCDir)) {
-        // expected gContext to have been constructed with saveCDir
-        INT_FATAL("misconfiguration with temp dir");
-      }
-    }
->>>>>>> c753afc8
+    if (0 != strcmp(makeTempDir(), saveCDir)) {
+      // expected gContext to have been constructed with saveCDir
+      INT_FATAL("misconfiguration with temp dir");
+    }
   }
 }
 
