/*
 * Copyright 2004-2014 Cray Inc.
 * Other additional copyright holders may be indicated within.
 * 
 * The entirety of this work is licensed under the Apache License,
 * Version 2.0 (the "License"); you may not use this file except
 * in compliance with the License.
 * 
 * You may obtain a copy of the License at
 * 
 *     http://www.apache.org/licenses/LICENSE-2.0
 * 
 * Unless required by applicable law or agreed to in writing, software
 * distributed under the License is distributed on an "AS IS" BASIS,
 * WITHOUT WARRANTIES OR CONDITIONS OF ANY KIND, either express or implied.
 * See the License for the specific language governing permissions and
 * limitations under the License.
 */

#ifndef _SYMBOL_H_
#define _SYMBOL_H_

#include "baseAST.h"

#include "flags.h"
#include "type.h"

#include <bitset>
#include <vector>

//
// The function that represents the compiler-generated entry point
//
extern FnSymbol* chpl_gen_main;

class BasicBlock;
class BlockStmt;
class DefExpr;
class Immediate;
class IteratorInfo;
class Stmt;
class SymExpr;

enum RetTag {
  RET_VALUE,
  RET_VAR,
  RET_PARAM,
  RET_TYPE
};

const int INTENT_FLAG_IN    = 0x01;
const int INTENT_FLAG_OUT   = 0x02;
const int INTENT_FLAG_CONST = 0x04;
const int INTENT_FLAG_REF   = 0x08;
const int INTENT_FLAG_PARAM = 0x10;
const int INTENT_FLAG_TYPE  = 0x20;
const int INTENT_FLAG_BLANK = 0x40;

// If this enum is modified, ArgSymbol::intentDescrString should also be
// updated to match
enum IntentTag {
  INTENT_IN        = INTENT_FLAG_IN,
  INTENT_OUT       = INTENT_FLAG_OUT,
  INTENT_INOUT     = INTENT_FLAG_IN    | INTENT_FLAG_OUT,
  INTENT_CONST     = INTENT_FLAG_CONST,
  INTENT_CONST_IN  = INTENT_FLAG_CONST | INTENT_FLAG_IN,
  INTENT_REF       = INTENT_FLAG_REF,
  INTENT_CONST_REF = INTENT_FLAG_CONST | INTENT_FLAG_REF,
  INTENT_PARAM     = INTENT_FLAG_PARAM,
  INTENT_TYPE      = INTENT_FLAG_TYPE,
  INTENT_BLANK     = INTENT_FLAG_BLANK
};

enum ModTag {
  MOD_INTERNAL,  // an internal module that the user shouldn't know about
  MOD_STANDARD,  // a standard module from the Chapel libraries
  MOD_USER,      // a module found along the user's search path
  MOD_MAIN       // a module from a file listed on the compiler command line
};

typedef std::bitset<NUM_FLAGS> FlagSet;


/******************************** | *********************************
*                                                                   *
*                                                                   *
********************************* | ********************************/

class Symbol : public BaseAST {
public:
  // Interface for BaseAST
  virtual GenRet     codegen();
  virtual bool       inTree();
  virtual Type*      typeInfo();
  virtual void       verify(); 

  // New interfaces
  virtual Symbol*    copy(SymbolMap* map      = NULL,
                          bool       internal = false)           = 0;
  virtual void       replaceChild(BaseAST* oldAst, 
                                  BaseAST* newAst)               = 0;

  virtual FnSymbol*  getFnSymbol();

  virtual bool       isConstant()                              const;
  virtual bool       isConstValWillNotChange()                 const;
  virtual bool       isImmediate()                             const;
  virtual bool       isParameter()                             const;

  virtual void       codegenDef();

  bool               hasFlag(Flag flag)                        const;
  bool               hasEitherFlag(Flag aflag, Flag bflag)     const;

  void               addFlag(Flag flag);
  void               removeFlag(Flag flag);
  void               copyFlags(const Symbol* other);

  Type*              type;
  FlagSet            flags;

  const char*        name;
  const char*        cname;    // Name of symbol for C code

  DefExpr*           defPoint; // Point of definition

protected:
                     Symbol(AstTag      astTag, 
                            const char* init_name,
                            Type*       init_type = dtUnknown);

  virtual           ~Symbol();

private:
                     Symbol();

  virtual void       codegenPrototype(); // ie type decl
};

#define forv_Symbol(_p, _v) forv_Vec(Symbol, _p, _v)

/******************************** | *********************************
*                                                                   *
*                                                                   *
********************************* | ********************************/

class VarSymbol : public Symbol {
 public:
  // Note that string immediate values are stored
  // with C escapes - that is newline is 2 chars \ n
  Immediate   *immediate;

  //changed isconstant flag to reflect var, const, param: 0, 1, 2
  VarSymbol(const char* init_name, Type* init_type = dtUnknown);
  ~VarSymbol();
  void verify(); 
  virtual void    accept(AstVisitor* visitor);
  DECLARE_SYMBOL_COPY(VarSymbol);
  void replaceChild(BaseAST* old_ast, BaseAST* new_ast);

  virtual bool       isConstant()                              const;
  virtual bool       isConstValWillNotChange()                 const;
  virtual bool       isImmediate()                             const;
  virtual bool       isParameter()                             const;

  const char* doc;

  GenRet codegen();
  void codegenDefC(bool global = false);
  void codegenDef();
  // global vars are different ...
  void codegenGlobalDef();
  
};

/******************************** | *********************************
*                                                                   *
*                                                                   *
********************************* | ********************************/

class ArgSymbol : public Symbol {
public:
  ArgSymbol(IntentTag   iIntent,
            const char* iName, 
            Type*       iType,
            Expr*       iTypeExpr     = NULL, 
            Expr*       iDefaultExpr  = NULL,
            Expr*       iVariableExpr = NULL);

  // Interface for BaseAST
  virtual GenRet  codegen();

  virtual void    verify(); 
  virtual void    accept(AstVisitor* visitor);
  DECLARE_SYMBOL_COPY(ArgSymbol);

  // Interface for Symbol
  virtual void    replaceChild(BaseAST* oldAst, BaseAST* newAst);


  // New interface
  virtual bool    isConstant()                              const;
  virtual bool    isConstValWillNotChange()                 const;
  virtual bool    isParameter()                             const;

  bool            requiresCPtr();
  const char*     intentDescrString();

  GenRet          codegenType();

  IntentTag       intent;
  BlockStmt*      typeExpr;    // Type expr for arg type, or NULL.
  BlockStmt*      defaultExpr;
  BlockStmt*      variableExpr;
  Type*           instantiatedFrom;

};

/******************************** | *********************************
*                                                                   *
*                                                                   *
********************************* | ********************************/

class TypeSymbol : public Symbol {
 public:
  // We need to know whether or not the definition
  // for this type has already been codegen'd
  // and cache it if it has.
#ifdef HAVE_LLVM
  llvm::Type* llvmType;
  llvm::MDNode* llvmTbaaNode;
  llvm::MDNode* llvmConstTbaaNode;
  llvm::MDNode* llvmTbaaStructNode;
  llvm::MDNode* llvmConstTbaaStructNode;
#else
  // Keep same layout so toggling HAVE_LLVM
  // will not lead to build errors without make clean
  void* llvmType;
  void* llvmTbaaNode;
  void* llvmConstTbaaNode;
  void* llvmTbaaStructNode;
  void* llvmConstTbaaStructNode;
#endif

  TypeSymbol(const char* init_name, Type* init_type);
  void verify(); 
  virtual void    accept(AstVisitor* visitor);
  DECLARE_SYMBOL_COPY(TypeSymbol);
  void replaceChild(BaseAST* old_ast, BaseAST* new_ast);
  GenRet codegen();
  void codegenDef();
  void codegenPrototype();
  // This function is used to code generate the LLVM TBAA metadata
  // after all of the types have been defined.
  void codegenMetadata();
};

/******************************** | *********************************
*                                                                   *
*                                                                   *
********************************* | ********************************/

class FnSymbol : public Symbol {
 public:
  AList formals;
  DefExpr* setter; // implicit setter argument to var functions
  Type* retType; // The return type of the function.  This field is not
                 // fully established until resolution, and could be NULL
                 // before then.  Up to that point, return type information is
                 // stored in the retExprType field.
  BlockStmt* where;
  BlockStmt* retExprType;
  BlockStmt* body;
  IntentTag thisTag;
  RetTag retTag;
  IteratorInfo* iteratorInfo;
  Symbol* _this;
  Symbol* _outer;
  FnSymbol *instantiatedFrom;
  SymbolMap substitutions;
  BlockStmt* instantiationPoint; // point of instantiation
  std::vector<BasicBlock*>* basicBlocks;
  Vec<CallExpr*>* calledBy;
  const char* userString;
  FnSymbol* valueFunction; // pointer to value function (created in
                           // resolve and used in cullOverReferences)
  int codegenUniqueNum;
  const char *doc;
  
  /// Used to keep track of symbol substitutions during partial copying.
  SymbolMap partialCopyMap;
  /// Source of a partially copied function.
  FnSymbol* partialCopySource;
  /// Used to store the return symbol during partial copying.
  Symbol* retSymbol;
  /// Number of formals before tuple type constructor formals are added.
  int numPreTupleFormals;

  FnSymbol(const char* initName);
  ~FnSymbol();
           
  void verify(); 
  virtual void    accept(AstVisitor* visitor);
  DECLARE_SYMBOL_COPY(FnSymbol);
  FnSymbol* copyInnerCore(SymbolMap* map);
  FnSymbol* getFnSymbol(void);
  void replaceChild(BaseAST* old_ast, BaseAST* new_ast);
  
  FnSymbol* partialCopy(SymbolMap* map);
  void finalizeCopy(void);
  
  // Returns an LLVM type or a C-cast expression
  GenRet codegenFunctionType(bool forHeader);
  GenRet codegenCast(GenRet fnPtr);

  void codegenHeaderC();
  void codegenPrototype();
  void codegenDef();
  GenRet codegen();

  void printDef(FILE* outfile);

  void insertAtHead(Expr* ast);
  void insertAtTail(Expr* ast);
  void insertAtHead(const char* format, ...);
  void insertAtTail(const char* format, ...);

  void insertBeforeReturn(Expr* ast);
  void insertBeforeReturnAfterLabel(Expr* ast);
  void insertBeforeDownEndCount(Expr* ast);

  void insertFormalAtHead(BaseAST* ast);
  void insertFormalAtTail(BaseAST* ast);

  Symbol* getReturnSymbol();

  int numFormals();
  ArgSymbol* getFormal(int i); // return ith formal

  bool tag_generic();
  bool isResolved() { return this->hasFlag(FLAG_RESOLVED); }
};

/******************************** | *********************************
*                                                                   *
*                                                                   *
********************************* | ********************************/

class EnumSymbol : public Symbol {
 public:
                  EnumSymbol(const char* initName);

  virtual void    verify(); 
  virtual void    accept(AstVisitor* visitor);

  DECLARE_SYMBOL_COPY(EnumSymbol);

  virtual void    replaceChild(BaseAST* oldAst, BaseAST* newAst);
  virtual void    codegenDef();
  
  virtual bool    isParameter()                             const;

  Immediate*      getImmediate();
};

/******************************** | *********************************
*                                                                   *
*                                                                   *
********************************* | ********************************/

struct ExternBlockInfo;

class ModuleSymbol : public Symbol {
public:
                       ModuleSymbol(const char* iName,
                                    ModTag      iModTag,
                                    BlockStmt*  iBlock);

                      ~ModuleSymbol();

  // Interface to BaseAST
  virtual void         verify(); 
  virtual void         accept(AstVisitor* visitor);

  DECLARE_SYMBOL_COPY(ModuleSymbol);

  // Interface to Symbol
  virtual void replaceChild(BaseAST* old_ast, BaseAST* new_ast);
  virtual void codegenDef();

  // New interface
<<<<<<< HEAD
  Vec<VarSymbol*>      getConfigVars();
  Vec<FnSymbol*>       getFunctions();
  Vec<ModuleSymbol*>   getModules();
  Vec<AggregateType*>  getClasses();

  void                 moduleUseAddChapelStandard();

=======
  Vec<AggregateType*>  getTopLevelClasses();
  Vec<VarSymbol*>      getTopLevelConfigVars();
  Vec<FnSymbol*>       getTopLevelFunctions(bool includeExterns);
  Vec<ModuleSymbol*>   getTopLevelModules();

  void                 moduleUseAddChapelStandard();
>>>>>>> 9b81586f
  void                 moduleUseAdd(ModuleSymbol* module);
  void                 moduleUseRemove(ModuleSymbol* module);

  ModTag               modTag;

  BlockStmt*           block;
  FnSymbol*            initFn;

  Vec<ModuleSymbol*>   modUseList;

  const char*          filename;
  const char*          doc;

  // LLVM uses this for extern C blocks.
  ExternBlockInfo*     extern_info;
};

/******************************** | *********************************
*                                                                   *
*                                                                   *
********************************* | ********************************/

class LabelSymbol : public Symbol {
 public:
  GotoStmt* iterResumeGoto;
  LabelSymbol(const char* init_name);
  void verify(); 
  virtual void    accept(AstVisitor* visitor);
  DECLARE_SYMBOL_COPY(LabelSymbol);
  void replaceChild(BaseAST* old_ast, BaseAST* new_ast);
  void codegenDef();
};

/******************************** | *********************************
*                                                                   *
*                                                                   *
********************************* | ********************************/

// Creates a new string literal with the given value.
VarSymbol *new_StringSymbol(const char *s);

// Creates a new boolean literal with the given value and bit-width.
VarSymbol *new_BoolSymbol(bool b, IF1_bool_type size=BOOL_SIZE_SYS);

// Creates a new (signed) integer literal with the given value and bit-width.
VarSymbol *new_IntSymbol(int64_t b, IF1_int_type size=INT_SIZE_64);

// Creates a new unsigned integer literal with the given value and bit-width.
VarSymbol *new_UIntSymbol(uint64_t b, IF1_int_type size=INT_SIZE_64);

// Creates a new real literal with the given value and bit-width.
// n is used for the cname of the new symbol,
// but only if the value has not already been cached.
VarSymbol *new_RealSymbol(const char *n, long double b,
                          IF1_float_type size=FLOAT_SIZE_64);

// Creates a new imaginary literal with the given value and bit-width.
// n is used for the cname of the new symbol,
// but only if the value has not already been cached.
VarSymbol *new_ImagSymbol(const char *n, long double b,
                          IF1_float_type size=FLOAT_SIZE_64);

// Creates a new complex literal with the given value and bit-width.
// n is used for the cname of the new symbol,
// but only if the value has not already been cached.
VarSymbol *new_ComplexSymbol(const char *n, long double r, long double i,
                             IF1_complex_type size=COMPLEX_SIZE_128);

VarSymbol *new_ImmediateSymbol(Immediate *imm);
void resetTempID();
FlagSet getRecordWrappedFlags(Symbol* s);
FlagSet getSyncFlags(Symbol* s);
VarSymbol* newTemp(const char* name = NULL, Type* type = dtUnknown);
VarSymbol* newTemp(Type* type);

// Return true if the arg must use a C pointer whether or not
// pass-by-reference intents are used.
bool argMustUseCPtr(Type* t);

extern bool localTempNames;

extern HashMap<Immediate *, ImmHashFns, VarSymbol *> uniqueConstantsHash;
extern StringChainHash uniqueStringHash;

extern ModuleSymbol* rootModule;
extern ModuleSymbol* theProgram;
extern ModuleSymbol* mainModule;
extern ModuleSymbol* baseModule;
extern ModuleSymbol* standardModule;
extern ModuleSymbol* printModuleInitModule;
extern Symbol *gNil;
extern Symbol *gUnknown;
extern Symbol *gMethodToken;
extern Symbol *gTypeDefaultToken;
extern Symbol *gLeaderTag, *gFollowerTag;
extern Symbol *gModuleToken;
extern Symbol *gNoInit;
extern Symbol *gVoid;
extern Symbol *gStringC;
extern Symbol *gFile;
extern Symbol *gOpaque;
extern Symbol *gTimer;
extern Symbol *gTaskID;
extern VarSymbol *gTrue;
extern VarSymbol *gFalse;
extern VarSymbol *gTryToken; // try token for conditional function resolution
extern VarSymbol *gBoundsChecking;
extern VarSymbol *gPrivatization;
extern VarSymbol *gLocal;
extern VarSymbol *gNodeID;
extern VarSymbol *gModuleInitIndentLevel;
extern FnSymbol *gPrintModuleInitFn;
extern FnSymbol *gChplHereAlloc;
extern FnSymbol *gChplHereFree;
extern Symbol *gCLine, *gCFile;

extern Symbol *gSyncVarAuxFields;
extern Symbol *gSingleVarAuxFields;

extern Symbol *gTaskList;

extern Map<FnSymbol*,int> ftableMap;
extern Vec<FnSymbol*> ftableVec;

//
// The virtualMethodTable maps types to their arrays of methods.  The
// virtualMethodMap maps methods to their indexes into these arrays.
// The virtualChildrenMap maps methods to all of the methods that
// could be called when they are called.  The virtualRootsMap maps
// methods to the root methods that it overrides.  Note that multiple
// inheritance will require more virtual method tables, one for each
// path up the class hierarchy to each class root.
//
extern Map<Type*,Vec<FnSymbol*>*> virtualMethodTable;
extern Map<FnSymbol*,int> virtualMethodMap;
extern Map<FnSymbol*,Vec<FnSymbol*>*> virtualChildrenMap;
extern Map<FnSymbol*,Vec<FnSymbol*>*> virtualRootsMap;

#endif<|MERGE_RESOLUTION|>--- conflicted
+++ resolved
@@ -389,22 +389,12 @@
   virtual void codegenDef();
 
   // New interface
-<<<<<<< HEAD
-  Vec<VarSymbol*>      getConfigVars();
-  Vec<FnSymbol*>       getFunctions();
-  Vec<ModuleSymbol*>   getModules();
-  Vec<AggregateType*>  getClasses();
-
-  void                 moduleUseAddChapelStandard();
-
-=======
   Vec<AggregateType*>  getTopLevelClasses();
   Vec<VarSymbol*>      getTopLevelConfigVars();
   Vec<FnSymbol*>       getTopLevelFunctions(bool includeExterns);
   Vec<ModuleSymbol*>   getTopLevelModules();
 
   void                 moduleUseAddChapelStandard();
->>>>>>> 9b81586f
   void                 moduleUseAdd(ModuleSymbol* module);
   void                 moduleUseRemove(ModuleSymbol* module);
 
