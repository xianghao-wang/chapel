/*
 * Copyright 2004-2016 Cray Inc.
 * Other additional copyright holders may be indicated within.
 * 
 * The entirety of this work is licensed under the Apache License,
 * Version 2.0 (the "License"); you may not use this file except
 * in compliance with the License.
 * 
 * You may obtain a copy of the License at
 * 
 *     http://www.apache.org/licenses/LICENSE-2.0
 * 
 * Unless required by applicable law or agreed to in writing, software
 * distributed under the License is distributed on an "AS IS" BASIS,
 * WITHOUT WARRANTIES OR CONDITIONS OF ANY KIND, either express or implied.
 * See the License for the specific language governing permissions and
 * limitations under the License.
 */

#include "primitive.h"

#include "expr.h"
#include "iterator.h"
#include "stringutil.h"
#include "type.h"

static QualifiedType
returnInfoUnknown(CallExpr* call) {
  return QualifiedType(dtUnknown);
}

static QualifiedType
returnInfoVoid(CallExpr* call) {
  return QualifiedType(dtVoid, kVal);
}

static QualifiedType
returnInfoCVoidPtr(CallExpr* call) {
  return QualifiedType(dtCVoidPtr, kVal);
}

static QualifiedType
returnInfoBool(CallExpr* call) {
  return QualifiedType(dtBool, kVal);
}

static QualifiedType
returnInfoString(CallExpr* call) {
  return QualifiedType(dtString, kVal);
}

static QualifiedType
returnInfoStringC(CallExpr* call) {
  return QualifiedType(dtStringC, kVal);
}

static QualifiedType
returnInfoStringCopy(CallExpr* call) {
  return QualifiedType(dtStringCopy, kVal);
}

static QualifiedType
returnInfoLocaleID(CallExpr* call) {
  return QualifiedType(dtLocaleID, kVal);
}

static QualifiedType
returnInfoNodeID(CallExpr* call) {
  return QualifiedType(NODE_ID_TYPE, kVal);
}

static QualifiedType
returnInfoInt32(CallExpr* call) {
  return QualifiedType(dtInt[INT_SIZE_32], kVal);
}

static QualifiedType
returnInfoInt64(CallExpr* call) {
  return QualifiedType(dtInt[INT_SIZE_64], kVal);
}

static QualifiedType
returnInfoUInt64(CallExpr* call) {
  return QualifiedType(dtUInt[INT_SIZE_64], kVal);
}

static QualifiedType
returnInfoSizeType(CallExpr* call) {
  return QualifiedType(SIZE_TYPE, kVal);
}

//
// Since 'int' is equivalent to 'int(64)' currently, this doesn't do
// anything different than returnInfoInt64 does, but it's intended to
// be used in cases where a primitive returns a type that ought to
// track the default 'int' size rather than being hard-coded to a
// specific bit-width.
//
static QualifiedType
returnInfoDefaultInt(CallExpr* call) {
  return returnInfoInt64(call);
}

/*
static QualifiedType
returnInfoUInt32(CallExpr* call) { // unexecuted none/gasnet on 4/25/08
  return QualifiedType(dtUInt[INT_SIZE_32], kVal);
}

static QualifiedType
returnInfoReal32(CallExpr* call) {
  return QualifiedType(dtReal[FLOAT_SIZE_32], kVal);
}

static QualifiedType
returnInfoReal64(CallExpr* call) {
  return QualifiedType(dtReal[FLOAT_SIZE_64], kVal);
}
*/

static QualifiedType
returnInfoComplexField(CallExpr* call) {  // for get real/imag primitives
  Type *t = call->get(1)->getValType();
  if (t == dtComplex[COMPLEX_SIZE_64]) {
    return QualifiedType(dtReal[FLOAT_SIZE_32]->refType, kRef);
  } else if (t == dtComplex[COMPLEX_SIZE_128]) {
    return QualifiedType(dtReal[FLOAT_SIZE_64]->refType, kRef);
  } else {
    INT_FATAL( call, "unsupported complex size");
  }
  return QualifiedType(dtUnknown);
}

static QualifiedType
returnInfoFirst(CallExpr* call) {
  return call->get(1)->qualType();
}

static QualifiedType
returnInfoFirstDeref(CallExpr* call) {
  QualifiedType tmp = call->get(1)->qualType();
  Type* type = tmp.getType()->getValType();
  return QualifiedType(type, kVal);
}

static QualifiedType
returnInfoCast(CallExpr* call) {
  Type* t1 = call->get(1)->typeInfo();
  Type* t2 = call->get(2)->typeInfo();
  if (t2->symbol->hasFlag(FLAG_WIDE_CLASS))
    if (wideClassMap.get(t1))
      t1 = wideClassMap.get(t1);
  if (t2->symbol->hasFlag(FLAG_WIDE_REF))
    if (wideRefMap.get(t1))
      t1 = wideRefMap.get(t1);
  return QualifiedType(t1); // what should qual be here?
}

static QualifiedType
returnInfoVal(CallExpr* call) {
  AggregateType* ct = toAggregateType(call->get(1)->typeInfo());
<<<<<<< HEAD
  if (!ct || !ct->symbol->hasFlag(FLAG_REF))
    INT_FATAL(call, "attempt to get value type of non-reference type");
  return QualifiedType(ct->getField(1)->type, kVal);
=======
  if (ct) {
    if(ct->symbol->hasFlag(FLAG_REF)) {
      return ct->getField(1)->type;
    }
    else if(ct->symbol->hasFlag(FLAG_WIDE_REF)) {
      return ct->getField(2)->type;
    }
  }
  INT_FATAL(call, "attempt to get value type of non-reference type");
  return NULL;
>>>>>>> 86829239
}

static QualifiedType
returnInfoRef(CallExpr* call) {
  Type* t = call->get(1)->typeInfo();
  if (!t->refType)
    INT_FATAL(call, "invalid attempt to get reference type");
  return QualifiedType(t->refType, kRef);
}

// NEEDS TO BE FINISHED WHEN PRIMITIVES ARE REDONE
static QualifiedType
returnInfoNumericUp(CallExpr* call) {
  Type* t1 = call->get(1)->typeInfo();
  Type* t2 = call->get(2)->typeInfo();
  if (is_int_type(t1) && is_real_type(t2))
    return QualifiedType(t2, kVal);
  if (is_real_type(t1) && is_int_type(t2))
    return QualifiedType(t1, kVal);
  if (is_int_type(t1) && is_bool_type(t2))
    return QualifiedType(t1, kVal);
  if (is_bool_type(t1) && is_int_type(t2))
    return QualifiedType(t2, kVal);
  return QualifiedType(t1, kVal);
}

static QualifiedType
returnInfoArrayIndexValue(CallExpr* call) {
  Type* type = call->get(1)->typeInfo();
  if (type->symbol->hasFlag(FLAG_WIDE_CLASS))
    type = type->getField("addr")->type;
  if (!type->substitutions.n)
    INT_FATAL(call, "bad primitive");
  // Is this conditional necessary?  Can just assume condition is true?
  if (type->symbol->hasFlag(FLAG_DATA_CLASS)) {
    return QualifiedType(toTypeSymbol(getDataClassType(type->symbol))->type, kVal);
  }
  else {
    return QualifiedType(toTypeSymbol(type->substitutions.v[0].value)->type, kVal);
  }
}

static QualifiedType
returnInfoArrayIndex(CallExpr* call) {
  QualifiedType tmp = returnInfoArrayIndexValue(call);
  return QualifiedType(tmp.getType()->refType, kRef);
}

static QualifiedType
returnInfoGetMember(CallExpr* call) {
  AggregateType* ct = toAggregateType(call->get(1)->typeInfo());
  if (ct->symbol->hasFlag(FLAG_REF))
    ct = toAggregateType(ct->getValType());
  if (!ct)
    INT_FATAL(call, "bad member primitive");
  SymExpr* sym = toSymExpr(call->get(2));
  if (!sym)
    INT_FATAL(call, "bad member primitive");
  VarSymbol* var = toVarSymbol(sym->var);
  if (!var)
    INT_FATAL(call, "bad member primitive");
  if (var->immediate) {
    const char* name = var->immediate->v_string;
    for_fields(field, ct) {
      if (!strcmp(field->name, name))
        return QualifiedType(field->type, kVal);
    }
  } else
    return QualifiedType(var->type, kVal);
  INT_FATAL(call, "bad member primitive");
  return QualifiedType(NULL);
}

static QualifiedType
returnInfoGetTupleMember(CallExpr* call) {
  AggregateType* ct = toAggregateType(call->get(1)->getValType());
  INT_ASSERT(ct && ct->symbol->hasFlag(FLAG_STAR_TUPLE));
  return QualifiedType(ct->getField("x1")->type, kVal);
}

static QualifiedType
returnInfoGetTupleMemberRef(CallExpr* call) {
  Type* type = returnInfoGetTupleMember(call).getType();
  if (type->refType)
    type = type->refType;
  return QualifiedType(type, kRef);
}

static QualifiedType
returnInfoGetMemberRef(CallExpr* call) {
  AggregateType* ct = toAggregateType(call->get(1)->getValType());
  INT_ASSERT(ct);
  SymExpr* se = toSymExpr(call->get(2));
  INT_ASSERT(se);
  VarSymbol* var = toVarSymbol(se->var);
  INT_ASSERT(var);
  if (Immediate* imm = var->immediate)
  {
    Symbol* field = NULL;
    if (imm->const_kind == CONST_KIND_STRING)
    {
      const char* name = var->immediate->v_string;
      field = ct->getField(name);
    }
    if (imm->const_kind == NUM_KIND_INT)
    {
      int64_t i = imm->int_value();
      field = ct->getField(i);
    }
    INT_ASSERT(field);
    Type* t = field->type->refType ? field->type->refType : field->type;
    return QualifiedType(t, kRef);
  } else {
    Type* t = var->type->refType ? var->type->refType : var->type;
    return QualifiedType(t, kRef);
  }
}

static QualifiedType
returnInfoEndCount(CallExpr* call) {
  static Type* endCountType = NULL;
  if (endCountType == NULL) {
    // Look for the type var `_remoteEndCountType` in ChapelBase.
    forv_Vec(VarSymbol, var, gVarSymbols) {
      const char* searchStr = "_remoteEndCountType";
      if (strcmp(var->cname, searchStr) == 0) {
        endCountType = var->type;
        break;
      }
    }
  }
  return QualifiedType(endCountType, kVal);
}

static QualifiedType
returnInfoVirtualMethodCall(CallExpr* call) {
  SymExpr* se = toSymExpr(call->get(1));
  INT_ASSERT(se);
  FnSymbol* fn = toFnSymbol(se->var);
  INT_ASSERT(fn);
  return fn->getReturnQualType();
}

static QualifiedType
returnInfoSecondType(CallExpr* call) {
  QualifiedType t = call->get(2)->qualType();
  return t;
}


// print the number of each type of primitive present in the AST
void printPrimitiveCounts(const char* passName) {
  int primCounts[NUM_KNOWN_PRIMS];
  for(int i=0; i<NUM_KNOWN_PRIMS; i++) {
    primCounts[i] = 0;
  }

  forv_Vec(CallExpr, call, gCallExprs) {
    if (call->baseExpr == NULL) {
      if (call->primitive) {
        primCounts[call->primitive->tag] += 1;
      }
    }
  }

  printf("NUM_KNOWN_PRIMS = %d\n", NUM_KNOWN_PRIMS);
  for(int i=1; i<NUM_KNOWN_PRIMS; i++) {
    if (primitives[i])
      printf("%s prim[%d] %s %d\n", passName, i, primitives[i]->name, primCounts[i]);
    else
      printf("%s prim[%d] *** UNKNOWN *** %d\n", passName, i, primCounts[i]);
  }

}

HashMap<const char *, StringHashFns, PrimitiveOp *> primitives_map;

PrimitiveOp* primitives[NUM_KNOWN_PRIMS];

PrimitiveOp::PrimitiveOp(PrimitiveTag atag,
                         const char *aname,
                         QualifiedType (*areturnInfo)(CallExpr*)) :
  tag(atag),
  name(aname),
  returnInfo(areturnInfo),
  isEssential(false),
  passLineno(false)
{
  primitives_map.put(name, this);
}

static void
prim_def(PrimitiveTag tag, const char* name, QualifiedType (*returnInfo)(CallExpr*),
         bool isEssential = false, bool passLineno = false) {
  primitives[tag] = new PrimitiveOp(tag, name, returnInfo);
  primitives[tag]->isEssential = isEssential;
  primitives[tag]->passLineno = passLineno;
}

static void
prim_def(const char* name, QualifiedType (*returnInfo)(CallExpr*),
         bool isEssential = false, bool passLineno = false) {
  PrimitiveOp* prim = new PrimitiveOp(PRIM_UNKNOWN, name, returnInfo);
  prim->isEssential = isEssential;
  prim->passLineno = passLineno;
}
 

/*
 * The routine below, using the routines just above, define primitives
 * for use by the compiler.  Each primitive definition takes:
 * 
 * - (optionally) the primitive's enum
 * - its string name
 * - a function pointer indicating the type it returns/evaluates to
 * - (optionally) a boolean saying whether or not it's essential (i.e.,
 *   should not be dead code eliminated)
 * - (optionally) a boolean saying whether or not it expects to receive
 *   filename/lineno arguments
 *
 * Primitives may be defined by the compiler directly (e.g., rewritten
 * during function resolution) or implemented in the runtime.  In the
 * latter case, not surprisingly, it is important to make sure that
 * the return type of the primitive as specified here matches that of
 * the runtime function implementing the primitive.
 */

void
initPrimitive() {
  primitives[PRIM_UNKNOWN] = NULL;


  prim_def(PRIM_ACTUALS_LIST, "actuals list", returnInfoVoid);
  prim_def(PRIM_NOOP, "noop", returnInfoVoid);
  prim_def(PRIM_MOVE, "move", returnInfoVoid, false, true);
  prim_def(PRIM_INIT, "init", returnInfoFirstDeref);
  prim_def(PRIM_NO_INIT, "no init", returnInfoFirstDeref);
  prim_def(PRIM_TYPE_INIT, "type init", returnInfoFirstDeref);
  prim_def(PRIM_REF_TO_STRING, "ref to string", returnInfoStringC);
  prim_def(PRIM_RETURN, "return", returnInfoFirst, true);
  prim_def(PRIM_YIELD, "yield", returnInfoFirst, true);
  prim_def(PRIM_UNARY_MINUS, "u-", returnInfoFirst);
  prim_def(PRIM_UNARY_PLUS, "u+", returnInfoFirst);
  prim_def(PRIM_UNARY_NOT, "u~", returnInfoFirst);
  prim_def(PRIM_UNARY_LNOT, "!", returnInfoBool);
  prim_def(PRIM_ADD, "+", returnInfoNumericUp);
  prim_def(PRIM_SUBTRACT, "-", returnInfoNumericUp);
  prim_def(PRIM_MULT, "*", returnInfoNumericUp);
  prim_def(PRIM_DIV, "/", returnInfoNumericUp, true); // div by zero is visible
  prim_def(PRIM_MOD, "%", returnInfoFirst); // mod by zero?
  prim_def(PRIM_LSH, "<<", returnInfoFirst);
  prim_def(PRIM_RSH, ">>", returnInfoFirst);
  prim_def(PRIM_EQUAL, "==", returnInfoBool);
  prim_def(PRIM_NOTEQUAL, "!=", returnInfoBool);
  prim_def(PRIM_LESSOREQUAL, "<=", returnInfoBool);
  prim_def(PRIM_GREATEROREQUAL, ">=", returnInfoBool);
  prim_def(PRIM_LESS, "<", returnInfoBool);
  prim_def(PRIM_GREATER, ">", returnInfoBool);
  prim_def(PRIM_AND, "&", returnInfoFirst);
  prim_def(PRIM_OR, "|", returnInfoFirst);
  prim_def(PRIM_XOR, "^", returnInfoFirst);
  prim_def(PRIM_POW, "**", returnInfoNumericUp);

  prim_def(PRIM_ASSIGN, "=", returnInfoVoid, true);
  prim_def(PRIM_ADD_ASSIGN, "+=", returnInfoVoid, true);
  prim_def(PRIM_SUBTRACT_ASSIGN, "-=", returnInfoVoid, true);
  prim_def(PRIM_MULT_ASSIGN, "*=", returnInfoVoid, true);
  prim_def(PRIM_DIV_ASSIGN, "/=", returnInfoVoid, true);
  prim_def(PRIM_MOD_ASSIGN, "%=", returnInfoVoid, true);
  prim_def(PRIM_LSH_ASSIGN, "<<=", returnInfoVoid, true);
  prim_def(PRIM_RSH_ASSIGN, ">>=", returnInfoVoid, true);
  prim_def(PRIM_AND_ASSIGN, "&=", returnInfoVoid, true);
  prim_def(PRIM_OR_ASSIGN, "|=", returnInfoVoid, true);
  prim_def(PRIM_XOR_ASSIGN, "^=", returnInfoVoid, true);

  prim_def(PRIM_MIN, "_min", returnInfoFirst);
  prim_def(PRIM_MAX, "_max", returnInfoFirst);

  prim_def(PRIM_SETCID, "setcid", returnInfoVoid, true, true);
  prim_def(PRIM_TESTCID, "testcid", returnInfoBool, false, true);
  prim_def(PRIM_GETCID, "getcid", returnInfoBool, false, true);
  prim_def(PRIM_SET_UNION_ID, "set_union_id", returnInfoVoid, true, true);
  prim_def(PRIM_GET_UNION_ID, "get_union_id", returnInfoDefaultInt, false, true);
  prim_def(PRIM_GET_MEMBER, ".", returnInfoGetMemberRef);
  prim_def(PRIM_GET_MEMBER_VALUE, ".v", returnInfoGetMember, false, true);
  prim_def(PRIM_SET_MEMBER, ".=", returnInfoVoid, true, true);
  prim_def(PRIM_CHECK_NIL, "_check_nil", returnInfoVoid, true, true);
  prim_def(PRIM_NEW, "new", returnInfoFirst);
  prim_def(PRIM_GET_REAL, "complex_get_real", returnInfoComplexField);
  prim_def(PRIM_GET_IMAG, "complex_get_imag", returnInfoComplexField);
  prim_def(PRIM_QUERY, "query", returnInfoUnknown);
  prim_def(PRIM_QUERY_PARAM_FIELD, "query param field", returnInfoGetMemberRef);
  prim_def(PRIM_QUERY_TYPE_FIELD, "query type field", returnInfoGetMember);

  prim_def(PRIM_ADDR_OF, "addr of", returnInfoRef);
  prim_def(PRIM_DEREF,   "deref",   returnInfoVal, false, true);

  // local block primitives
  prim_def(PRIM_LOCAL_CHECK, "local_check", returnInfoVoid, true, true);

  // operations on sync/single vars
  prim_def(PRIM_SYNC_INIT, "sync_init", returnInfoVoid, true);
  prim_def(PRIM_SYNC_DESTROY, "sync_destroy", returnInfoVoid, true);
  prim_def(PRIM_SYNC_LOCK, "sync_lock", returnInfoVoid, true);
  prim_def(PRIM_SYNC_UNLOCK, "sync_unlock", returnInfoVoid, true);
  prim_def(PRIM_SYNC_WAIT_FULL, "sync_wait_full_and_lock", returnInfoVoid, true, true);
  prim_def(PRIM_SYNC_WAIT_EMPTY, "sync_wait_empty_and_lock", returnInfoVoid, true, true);
  prim_def(PRIM_SYNC_SIGNAL_FULL, "sync_mark_and_signal_full", returnInfoVoid, true);
  prim_def(PRIM_SYNC_SIGNAL_EMPTY, "sync_mark_and_signal_empty", returnInfoVoid, true);
  prim_def(PRIM_SINGLE_INIT, "single_init", returnInfoVoid, true);
  prim_def(PRIM_SINGLE_DESTROY, "single_destroy", returnInfoVoid, true);
  prim_def(PRIM_SINGLE_LOCK, "single_lock", returnInfoVoid, true);
  prim_def(PRIM_SINGLE_UNLOCK, "single_unlock", returnInfoVoid, true);
  prim_def(PRIM_SINGLE_WAIT_FULL, "single_wait_full", returnInfoVoid, true, true);
  prim_def(PRIM_SINGLE_SIGNAL_FULL, "single_mark_and_signal_full", returnInfoVoid, true);

  // sync/single var support
  prim_def(PRIM_WRITEEF, "write_EF", returnInfoVoid, true);
  prim_def(PRIM_WRITEFF, "write_FF", returnInfoVoid, true);
  prim_def(PRIM_WRITEXF, "write_XF", returnInfoVoid, true);
  prim_def(PRIM_READFE, "read_FE", returnInfoFirst, true);
  prim_def(PRIM_READFF, "read_FF", returnInfoFirst, true);
  prim_def(PRIM_READXX, "read_XX", returnInfoFirst, true);
  prim_def(PRIM_SYNC_IS_FULL, "sync_is_full", returnInfoBool, true);
  prim_def(PRIM_SINGLE_WRITEEF, "single_write_EF", returnInfoVoid, true);
  prim_def(PRIM_SINGLE_READFF, "single_read_FF", returnInfoFirst, true);
  prim_def(PRIM_SINGLE_READXX, "single_read_XX", returnInfoFirst, true);
  prim_def(PRIM_SINGLE_IS_FULL, "single_is_full", returnInfoBool, true);

  prim_def(PRIM_GET_END_COUNT, "get end count", returnInfoEndCount);
  prim_def(PRIM_SET_END_COUNT, "set end count", returnInfoVoid, true);

  // task primitives
  prim_def(PRIM_GET_SERIAL, "task_get_serial", returnInfoBool);
  prim_def(PRIM_SET_SERIAL, "task_set_serial", returnInfoVoid, true);

  // These are used for task-aware allocation.
  prim_def(PRIM_SIZEOF, "sizeof", returnInfoSizeType);

  prim_def(PRIM_INIT_FIELDS, "chpl_init_record", returnInfoVoid, true);
  prim_def(PRIM_PTR_EQUAL, "ptr_eq", returnInfoBool);
  prim_def(PRIM_PTR_NOTEQUAL, "ptr_neq", returnInfoBool);
  // PRIM_IS_SUBTYPE arguments are (parent, sub) and it checks
  // if sub is a sub-type of parent.
  prim_def(PRIM_IS_SUBTYPE, "is_subtype", returnInfoBool);
  // PRIM_CAST arguments are (type to cast to, value to cast)
  prim_def(PRIM_CAST, "cast", returnInfoCast, false, true);
  prim_def(PRIM_DYNAMIC_CAST, "dynamic_cast", returnInfoCast, false, true);
  prim_def(PRIM_TYPEOF, "typeof", returnInfoFirstDeref);
  prim_def(PRIM_USED_MODULES_LIST, "used modules list", returnInfoVoid);
  prim_def(PRIM_TUPLE_EXPAND, "expand_tuple", returnInfoVoid);
  prim_def(PRIM_TUPLE_AND_EXPAND, "and_expand_tuple", returnInfoVoid);

  prim_def(PRIM_CHPL_COMM_GET, "chpl_comm_get", returnInfoVoid, true, true);
  prim_def(PRIM_CHPL_COMM_PUT, "chpl_comm_put", returnInfoVoid, true, true);
  prim_def(PRIM_CHPL_COMM_ARRAY_GET, "chpl_comm_array_get", returnInfoVoid, true, true);
  prim_def(PRIM_CHPL_COMM_ARRAY_PUT, "chpl_comm_array_put", returnInfoVoid, true, true);
  prim_def(PRIM_CHPL_COMM_REMOTE_PREFETCH, "chpl_comm_remote_prefetch", returnInfoVoid, true, true);
  prim_def(PRIM_CHPL_COMM_GET_STRD, "chpl_comm_get_strd", returnInfoVoid, true, true);
  prim_def(PRIM_CHPL_COMM_PUT_STRD, "chpl_comm_put_strd", returnInfoVoid, true, true);

  prim_def(PRIM_ARRAY_SHIFT_BASE_POINTER, "shift_base_pointer", returnInfoVoid, true, true);
  prim_def(PRIM_ARRAY_ALLOC, "array_alloc", returnInfoVoid, true, true);
  prim_def(PRIM_ARRAY_FREE, "array_free", returnInfoVoid, true, true);
  prim_def(PRIM_ARRAY_FREE_ELTS, "array_free_elts", returnInfoVoid, true);
  prim_def(PRIM_ARRAY_GET, "array_get", returnInfoArrayIndex, false, true);
  prim_def(PRIM_ARRAY_GET_VALUE, "array_get_value", returnInfoArrayIndexValue, false, true);
  // PRIM_ARRAY_SET is unused by compiler, runtime, modules
  prim_def(PRIM_ARRAY_SET, "array_set", returnInfoVoid, true, true);
  prim_def(PRIM_ARRAY_SET_FIRST, "array_set_first", returnInfoVoid, true, true);

  prim_def(PRIM_ERROR, "error", returnInfoVoid, true);
  prim_def(PRIM_WARNING, "warning", returnInfoVoid, true);
  prim_def(PRIM_WHEN, "when case expressions", returnInfoVoid);
  prim_def(PRIM_TYPE_TO_STRING, "typeToString", returnInfoString);

  // These are the block info primitives.
  prim_def(PRIM_BLOCK_PARAM_LOOP, "param loop", returnInfoVoid);
  prim_def(PRIM_BLOCK_WHILEDO_LOOP, "while...do loop", returnInfoVoid);
  prim_def(PRIM_BLOCK_DOWHILE_LOOP, "do...while loop", returnInfoVoid);
  prim_def(PRIM_BLOCK_FOR_LOOP, "for loop", returnInfoVoid);
  prim_def(PRIM_BLOCK_C_FOR_LOOP, "C for loop", returnInfoVoid);
  prim_def(PRIM_BLOCK_BEGIN, "begin block", returnInfoVoid);
  prim_def(PRIM_BLOCK_COBEGIN, "cobegin block", returnInfoVoid);
  prim_def(PRIM_BLOCK_COFORALL, "coforall loop", returnInfoVoid);
  prim_def(PRIM_BLOCK_ON, "on block", returnInfoVoid);
  prim_def(PRIM_BLOCK_BEGIN_ON, "begin on block", returnInfoVoid);
  prim_def(PRIM_BLOCK_COBEGIN_ON, "cobegin on block", returnInfoVoid);
  prim_def(PRIM_BLOCK_COFORALL_ON, "coforall on block", returnInfoVoid);
  prim_def(PRIM_BLOCK_LOCAL, "local block", returnInfoVoid);
  prim_def(PRIM_BLOCK_UNLOCAL, "unlocal block", returnInfoVoid);

  prim_def(PRIM_FORALL_LOOP, "forall loop", returnInfoVoid);
  prim_def(PRIM_TO_LEADER, "to leader", returnInfoVoid);
  prim_def(PRIM_TO_FOLLOWER, "to follower", returnInfoVoid);
  prim_def(PRIM_TO_STANDALONE, "to standalone", returnInfoVoid);

  prim_def(PRIM_DELETE, "delete", returnInfoVoid);

  prim_def(PRIM_CALL_DESTRUCTOR, "call destructor", returnInfoVoid, true);

  prim_def(PRIM_LOGICAL_FOLDER, "_paramFoldLogical", returnInfoBool);

  prim_def(PRIM_WIDE_GET_LOCALE, "_wide_get_locale", returnInfoLocaleID, false, true);
  // MPF - 10/9/2015 - neither _wide_get_node nor _wide_get_addr
  // is used in the module or test code. insertWideReferences uses
  // PRIM_WIDE_GET_NODE. It might make sense to keep both of these
  // functions for debugging.
  prim_def(PRIM_WIDE_GET_NODE, "_wide_get_node", returnInfoNodeID, false, true);
  prim_def(PRIM_WIDE_GET_ADDR, "_wide_get_addr", returnInfoUInt64, false, true);
  prim_def(PRIM_IS_WIDE_PTR, "is wide pointer", returnInfoBool);

  prim_def(PRIM_ON_LOCALE_NUM, "chpl_on_locale_num", returnInfoLocaleID);

  prim_def(PRIM_HEAP_REGISTER_GLOBAL_VAR, "_heap_register_global_var", returnInfoVoid, true, true);
  prim_def(PRIM_HEAP_BROADCAST_GLOBAL_VARS, "_heap_broadcast_global_vars", returnInfoVoid, true, true);
  prim_def(PRIM_PRIVATE_BROADCAST, "_private_broadcast", returnInfoVoid, true, true);

  prim_def(PRIM_INT_ERROR, "_internal_error", returnInfoVoid, true);

  prim_def(PRIM_CAPTURE_FN_FOR_CHPL, "capture fn for chpl", returnInfoVoid);
  prim_def(PRIM_CAPTURE_FN_FOR_C, "capture fn for C", returnInfoVoid);
  prim_def(PRIM_CREATE_FN_TYPE, "create fn type", returnInfoVoid);

  prim_def("string_compare", returnInfoDefaultInt, true);
  prim_def("string_contains", returnInfoBool, true);
  prim_def("string_concat", returnInfoStringCopy, true, true);
  prim_def("string_length", returnInfoDefaultInt);
  prim_def("ascii", returnInfoInt32);
  prim_def("string_index", returnInfoStringCopy, true, true);
  prim_def(PRIM_STRING_COPY, "string_copy", returnInfoStringCopy, false, true);
  prim_def(PRIM_CAST_TO_VOID_STAR, "cast_to_void_star", returnInfoCVoidPtr, true, false);
  prim_def("string_select", returnInfoStringCopy, true, true);
  prim_def("sleep", returnInfoVoid, true);
  prim_def("real2int", returnInfoDefaultInt);
  prim_def("object2int", returnInfoDefaultInt);
  prim_def("chpl_exit_any", returnInfoVoid, true);

  prim_def(PRIM_RT_ERROR, "chpl_error", returnInfoVoid, true, true);
  prim_def(PRIM_RT_WARNING, "chpl_warning", returnInfoVoid, true, true);

  prim_def(PRIM_NEW_PRIV_CLASS, "chpl_newPrivatizedClass", returnInfoVoid, true);
  prim_def(PRIM_GET_PRIV_CLASS, "chpl_getPrivatizedClass",  returnInfoFirst);
  
  prim_def(PRIM_GET_USER_LINE, "_get_user_line", returnInfoDefaultInt, true, true);
  prim_def(PRIM_GET_USER_FILE, "_get_user_file", returnInfoInt32, true, true);

  prim_def(PRIM_FTABLE_CALL, "call ftable function", returnInfoVoid, true);

  prim_def(PRIM_IS_SYNC_TYPE, "is sync type", returnInfoBool);
  prim_def(PRIM_IS_SINGLE_TYPE, "is single type", returnInfoBool);
  prim_def(PRIM_IS_TUPLE_TYPE, "is tuple type", returnInfoBool);
  prim_def(PRIM_IS_STAR_TUPLE_TYPE, "is star tuple type", returnInfoBool);
  prim_def(PRIM_SET_SVEC_MEMBER, "set svec member", returnInfoVoid, true, true);
  prim_def(PRIM_GET_SVEC_MEMBER, "get svec member", returnInfoGetTupleMemberRef);
  prim_def(PRIM_GET_SVEC_MEMBER_VALUE, "get svec member value", returnInfoGetTupleMember, false, true);

  prim_def(PRIM_VIRTUAL_METHOD_CALL, "virtual method call", returnInfoVirtualMethodCall, true, true);

  prim_def(PRIM_NUM_FIELDS, "num fields", returnInfoInt32);
  prim_def(PRIM_FIELD_NUM_TO_NAME, "field num to name", returnInfoString);
  prim_def(PRIM_FIELD_NAME_TO_NUM, "field name to num", returnInfoInt32);
  prim_def(PRIM_FIELD_BY_NUM, "field by num", returnInfoUnknown);
  prim_def(PRIM_IS_UNION_TYPE, "is union type", returnInfoBool);
  prim_def(PRIM_IS_ATOMIC_TYPE, "is atomic type", returnInfoBool);
  prim_def(PRIM_IS_REF_ITER_TYPE, "is ref iter type", returnInfoBool);
  
  prim_def(PRIM_IS_POD, "is pod type", returnInfoBool);

  // This primitive allows normalize to request function resolution
  // coerce a return value to the declared return type, even though
  // the declared return type is not really known until function
  // resolution.
  // It coerces its first argument to the type stored in the second argument.
  prim_def(PRIM_COERCE, "coerce", returnInfoSecondType);

  prim_def(PRIM_CALL_RESOLVES, "call resolves", returnInfoBool);
  prim_def(PRIM_METHOD_CALL_RESOLVES, "method call resolves", returnInfoBool);

  prim_def(PRIM_ENUM_MIN_BITS, "enum min bits", returnInfoInt32);
  prim_def(PRIM_ENUM_IS_SIGNED, "enum is signed", returnInfoBool);

  prim_def(PRIM_START_RMEM_FENCE, "chpl_rmem_consist_acquire", returnInfoVoid, true, true);
  prim_def(PRIM_FINISH_RMEM_FENCE, "chpl_rmem_consist_release", returnInfoVoid, true, true);

  prim_def(PRIM_LOOKUP_FILENAME, "chpl_lookupFilename", returnInfoStringC, false, false);

  prim_def(PRIM_GET_COMPILER_VAR, "get compiler variable", returnInfoString);
}

Map<const char*, VarSymbol*> memDescsMap;
Vec<const char*> memDescsVec;

VarSymbol* newMemDesc(const char* str) {
  static int64_t memDescInt = 0;
  const char* s = astr(str);
  if (VarSymbol* v = memDescsMap.get(s))
    return v;
  VarSymbol* memDescVar = new_IntSymbol(memDescInt++, INT_SIZE_16);
  memDescsMap.put(s, memDescVar);
  memDescsVec.add(s);
  return memDescVar;
}<|MERGE_RESOLUTION|>--- conflicted
+++ resolved
@@ -159,22 +159,16 @@
 static QualifiedType
 returnInfoVal(CallExpr* call) {
   AggregateType* ct = toAggregateType(call->get(1)->typeInfo());
-<<<<<<< HEAD
-  if (!ct || !ct->symbol->hasFlag(FLAG_REF))
-    INT_FATAL(call, "attempt to get value type of non-reference type");
-  return QualifiedType(ct->getField(1)->type, kVal);
-=======
   if (ct) {
     if(ct->symbol->hasFlag(FLAG_REF)) {
-      return ct->getField(1)->type;
+      return QualifiedType(ct->getField(1)->type, kVal);
     }
     else if(ct->symbol->hasFlag(FLAG_WIDE_REF)) {
-      return ct->getField(2)->type;
+      return QualifiedType(ct->getField(2)->type, kVal);
     }
   }
   INT_FATAL(call, "attempt to get value type of non-reference type");
-  return NULL;
->>>>>>> 86829239
+  return QualifiedType(NULL);
 }
 
 static QualifiedType
