/*
 * Copyright 2004-2016 Cray Inc.
 * Other additional copyright holders may be indicated within.
 *
 * The entirety of this work is licensed under the Apache License,
 * Version 2.0 (the "License"); you may not use this file except
 * in compliance with the License.
 *
 * You may obtain a copy of the License at
 *
 *     http://www.apache.org/licenses/LICENSE-2.0
 *
 * Unless required by applicable law or agreed to in writing, software
 * distributed under the License is distributed on an "AS IS" BASIS,
 * WITHOUT WARRANTIES OR CONDITIONS OF ANY KIND, either express or implied.
 * See the License for the specific language governing permissions and
 * limitations under the License.
 */

#ifndef __STDC_FORMAT_MACROS
#define __STDC_FORMAT_MACROS
#endif

#include "symbol.h"

#include "astutil.h"
#include "stlUtil.h"
#include "bb.h"
#include "build.h"
#include "codegen.h"
#include "docsDriver.h"
#include "expr.h"
#include "files.h"
#include "intlimits.h"
#include "iterator.h"
#include "misc.h"
#include "optimizations.h"
#include "passes.h"
#include "stmt.h"
#include "stringutil.h"
#include "type.h"
#include "resolution.h"

// LLVM debugging support
#include "llvmDebug.h"

#include "AstToText.h"
#include "AstVisitor.h"
#include "CollapseBlocks.h"

#include <algorithm>
#include <cstdlib>
#include <inttypes.h>
#include <iostream>
#include <sstream>
#include <stdint.h>

//
// The function that represents the compiler-generated entry point
//
FnSymbol *chpl_gen_main = NULL;

ModuleSymbol* rootModule = NULL;
ModuleSymbol* theProgram = NULL;
ModuleSymbol* mainModule = NULL;
ModuleSymbol* baseModule = NULL;
ModuleSymbol* stringLiteralModule = NULL;
ModuleSymbol* standardModule = NULL;
ModuleSymbol* printModuleInitModule = NULL;
Symbol *gNil = NULL;
Symbol *gUnknown = NULL;
Symbol *gMethodToken = NULL;
Symbol *gTypeDefaultToken = NULL;
Symbol *gLeaderTag = NULL, *gFollowerTag = NULL, *gStandaloneTag = NULL;
Symbol *gModuleToken = NULL;
Symbol *gNoInit = NULL;
Symbol *gVoid = NULL;
Symbol *gFile = NULL;
Symbol *gStringC = NULL;
Symbol *gStringCopy = NULL;
Symbol *gCVoidPtr = NULL;
Symbol *gOpaque = NULL;
Symbol *gTimer = NULL;
Symbol *gTaskID = NULL;
Symbol *gSyncVarAuxFields = NULL;
Symbol *gSingleVarAuxFields = NULL;

VarSymbol *gTrue = NULL;
VarSymbol *gFalse = NULL;
VarSymbol *gTryToken = NULL;
VarSymbol *gBoundsChecking = NULL;
VarSymbol *gCastChecking = NULL;
VarSymbol* gPrivatization = NULL;
VarSymbol* gLocal = NULL;
VarSymbol* gNodeID = NULL;
VarSymbol *gModuleInitIndentLevel = NULL;
FnSymbol *gPrintModuleInitFn = NULL;
FnSymbol* gChplHereAlloc = NULL;
FnSymbol* gChplHereFree = NULL;
FnSymbol* gChplDoDirectExecuteOn = NULL;

std::map<FnSymbol*,int> ftableMap;
std::vector<FnSymbol*> ftableVec;

Map<Type*,Vec<FnSymbol*>*> virtualMethodTable;
Map<FnSymbol*,int> virtualMethodMap;
Map<FnSymbol*,Vec<FnSymbol*>*> virtualChildrenMap;
Map<FnSymbol*,Vec<FnSymbol*>*> virtualRootsMap;

/******************************** | *********************************
*                                                                   *
*                                                                   *
********************************* | ********************************/

Symbol::Symbol(AstTag astTag, const char* init_name, Type* init_type) :
  BaseAST(astTag),
  qual(QUAL_UNKNOWN),
  type(init_type),
  flags(),
  defPoint(NULL)
{
  if (init_name) {
    name = astr(init_name);
  } else {
    name = astr("");
  }
  cname = name;
}


Symbol::~Symbol() {
}

static inline void verifyInTree(BaseAST* ast, const char* msg) {
  if (ast && !ast->inTree())
    INT_FATAL(ast, "%s is not in AST", msg);
}

void Symbol::verify() {
  if (defPoint && !defPoint->parentSymbol && !toModuleSymbol(this))
    INT_FATAL(this, "Symbol::defPoint is not in AST");
  if (defPoint && this != defPoint->sym)
    INT_FATAL(this, "Symbol::defPoint != Sym::defPoint->sym");
  verifyInTree(type, "Symbol::type");
}


bool Symbol::inTree() {
  if (this == rootModule)
    return true;
  if (defPoint)
    return defPoint->inTree();
  else
    return false;
}


static Qualifier qualifierForArgIntent(IntentTag intent)
{
  switch (intent) {
    case INTENT_IN:        return QUAL_VAL;
    case INTENT_OUT:       return QUAL_REF;
    case INTENT_INOUT:     return QUAL_REF;
    case INTENT_CONST:     return QUAL_CONST;
    case INTENT_CONST_IN:  return QUAL_CONST_VAL;
    case INTENT_REF:       return QUAL_REF;
    case INTENT_CONST_REF: return QUAL_CONST_REF;
    case INTENT_PARAM:     return QUAL_PARAM; // TODO
    case INTENT_TYPE:      return QUAL_UNKNOWN; // TODO
    case INTENT_BLANK:     return QUAL_UNKNOWN;
    // no default to get compiler warning if other intents are added
  }
  return QUAL_UNKNOWN;
}

QualifiedType Symbol::qualType() {
  QualifiedType ret(dtUnknown, QUAL_UNKNOWN);

  if (ArgSymbol* arg = toArgSymbol(this)) {
    Qualifier q = qualifierForArgIntent(arg->intent);
    if (qual == QUAL_WIDE_REF && (q == QUAL_REF || q == QUAL_CONST_REF)) {
      q = QUAL_WIDE_REF;
    }
    ret = QualifiedType(type, q);
  } else {
    ret = QualifiedType(type, qual);
  }

  return ret;
}


bool Symbol::isConstant() const {
  return false;
}

bool Symbol::isConstValWillNotChange() const {
  return false;
}

bool Symbol::isParameter() const {
  return false;
}

bool Symbol::isRenameable() const {
  return !(hasFlag(FLAG_EXPORT) || hasFlag(FLAG_EXTERN));
}

bool Symbol::isRef() {
  QualifiedType q = qualType();
  return (q.isRef() || type->symbol->hasFlag(FLAG_REF));
}

bool Symbol::isWideRef() {
  QualifiedType q = qualType();
  return (q.isWideRef() || type->symbol->hasFlag(FLAG_WIDE_REF));
}

bool Symbol::isRefOrWideRef() {
  return isRef() || isWideRef();
}


// Returns the scope in which the given symbol is declared; NULL otherwise.
BlockStmt* Symbol::getDeclarationScope() const {
  return (defPoint != NULL) ? defPoint->getScopeBlock() : NULL;
}

GenRet Symbol::codegen() {
  GenInfo* info = gGenInfo;
  GenRet ret;
  if( info->cfile ) ret.c = cname;
  return ret;
}


void Symbol::codegenDef() {
  INT_FATAL(this, "Unanticipated call to Symbol::codegenDef");
}


void Symbol::codegenPrototype() { }


FnSymbol* Symbol::getFnSymbol() {
  return NULL;
}


bool Symbol::hasFlag(Flag flag) const {
  CHECK_FLAG(flag);
  return flags[flag];
}


void Symbol::addFlag(Flag flag) {
  CHECK_FLAG(flag);
  flags.set(flag);
}


void Symbol::copyFlags(const Symbol* other) {
  flags |= other->flags;
  qual = other->qual;
}


void Symbol::removeFlag(Flag flag) {
  CHECK_FLAG(flag);
  flags.reset(flag);
}

bool Symbol::hasEitherFlag(Flag aflag, Flag bflag) const {
  return hasFlag(aflag) || hasFlag(bflag);
}

// Don't generate documentation for this symbol, either because it is private,
// or because the symbol should not be documented independent of privacy
bool Symbol::noDocGen() const {
  return hasFlag(FLAG_NO_DOC) || hasFlag(FLAG_PRIVATE);
}


bool Symbol::isImmediate() const {
  return false;
}

bool isString(Symbol* symbol) {
  return isString(symbol->type);
}

bool isUserDefinedRecord(Symbol* symbol) {
  return isUserDefinedRecord(symbol->type);
}

/******************************** | *********************************
*                                                                   *
* Common base class for ArgSymbol and VarSymbol.                    *
* Also maintains a small amount of IPE specific state.              *
*                                                                   *
********************************* | ********************************/

LcnSymbol::LcnSymbol(AstTag      astTag,
                     const char* initName,
                     Type*       initType) :
  Symbol(astTag, initName, initType)
{
  mDepth  = -1;
  mOffset = -1;
}

LcnSymbol::~LcnSymbol()
{

}

void LcnSymbol::locationSet(int depth, int offset)
{
  mDepth  = depth;
  mOffset = offset;
}

int LcnSymbol::depth() const
{
  return mDepth;
}

int LcnSymbol::offset() const
{
  return mOffset;
}

/******************************** | *********************************
*                                                                   *
*                                                                   *
********************************* | ********************************/

VarSymbol::VarSymbol(const char *init_name,
                     Type    *init_type) :
  LcnSymbol(E_VarSymbol, init_name, init_type),
  immediate(NULL),
  doc(NULL),
  isField(false),
  llvmDIGlobalVariable(NULL),
  llvmDIVariable(NULL)
{
  gVarSymbols.add(this);
  if (type == dtUnknown || type->symbol == NULL) {
    this->qual = QUAL_UNKNOWN;
  } else if (type->symbol->hasFlag(FLAG_REF)) {
    this->qual = QUAL_REF;
  } else if (type->symbol->hasFlag(FLAG_WIDE_REF)) {
    this->qual = QUAL_WIDE_REF;
  } else {
    this->qual = QUAL_VAL;
  }
}


VarSymbol::~VarSymbol() {
  if (immediate)
    delete immediate;
}


void VarSymbol::verify() {
  Symbol::verify();
  if (astTag != E_VarSymbol)
    INT_FATAL(this, "Bad VarSymbol::astTag");
  if (!type)
    INT_FATAL(this, "VarSymbol::type is NULL");
}


VarSymbol*
VarSymbol::copyInner(SymbolMap* map) {
  VarSymbol* newVarSymbol = new VarSymbol(name, type);
  newVarSymbol->copyFlags(this);
  newVarSymbol->cname = cname;
  INT_ASSERT(!newVarSymbol->immediate);
  return newVarSymbol;
}


void VarSymbol::replaceChild(BaseAST* old_ast, BaseAST* new_ast) {
  INT_FATAL(this, "Unexpected case in VarSymbol::replaceChild");
}


bool VarSymbol::isConstant() const {
  return hasFlag(FLAG_CONST);
}


bool VarSymbol::isConstValWillNotChange() const {
  return hasFlag(FLAG_CONST);
}


bool VarSymbol::isParameter() const {
  return hasFlag(FLAG_PARAM) || immediate;
}


bool VarSymbol::isType() const {
  return hasFlag(FLAG_TYPE_VARIABLE);
}


std::string VarSymbol::docsDirective() {
  std::string result;
  if (fDocsTextOnly) {
    result = "";
  } else {
    // Global type aliases become type directives. Types that are also fields
    // could be generics, so let them be treated as regular fields (i.e. use
    // the attribute directive).
    if (this->isType() && !this->isField) {
      result = ".. type:: ";
    } else if (this->isField) {
      result = ".. attribute:: ";
    } else {
      result = ".. data:: ";
    }
  }
  return this->hasFlag(FLAG_CONFIG) ? result + "config " : result;
}


void VarSymbol::printDocs(std::ostream *file, unsigned int tabs) {
  if (this->noDocGen() || this->hasFlag(FLAG_SUPER_CLASS)) {
      return;
  }

  this->printTabs(file, tabs);
  *file << this->docsDirective();

  if (this->isType()) {
    *file << "type ";
  } else if (this->isConstant()) {
    *file << "const ";
  } else if (this->isParameter()) {
    *file << "param ";
  } else {
    *file << "var ";
  }

  AstToText info;
  info.appendVarDef(this);
  *file << info.text();

  *file << std::endl;

  // For .rst mode, put a line break after the .. data:: directive and
  // its description text.
  if (!fDocsTextOnly) {
    *file << std::endl;
  }

  if (this->doc != NULL) {
    this->printDocsDescription(this->doc, file, tabs + 1);
    if (!fDocsTextOnly) {
      *file << std::endl;
    }
  }
}


/*
 * For docs, when VarSymbol is used for class fields, identify them as such by
 * calling this function.
 */
void VarSymbol::makeField() {
  this->isField = true;
}

#ifdef HAVE_LLVM
static
llvm::Value* codegenImmediateLLVM(Immediate* i)
{
  GenInfo* info = gGenInfo;
  llvm::Value* ret = NULL;

  switch(i->const_kind) {
    case NUM_KIND_BOOL:
      switch(i->num_index) {
        case BOOL_SIZE_1:
        case BOOL_SIZE_SYS:
        case BOOL_SIZE_8:
          ret = llvm::ConstantInt::get(
              llvm::Type::getInt8Ty(info->module->getContext()),
              i->bool_value());
          break;
        case BOOL_SIZE_16:
          ret = llvm::ConstantInt::get(
              llvm::Type::getInt16Ty(info->module->getContext()),
              i->bool_value());
          break;
        case BOOL_SIZE_32:
          ret = llvm::ConstantInt::get(
              llvm::Type::getInt32Ty(info->module->getContext()),
              i->bool_value());
          break;
        case BOOL_SIZE_64:
          ret = llvm::ConstantInt::get(
              llvm::Type::getInt64Ty(info->module->getContext()),
              i->bool_value());
          break;
      }
      break;
    case NUM_KIND_UINT:
      switch(i->num_index) {
        case INT_SIZE_8:
          ret = llvm::ConstantInt::get(
              llvm::Type::getInt8Ty(info->module->getContext()),
              i->uint_value());
          break;
        case INT_SIZE_16:
          ret = llvm::ConstantInt::get(
              llvm::Type::getInt16Ty(info->module->getContext()),
              i->uint_value());
          break;
        case INT_SIZE_32:
          ret = llvm::ConstantInt::get(
              llvm::Type::getInt32Ty(info->module->getContext()),
              i->uint_value());
          break;
        case INT_SIZE_64:
          ret = llvm::ConstantInt::get(
              llvm::Type::getInt64Ty(info->module->getContext()),
              i->uint_value());
          break;
      }
      break;
    case NUM_KIND_INT:
      switch(i->num_index) {
        case INT_SIZE_8:
          ret = llvm::ConstantInt::get(
              llvm::Type::getInt8Ty(info->module->getContext()),
              i->int_value(),
              true);
          break;
        case INT_SIZE_16:
          ret = llvm::ConstantInt::get(
              llvm::Type::getInt16Ty(info->module->getContext()),
              i->int_value(),
              true);
          break;
        case INT_SIZE_32:
          ret = llvm::ConstantInt::get(
              llvm::Type::getInt32Ty(info->module->getContext()),
              i->int_value(),
              true);
          break;
        case INT_SIZE_64:
          ret = llvm::ConstantInt::get(
              llvm::Type::getInt64Ty(info->module->getContext()),
              i->int_value(),
              true);
          break;
      }
      break;
    case NUM_KIND_REAL:
    case NUM_KIND_IMAG:
      switch(i->num_index) {
        case FLOAT_SIZE_32:
          ret = llvm::ConstantFP::get(
              llvm::Type::getFloatTy(info->module->getContext()),
              i->v_float32);
          break;
        case FLOAT_SIZE_64:
          ret = llvm::ConstantFP::get(
              llvm::Type::getDoubleTy(info->module->getContext()),
              i->v_float64);
          break;
      }
      break;
    case NUM_KIND_COMPLEX:
      switch(i->num_index) {
        case COMPLEX_SIZE_64: {
          std::vector<llvm::Constant *> elements(2);
          elements[0] = llvm::ConstantFP::get(
              llvm::Type::getFloatTy(info->module->getContext()),
              i->v_complex64.r);
          elements[1] = llvm::ConstantFP::get(
              llvm::Type::getFloatTy(info->module->getContext()),
              i->v_complex64.i);
          ret = llvm::ConstantStruct::get(
              llvm::cast<llvm::StructType>(getTypeLLVM("_complex64")),
              elements);
          break;
        }
        case COMPLEX_SIZE_128: {
          std::vector<llvm::Constant *> elements(2);
          elements[0] = llvm::ConstantFP::get(
              llvm::Type::getDoubleTy(info->module->getContext()),
              i->v_complex128.r);
          elements[1] = llvm::ConstantFP::get(
              llvm::Type::getDoubleTy(info->module->getContext()),
              i->v_complex128.i);
          ret = llvm::ConstantStruct::get(
              llvm::cast<llvm::StructType>(getTypeLLVM("_complex128")),
              elements);
          break;
        }
      }
      break;
    case CONST_KIND_STRING:
      // Note that string immediate values are stored
      // with C escapes - that is newline is 2 chars \ n
      // so we have to convert to a sequence of bytes
      // for LLVM (the C backend can just print it out).
      std::string newString = unescapeString(i->v_string, NULL);
      ret = info->builder->CreateGlobalString(newString);
      break;
  }

  return ret;
}
#endif

GenRet VarSymbol::codegenVarSymbol(bool lhsInSetReference) {
  GenInfo* info = gGenInfo;
  FILE* outfile = info->cfile;
  GenRet ret;
  ret.chplType = typeInfo();

  if( outfile ) {
    // dtString immediates don't actually codegen as immediates, we just use
    // them for param string functionality.
    if (immediate && ret.chplType != dtString) {
      ret.isLVPtr = GEN_VAL;
      if (immediate->const_kind == CONST_KIND_STRING) {
        ret.c += '"';
        ret.c += immediate->v_string;
        ret.c += '"';
      } else if (immediate->const_kind == NUM_KIND_BOOL) {
        std::string bstring = (immediate->bool_value())?"true":"false";
        const char* castString = "(";
        switch (immediate->num_index) {
        case BOOL_SIZE_1:
        case BOOL_SIZE_SYS:
        case BOOL_SIZE_8:
          castString = "UINT8(";
          break;
        case BOOL_SIZE_16:
          castString = "UINT16(";
          break;
        case BOOL_SIZE_32:
          castString = "UINT32(";
          break;
        case BOOL_SIZE_64:
          castString = "UINT64(";
          break;
        default:
          INT_FATAL("Unexpected immediate->num_index: %d\n", immediate->num_index);
        }
        ret.c = castString + bstring + ")";
      } else if (immediate->const_kind == NUM_KIND_INT) {
        int64_t iconst = immediate->int_value();
        if (iconst == (1ll<<63)) {
          ret.c = "-INT64(9223372036854775807) - INT64(1)";
        } else if (iconst <= -2147483648ll || iconst >= 2147483647ll) {
          ret.c = "INT64(" + int64_to_string(iconst) + ")";
        } else {
          const char* castString = "(";
          switch (immediate->num_index) {
          case INT_SIZE_8:
            castString = "INT8(";
            break;
          case INT_SIZE_16:
            castString = "INT16(";
            break;
          case INT_SIZE_32:
            castString = "INT32(";
            break;
          case INT_SIZE_64:
            castString = "INT64(";
            break;
          default:
            INT_FATAL("Unexpected immediate->num_index: %d\n", immediate->num_index);
          }

          ret.c = castString + int64_to_string(iconst) + ")";
        }
      } else if (immediate->const_kind == NUM_KIND_UINT) {
        uint64_t uconst = immediate->uint_value();
        if( uconst <= (uint64_t) INT32_MAX ) {
          const char* castString = "(";
          switch (immediate->num_index) {
          case INT_SIZE_8:
            castString = "UINT8(";
            break;
          case INT_SIZE_16:
            castString = "UINT16(";
            break;
          case INT_SIZE_32:
            castString = "UINT32(";
            break;
          case INT_SIZE_64:
            castString = "UINT64(";
            break;
          default:
            INT_FATAL("Unexpected immediate->num_index: %d\n", immediate->num_index);
          }
          ret.c = castString + uint64_to_string(uconst) + ")";
        } else {
          ret.c = "UINT64(" + uint64_to_string(uconst) + ")";
        }
      } else {
        ret.c = cname; // in C, all floating point literals are (double)
      }
    } else {
      // not immediate
      // is it a constant extern? If it is, it might be for example
      // an enum or #define'd value, in which case taking the address
      // of it is simply nonsense. Therefore, we code generate
      // extern const symbols as GEN_VAL (ie not an lvalue).
      if( hasFlag(FLAG_CONST) && hasFlag(FLAG_EXTERN) ) {
        ret.isLVPtr = GEN_VAL;
        ret.c = cname;
      } else {
        QualifiedType qt = qualType();
        if (lhsInSetReference) {
          ret.c = '&';
          ret.c += cname;
          ret.isLVPtr = GEN_PTR;
          if (qt.isRef() && !qt.isRefType())
            ret.chplType = getOrMakeRefTypeDuringCodegen(typeInfo());
          else if (qt.isWideRef() && !qt.isWideRefType()) {
            Type* refType = getOrMakeRefTypeDuringCodegen(typeInfo());
            ret.chplType = getOrMakeWideTypeDuringCodegen(refType);
          }
        } else {
          if (qt.isRef() && !qt.isRefType()) {
            ret.c = cname;
            ret.isLVPtr = GEN_PTR;
          } else if(qt.isWideRef() && !qt.isWideRefType()) {
            ret.c = cname;
            ret.isLVPtr = GEN_WIDE_PTR;
          } else {
            ret.c = '&';
            ret.c += cname;
            ret.isLVPtr = GEN_PTR;
          }
        }
      }
      // Print string contents in a comment if developer mode
      // and savec is set.
      if (developer &&
          0 != strcmp(saveCDir, "") &&
          immediate &&
          ret.chplType == dtString &&
          immediate->const_kind == CONST_KIND_STRING) {
        if (strstr(immediate->v_string, "/*") ||
            strstr(immediate->v_string, "*/")) {
          // Don't emit comment b/c string contained comment character.
        } else {
          ret.c += " /* \"";
          ret.c += immediate->v_string;
          ret.c += "\" */";
        }
      }
    }
    return ret;
  } else {
#ifdef HAVE_LLVM

    // for LLVM

    // Handle extern type variables.
    if( hasFlag(FLAG_EXTERN) && isType() ) {
      // code generate the type.
      GenRet got = typeInfo();
      return got;
    }

    // for nil, generate a void pointer of chplType dtNil
    // to allow LLVM pointer cast
    // e.g. T = ( (locale) (nil) );
    //
    // We would just compare against dtNil, but in some cases
    // the code generator needs to assign e.g.
    //   _ret:dtNil = nil
    if( typeInfo() == dtNil && 0 == strcmp(cname, "nil") ) {
      GenRet voidPtr;
      voidPtr.val = llvm::Constant::getNullValue(info->builder->getInt8PtrTy());
      voidPtr.chplType = dtNil;
      return voidPtr;
    }

    if (typeInfo() == dtBool){
      // since "true" and "false" are read into the LVT during ReadMacrosAction
      // they will generate an LLVM value of type i32 instead of i8
      if (0 == strcmp(cname, "false")){
        GenRet boolVal = new_UIntSymbol(0, INT_SIZE_8)->codegen();
        return boolVal;
      }
      if (0 == strcmp(cname, "true")){
        GenRet boolVal = new_UIntSymbol(1, INT_SIZE_8)->codegen();
        return boolVal;
      }
    }

    if(!isImmediate()) {
      // check LVT for value
      GenRet got = info->lvt->getValue(cname);
      got.chplType = typeInfo();
      if( got.val ) {
        return got;
      }
    }

    if(isImmediate()) {
      ret.isLVPtr = GEN_VAL;
      if(immediate->const_kind == CONST_KIND_STRING) {
        if(llvm::Value *value = info->module->getNamedGlobal(name)) {
          ret.val = value;
          ret.isLVPtr = GEN_PTR;
          return ret;
        }
        llvm::Value *constString = codegenImmediateLLVM(immediate);
        llvm::GlobalVariable *globalValue =
          llvm::cast<llvm::GlobalVariable>(
              info->module->getOrInsertGlobal
                  (name, info->builder->getInt8PtrTy()));
        globalValue->setConstant(true);
        globalValue->setInitializer(llvm::cast<llvm::Constant>(
              info->builder->CreateConstInBoundsGEP2_32(
#if HAVE_LLVM_VER >= 37
                NULL,
#endif
                constString, 0, 0)));
        ret.val = globalValue;
        ret.isLVPtr = GEN_PTR;
      } else {
        ret.val = codegenImmediateLLVM(immediate);
      }

      return ret;
    }

    if(std::string(cname) == "0") {
      // Chapel compiler should not make these.
      INT_FATAL(" zero value BOO ");
      return ret;
    } else if (std::string(cname) == "NULL") {
      GenRet voidPtr;
      voidPtr.val = llvm::Constant::getNullValue(info->builder->getInt8PtrTy());
      voidPtr.chplType = typeInfo();
      return voidPtr;
    }
#endif
  }

  INT_FATAL("Could not code generate %s - "
            "perhaps it is a complex macro?", cname);
  return ret;
}

GenRet VarSymbol::codegen() {
  return codegenVarSymbol(true);
}

void VarSymbol::codegenDefC(bool global, bool isHeader) {
  GenInfo* info = gGenInfo;
  if (this->hasFlag(FLAG_EXTERN))
    return;

  if (type == dtVoid)
    return;

  AggregateType* ct = toAggregateType(type);
  QualifiedType qt = qualType();

  if (qt.isRef() && !qt.isRefType()) {
    Type* refType = getOrMakeRefTypeDuringCodegen(type);
    ct = toAggregateType(refType);
  }
  if (qt.isWideRef() && !qt.isWideRefType()) {
    Type* refType = getOrMakeRefTypeDuringCodegen(type);
    Type* wideType = getOrMakeWideTypeDuringCodegen(refType);
    ct = toAggregateType(wideType);
  }

  Type* useType = type;
  if (ct) useType = ct;

  std::string typestr =  (this->hasFlag(FLAG_SUPER_CLASS) ?
                          std::string(toAggregateType(useType)->classStructName(true)) :
                          useType->codegen().c);

  //
  // a variable can be codegen'd as static if it is global and neither
  // exported nor external.
  //
  std::string str;

  if(fIncrementalCompilation) {
    bool addExtern =  global && isHeader;
    str = (addExtern ? "extern " : "") + typestr + " " + cname;
  } else {
    bool isStatic =  global && !hasFlag(FLAG_EXPORT) && !hasFlag(FLAG_EXTERN);
    str = (isStatic ? "static " : "") + typestr + " " + cname;
  }

  if (ct) {
    if (ct->isClass()) {
      if (isFnSymbol(defPoint->parentSymbol)) {
        str += " = NULL";
      }
    } else if (ct->symbol->hasFlag(FLAG_WIDE_REF) ||
               ct->symbol->hasFlag(FLAG_WIDE_CLASS)) {
      if (isFnSymbol(defPoint->parentSymbol)) {
        if (widePointersStruct) {
          //
          // CHPL_LOCALEID_T_INIT is #defined in the chpl-locale-model.h
          // file in the runtime, for the selected locale model.
          //
          str += " = {CHPL_LOCALEID_T_INIT, NULL}";
        } else {
          str += " = ((wide_ptr_t) NULL)";
        }
      }
    }
  }

  if (fGenIDS)
    str = idCommentTemp(this) + str;
  if (printCppLineno && !isHeader && !isTypeSymbol(defPoint->parentSymbol))
    str = zlineToString(this) + str;

  info->cLocalDecls.push_back(str);
}

void VarSymbol::codegenGlobalDef(bool isHeader) {
  GenInfo* info = gGenInfo;

  if( id == breakOnCodegenID ||
      (breakOnCodegenCname[0] &&
       0 == strcmp(cname, breakOnCodegenCname)) ) {
    gdbShouldBreakHere();
  }

  if( info->cfile ) {
    codegenDefC(/*global=*/true, isHeader);
  } else {
#ifdef HAVE_LLVM
    if(type == dtVoid || !isHeader) {
      return;
    }

    if( this->hasFlag(FLAG_EXTERN) ) {
      // Make sure that it already exists in the layered value table.
      if( isType() ) {
        llvm::Type* t = info->lvt->getType(cname);
        if( ! t ) {
          // TODO should be USR_FATAL
          USR_WARN(this, "Could not find extern def of type %s", cname);
        }
      } else {
        GenRet v = info->lvt->getValue(cname);
        if( ! v.val ) {
          // TODO should be USR_FATAL
          // Commenting out to prevent problems with S_IRWXU and friends
          // USR_WARN(this, "Could not find extern def of %s", cname);
        }
      }
    } else {
      bool existing;

      existing = (info->module->getNamedValue(cname) != NULL);

      if( existing )
        INT_FATAL(this, "Redefinition of a global variable %s", cname);

      // Now, create a global variable with appropriate linkage.
      llvm::Type* llTy = type->codegen().type;
      INT_ASSERT(llTy);

      llvm::GlobalVariable *gVar =
        new llvm::GlobalVariable(
            *info->module,
            llTy,
            false, /* is constant */
            hasFlag(FLAG_EXPORT) ? llvm::GlobalVariable::ExternalLinkage
                                 : llvm::GlobalVariable::InternalLinkage,
            llvm::Constant::getNullValue(llTy), /* initializer, */
            cname);
      info->lvt->addGlobalValue(cname, gVar, GEN_PTR, ! is_signed(type) );

      if(debug_info){
        debug_info->get_global_variable(this);
      }
    }
#endif
  }
}

void VarSymbol::codegenDef() {
  GenInfo* info = gGenInfo;

  if (id == breakOnCodegenID)
<<<<<<< HEAD
    gdbShouldBreakHere();
=======
        gdbShouldBreakHere();
>>>>>>> 1d769175

  // Local variable symbols should never be
  // generated for extern or void types
  if (this->hasFlag(FLAG_EXTERN))
    return;
  if (type == dtVoid)
    return;

  if( info->cfile ) {
    codegenDefC();
  } else {
#ifdef HAVE_LLVM
    if(isImmediate()) {
      llvm::GlobalVariable *globalValue = llvm::cast<llvm::GlobalVariable>(
          info->module->getOrInsertGlobal(cname, type->codegen().type));
      globalValue->setConstant(true);

      if(immediate->const_kind == CONST_KIND_STRING) {
        if(llvm::Value *constString = codegenImmediateLLVM(immediate)) {
          llvm::GlobalVariable *globalString =
            llvm::cast<llvm::GlobalVariable>(constString);
          globalValue->setInitializer(llvm::cast<llvm::Constant>(
                info->builder->CreateConstInBoundsGEP2_32(
#if HAVE_LLVM_VER >= 37
                  NULL,
#endif
                  globalString, 0, 0)));
        } else {
          llvm::GlobalVariable *globalString =
            new llvm::GlobalVariable(
                *info->module,
                llvm::IntegerType::getInt8Ty(info->module->getContext()),
                true,
                llvm::GlobalVariable::PrivateLinkage,
                NULL,
                "string");
          globalString->setInitializer(llvm::Constant::getNullValue(
                llvm::IntegerType::getInt8Ty(info->module->getContext())));
          globalValue->setInitializer(llvm::cast<llvm::Constant>(
                info->builder->CreateConstInBoundsGEP1_32(
#if HAVE_LLVM_VER >= 37
                  NULL,
#endif
                  globalString, 0)));
        }
      } else {
        globalValue->setInitializer(llvm::cast<llvm::Constant>(
              codegenImmediateLLVM(immediate)));
      }
      info->lvt->addGlobalValue(cname, globalValue, GEN_VAL, ! is_signed(type));
    }
    llvm::Type *varType = type->codegen().type;
    llvm::Value *varAlloca = createTempVarLLVM(varType, cname);
    info->lvt->addValue(cname, varAlloca, GEN_PTR, ! is_signed(type));

    if(AggregateType *ctype = toAggregateType(type)) {
      if(ctype->isClass() ||
         ctype->symbol->hasFlag(FLAG_WIDE_REF) ||
         ctype->symbol->hasFlag(FLAG_WIDE_CLASS)) {
        if(isFnSymbol(defPoint->parentSymbol)) {
          info->builder->CreateStore(
              llvm::Constant::getNullValue(varType), varAlloca);
        }
      }
    }
    if(debug_info){
      debug_info->get_variable(this);
    }
#endif
  }
}


bool VarSymbol::isImmediate() const {
  return immediate != NULL;
}

void VarSymbol::accept(AstVisitor* visitor) {
  visitor->visitVarSym(this);
}

/******************************** | *********************************
*                                                                   *
*                                                                   *
********************************* | ********************************/

ArgSymbol::ArgSymbol(IntentTag iIntent, const char* iName,
                     Type* iType, Expr* iTypeExpr,
                     Expr* iDefaultExpr, Expr* iVariableExpr) :
  LcnSymbol(E_ArgSymbol, iName, iType),
  intent(iIntent),
  typeExpr(NULL),
  defaultExpr(NULL),
  variableExpr(NULL),
  instantiatedFrom(NULL),
  llvmDIFormal(NULL)
{
  if (intentsResolved) {
    if (iIntent == INTENT_BLANK || iIntent == INTENT_CONST) {
      INT_FATAL(this, "You can't create an argument with blank/const intent once intents have been resolved; please be more specific");
      // NOTE: One way to be more specific is to use the blankIntentForType()/
      // constIntentForType() routines to map a (possibly unknown) type to
      // the intent that blank/const would use for that type.
    }
  }
  if (!iTypeExpr)
    typeExpr = NULL;
  else if (BlockStmt* block = toBlockStmt(iTypeExpr))
    typeExpr = block;
  else
    typeExpr = new BlockStmt(iTypeExpr, BLOCK_TYPE);
  if (!iDefaultExpr)
    defaultExpr = NULL;
  else if (BlockStmt* block = toBlockStmt(iDefaultExpr))
    defaultExpr = block;
  else
    defaultExpr = new BlockStmt(iDefaultExpr, BLOCK_SCOPELESS);
  if (!iVariableExpr)
    variableExpr = NULL;
  else if (BlockStmt* block = toBlockStmt(iVariableExpr))
    variableExpr = block;
  else
    variableExpr = new BlockStmt(iVariableExpr, BLOCK_SCOPELESS);
  gArgSymbols.add(this);
}


void ArgSymbol::verify() {
  Symbol::verify();
  if (astTag != E_ArgSymbol) {
    INT_FATAL(this, "Bad ArgSymbol::astTag");
  }
  if (typeExpr && typeExpr->parentSymbol != this)
    INT_FATAL(this, "Bad ArgSymbol::typeExpr::parentSymbol");
  if (defaultExpr && defaultExpr->parentSymbol != this)
    INT_FATAL(this, "Bad ArgSymbol::defaultExpr::parentSymbol");
  if (variableExpr && variableExpr->parentSymbol != this)
    INT_FATAL(this, "Bad ArgSymbol::variableExpr::parentSymbol");
  // ArgSymbols appear only in formal parameter lists.
  // If this one has a successor but the successor is not an argsymbol
  // the formal parameter list is corrupted.
  if (defPoint && defPoint->next &&
        (!toDefExpr(defPoint->next)->sym ||
         !toArgSymbol(toDefExpr(defPoint->next)->sym)))
    INT_FATAL(this, "Bad ArgSymbol::defPoint->next");
  if (intentsResolved) {
    if (intent == INTENT_BLANK || intent == INTENT_CONST) {
      INT_FATAL(this, "Arg '%s' (%d) has blank/const intent post-resolve", this->name, this->id);
    }
  }
  verifyNotOnList(typeExpr);
  verifyNotOnList(defaultExpr);
  verifyNotOnList(variableExpr);
  verifyInTree(instantiatedFrom, "ArgSymbol::instantiatedFrom");
}


ArgSymbol*
ArgSymbol::copyInner(SymbolMap* map) {
  ArgSymbol *ps = new ArgSymbol(intent, name, type, COPY_INT(typeExpr),
                                COPY_INT(defaultExpr), COPY_INT(variableExpr));
  ps->copyFlags(this);
  ps->cname = cname;
  ps->instantiatedFrom = instantiatedFrom;
  return ps;
}


void ArgSymbol::replaceChild(BaseAST* old_ast, BaseAST* new_ast) {
  if (old_ast == typeExpr)
    typeExpr = toBlockStmt(new_ast);
  else if (old_ast == defaultExpr)
    defaultExpr = toBlockStmt(new_ast);
  else if (old_ast == variableExpr)
    variableExpr = toBlockStmt(new_ast);
  else
    INT_FATAL(this, "Unexpected case in ArgSymbol::replaceChild");
}

bool argMustUseCPtr(Type* type) {
  if (isUnion(type))
    return true;
  if (isRecord(type) &&
      !type->symbol->hasEitherFlag(FLAG_WIDE_REF, FLAG_WIDE_CLASS))
    return true;
  return false;
}

bool ArgSymbol::requiresCPtr(void) {
  /* This used to be true for INTENT_REF, but that is handled with the "_ref"
     class and we don't need to generate a pointer for it directly */
  if (hasFlag(FLAG_ARG_THIS)) {
      if (is_complex_type(type))
        return true;
  }
  return argMustUseCPtr(type);
}


bool ArgSymbol::isConstant() const {
  bool retval = false;

  switch (intent) {
  case INTENT_BLANK:
    retval = type->isDefaultIntentConst();
    break;

  case INTENT_CONST_IN:
  case INTENT_CONST_REF:
    retval = true;
    break;

  // Noakes: 2016/06/14
  // It seems odd to me that this case depends on the type
  case INTENT_CONST:
    retval = type->isDefaultIntentConst();
    break;

  default:
    retval = false;
    break;
  }

  return retval;
}

bool ArgSymbol::isConstValWillNotChange() const {
  //
  // This is written to only be called post resolveIntents
  //
  assert (intent != INTENT_BLANK && intent != INTENT_CONST);
  return (intent == INTENT_CONST_IN);
}



bool ArgSymbol::isParameter() const {
  return (intent == INTENT_PARAM);
}

bool ArgSymbol::isVisible(BaseAST* scope) const {
  return true;
}


const char* retTagDescrString(RetTag retTag) {
  switch (retTag) {
    case RET_VALUE:     return "value";
    case RET_REF:       return "ref";
    case RET_CONST_REF: return "const ref";
    case RET_PARAM:     return "param";
    case RET_TYPE:      return "type";
    default:            return "<unknown RetTag>";
  }
}


const char* modTagDescrString(ModTag modTag) {
  switch (modTag) {
    case MOD_INTERNAL:  return "internal";
    case MOD_STANDARD:  return "standard";
    case MOD_USER:      return "user";
    default:            return "<unknown ModTag>";
  }
}


// describes this argument's intent (for use in an English sentence)
const char* ArgSymbol::intentDescrString(void) {
  switch (intent) {
    case INTENT_BLANK: return "default intent";
    case INTENT_IN: return "'in'";
    case INTENT_INOUT: return "'inout'";
    case INTENT_OUT: return "'out'";
    case INTENT_CONST: return "'const'";
    case INTENT_CONST_IN: return "'const in'";
    case INTENT_CONST_REF: return "'const ref'";
    case INTENT_REF: return "'ref'";
    case INTENT_PARAM: return "'param'";
    case INTENT_TYPE: return "'type'";
  }

  INT_FATAL(this, "unknown intent");
  return "unknown intent";
}

// describes the given intent (for use in an English sentence)
const char* intentDescrString(IntentTag intent) {
  switch (intent) {
    case INTENT_BLANK:     return "default intent";
    case INTENT_IN:        return "'in' intent";
    case INTENT_INOUT:     return "'inout' intent";
    case INTENT_OUT:       return "'out' intent";
    case INTENT_CONST:     return "'const' intent";
    case INTENT_CONST_IN:  return "'const in' intent";
    case INTENT_CONST_REF: return "'const ref' intent";
    case INTENT_REF:       return "'ref' intent";
    case INTENT_PARAM:     return "'param' intent";
    case INTENT_TYPE:      return "'type' intent";
    default:               return "<unknown intent>";
  }
}


static Type* getArgSymbolCodegenType(ArgSymbol* arg) {
  QualifiedType q = arg->qualType();
  Type* useType = q.type();

  if (q.isRef() && !q.isRefType())
    useType = getOrMakeRefTypeDuringCodegen(useType);

  if (q.isWideRef() && !q.isWideRefType()) {
    Type* refType = getOrMakeRefTypeDuringCodegen(useType);
    useType = getOrMakeWideTypeDuringCodegen(refType);
  }
  return useType;
}

GenRet ArgSymbol::codegenType() {
  GenInfo* info = gGenInfo;
  FILE* outfile = info->cfile;
  GenRet ret;

  Type* useType = getArgSymbolCodegenType(this);

  if( outfile ) {
    ret.c = useType->codegen().c;
  } else {
#ifdef HAVE_LLVM
    llvm::Type *argType = useType->codegen().type;
    ret.type = argType;
#endif
  }
  ret.chplType = useType;
  return ret;
}

GenRet ArgSymbol::codegen() {
  GenInfo* info = gGenInfo;
  FILE* outfile = info->cfile;
  GenRet ret;

  if( outfile ) {
    QualifiedType qt = qualType();
    ret.c = '&';
    ret.c += cname;
    ret.isLVPtr = GEN_PTR;
    if (qt.isRef() && !qt.isRefType())
      ret.chplType = getOrMakeRefTypeDuringCodegen(typeInfo());
    else if (qt.isWideRef() && !qt.isWideRefType()) {
      Type* refType = getOrMakeRefTypeDuringCodegen(typeInfo());
      ret.chplType = getOrMakeWideTypeDuringCodegen(refType);
    }
    /*
    // BHARSH TODO: Is this still necessary?
    if (q.isRef() && !q.isRefType()) {
      ret.c = cname;
      ret.isLVPtr = GEN_PTR;
    } else if(q.isWideRef() && !q.isWideRefType()) {
      ret.c = cname;
      ret.isLVPtr = GEN_WIDE_PTR;
    } else {
      ret.c = '&';
      ret.c += cname;
      ret.isLVPtr = GEN_PTR;
    }
    */
  } else {
#ifdef HAVE_LLVM
    ret = info->lvt->getValue(cname);
#endif
  }

  // BHARSH TODO: Is this still necessary?
  //if( requiresCPtr() ) {
  //  // Don't try to use chplType.
  //  ret.chplType = NULL;
  //  ret = codegenLocalDeref(ret);
  //}

  //ret.chplType = this->type;

  return ret;
}

void ArgSymbol::accept(AstVisitor* visitor) {
  if (visitor->enterArgSym(this) == true) {

    if (typeExpr)
      typeExpr->accept(visitor);

    if (defaultExpr)
      defaultExpr->accept(visitor);

    if (variableExpr)
      variableExpr->accept(visitor);

    visitor->exitArgSym(this);
  }
}

/******************************** | *********************************
*                                                                   *
*                                                                   *
********************************* | ********************************/

TypeSymbol::TypeSymbol(const char* init_name, Type* init_type) :
  Symbol(E_TypeSymbol, init_name, init_type),
    llvmType(NULL),
    llvmTbaaNode(NULL), llvmConstTbaaNode(NULL),
    llvmTbaaStructNode(NULL), llvmConstTbaaStructNode(NULL),
    llvmDIType(NULL),
    doc(NULL)
{
  addFlag(FLAG_TYPE_VARIABLE);
  if (!type)
    INT_FATAL(this, "TypeSymbol constructor called without type");
  type->addSymbol(this);
  gTypeSymbols.add(this);
}


void TypeSymbol::verify() {
  Symbol::verify();
  if (astTag != E_TypeSymbol) {
    INT_FATAL(this, "Bad TypeSymbol::astTag");
  }
  if (type->symbol != this)
    INT_FATAL(this, "TypeSymbol::type->symbol != TypeSymbol");
}


TypeSymbol*
TypeSymbol::copyInner(SymbolMap* map) {
  Type* new_type = COPY_INT(type);
  TypeSymbol* new_type_symbol = new TypeSymbol(name, new_type);
  new_type->addSymbol(new_type_symbol);
  new_type_symbol->copyFlags(this);
  new_type_symbol->cname = cname;
  return new_type_symbol;
}


void TypeSymbol::replaceChild(BaseAST* old_ast, BaseAST* new_ast) {
  INT_FATAL(this, "Unexpected case in TypeSymbol::replaceChild");
}


void TypeSymbol::codegenPrototype() {
  if (!hasFlag(FLAG_EXTERN)) {
    type->codegenPrototype();
  }
}


void TypeSymbol::codegenDef() {
  GenInfo *info = gGenInfo;

  if( id == breakOnCodegenID ||
      (breakOnCodegenCname[0] &&
       0 == strcmp(cname, breakOnCodegenCname)) ) {
    gdbShouldBreakHere();
  }

  if (!hasFlag(FLAG_EXTERN)) {
    type->codegenDef();
  }

  this->addFlag(FLAG_CODEGENNED);

  if( info->cfile ) {
    // no action required.
  } else {
#ifdef HAVE_LLVM
    llvm::Type *type = info->lvt->getType(cname);

    if(type == NULL) {
      printf("No type '%s'/'%s' found\n", cname, name);
      INT_FATAL(this, "No type found");
    }

    llvmType = type;
    if(debug_info) debug_info->get_type(this->type);
#endif
  }
}

void TypeSymbol::codegenMetadata() {
#ifdef HAVE_LLVM
  // Don't do anything if we've already visited this type.
  if( llvmTbaaNode ) return;

  GenInfo* info = gGenInfo;
  llvm::LLVMContext& ctx = info->module->getContext();
  // Create the TBAA root node if necessary.
  if( ! info->tbaaRootNode ) {
    LLVM_METADATA_OPERAND_TYPE* Ops[1];
    Ops[0] = llvm::MDString::get(ctx, "Chapel types");
    info->tbaaRootNode = llvm::MDNode::get(ctx, Ops);
  }

  // Set the llvmTbaaNode to non-NULL so that we can
  // avoid recursing.
  llvmTbaaNode = info->tbaaRootNode;

  AggregateType* ct = toAggregateType(type);

  Type* superType = NULL;
  // Recursively generate the TBAA nodes for this type.
  if( ct ) {
    for_fields(field, ct) {
      AggregateType* fct = toAggregateType(field->type);
      if(fct && field->hasFlag(FLAG_SUPER_CLASS)) {
        superType = field->type;
      }
      field->type->symbol->codegenMetadata();
    }
  }

  llvm::MDNode* parent = info->tbaaRootNode;
  llvm::MDNode* constParent = info->tbaaRootNode;
  if( superType ) {
    parent = superType->symbol->llvmTbaaNode;
    constParent = superType->symbol->llvmConstTbaaNode;
    INT_ASSERT( parent );
    INT_ASSERT( constParent );
  }

  // Ref and _ddata are really the same, and can conceivably
  // alias, so we normalize _ddata to be ref for the purposes of TBAA.
  if( hasFlag(FLAG_DATA_CLASS) ) {
    Type* eltType = getDataClassType(this)->typeInfo();
    Type* refType = getOrMakeRefTypeDuringCodegen(eltType);
    refType->symbol->codegenMetadata();
    this->llvmTbaaNode = refType->symbol->llvmTbaaNode;
    this->llvmConstTbaaNode = refType->symbol->llvmConstTbaaNode;
    return;
  }

  // Only things that aren't 'struct'-like should have simple TBAA
  // metadata. If they can alias with their fields, we don't do simple TBAA.
  // Integers, reals, bools, enums, references, wide pointers
  // count as one thing. Records, strings, complexes should not
  // get simple TBAA (they can get struct tbaa).
  if( is_bool_type(type) || is_int_type(type) || is_uint_type(type) ||
      is_real_type(type) || is_imag_type(type) || is_enum_type(type) ||
      isClass(type) || hasEitherFlag(FLAG_REF,FLAG_WIDE_REF) ||
      hasEitherFlag(FLAG_DATA_CLASS,FLAG_WIDE_CLASS) ) {
    // Now create tbaa metadata, one for const and one for not.
    {
      LLVM_METADATA_OPERAND_TYPE* Ops[2];
      Ops[0] = llvm::MDString::get(ctx, cname);
      Ops[1] = parent;
      llvmTbaaNode = llvm::MDNode::get(ctx, Ops);
    }
    {
      LLVM_METADATA_OPERAND_TYPE* Ops[3];
      Ops[0] = llvm::MDString::get(ctx, cname);
      Ops[1] = constParent;
      Ops[2] = llvm_constant_as_metadata(
                   llvm::ConstantInt::get(llvm::Type::getInt64Ty(ctx), 1));
      llvmConstTbaaNode = llvm::MDNode::get(ctx, Ops);
    }
  }

  // Don't try to create tbaa.struct metadata for non-struct.
  if( isUnion(type) ||
      hasFlag(FLAG_STAR_TUPLE) ||
      hasFlag(FLAG_REF) ||
      hasFlag(FLAG_DATA_CLASS) ||
      hasEitherFlag(FLAG_WIDE_REF,FLAG_WIDE_CLASS) ) {
    return;
  }

  if( ct ) {
    // Now create the tbaa.struct metadata nodes.
    llvm::SmallVector<LLVM_METADATA_OPERAND_TYPE*, 16> Ops;
    llvm::SmallVector<LLVM_METADATA_OPERAND_TYPE*, 16> ConstOps;

    const char* struct_name = ct->classStructName(true);
    llvm::Type* struct_type_ty = info->lvt->getType(struct_name);
    llvm::StructType* struct_type = NULL;
    INT_ASSERT(struct_type_ty);
    struct_type = llvm::dyn_cast<llvm::StructType>(struct_type_ty);
    INT_ASSERT(struct_type);

    for_fields(field, ct) {
      llvm::Type* fieldType = field->type->symbol->codegen().type;
      AggregateType* fct = toAggregateType(field->type);
      if(fct && field->hasFlag(FLAG_SUPER_CLASS)) {
        fieldType = info->lvt->getType(fct->classStructName(true));
      }
      INT_ASSERT(fieldType);
      if( ct ) {
        unsigned gep = ct->getMemberGEP(field->cname);
        llvm::Constant* off = llvm::ConstantExpr::getOffsetOf(struct_type, gep);
        llvm::Constant* sz = llvm::ConstantExpr::getSizeOf(fieldType);
        Ops.push_back(llvm_constant_as_metadata(off));
        Ops.push_back(llvm_constant_as_metadata(sz));
        Ops.push_back(field->type->symbol->llvmTbaaNode);
        ConstOps.push_back(llvm_constant_as_metadata(off));
        ConstOps.push_back(llvm_constant_as_metadata(sz));
        ConstOps.push_back(field->type->symbol->llvmConstTbaaNode);
        llvmTbaaStructNode = llvm::MDNode::get(ctx, Ops);
        llvmConstTbaaStructNode = llvm::MDNode::get(ctx, ConstOps);
      }
    }
  }
#endif
}

GenRet TypeSymbol::codegen() {
  GenInfo *info = gGenInfo;
  GenRet ret;
  ret.chplType = typeInfo();
  if( info->cfile ) {
    ret.c = cname;
  } else {
#ifdef HAVE_LLVM
    if( ! llvmType ) {
      // If we don't have an LLVM type yet, the type hasn't been
      // code generated, so code generate it now. This can get called
      // when adding types partway through code generation.
      codegenDef();
      // codegenMetadata(); //TODO -- enable TBAA generation in the future.
    }
    ret.type = llvmType;
#endif
  }

  return ret;
}

void TypeSymbol::accept(AstVisitor* visitor) {
  if (visitor->enterTypeSym(this) == true) {

    if (type)
      type->accept(visitor);

    visitor->exitTypeSym(this);
  }
}

/******************************** | *********************************
*                                                                   *
*                                                                   *
********************************* | ********************************/

FnSymbol::FnSymbol(const char* initName) :
  Symbol(E_FnSymbol, initName),
  formals(),
  retType(dtUnknown),
  where(NULL),
  retExprType(NULL),
  body(new BlockStmt()),
  thisTag(INTENT_BLANK),
  retTag(RET_VALUE),
  iteratorInfo(NULL),
  _this(NULL),
  _outer(NULL),
  instantiatedFrom(NULL),
  instantiationPoint(NULL),
  basicBlocks(NULL),
  calledBy(NULL),
  userString(NULL),
  valueFunction(NULL),
  codegenUniqueNum(1),
  doc(NULL),
  retSymbol(NULL)
#ifdef HAVE_LLVM
  ,
  llvmDISubprogram(NULL)
#endif
{
  substitutions.clear();
  gFnSymbols.add(this);
  formals.parent = this;
}


FnSymbol::~FnSymbol() {
  if (iteratorInfo) {
    // Also set iterator class and iterator record iteratorInfo = NULL.
    if (iteratorInfo->iclass)
      iteratorInfo->iclass->iteratorInfo = NULL;
    if (iteratorInfo->irecord)
      iteratorInfo->irecord->iteratorInfo = NULL;
    delete iteratorInfo;
  }
  BasicBlock::clear(this);
  delete basicBlocks; basicBlocks = 0;
  if (calledBy)
    delete calledBy;
}


void FnSymbol::verify() {
  Symbol::verify();
  if (astTag != E_FnSymbol) {
    INT_FATAL(this, "Bad FnSymbol::astTag");
  }
  if (_this && _this->defPoint->parentSymbol != this)
    INT_FATAL(this, "Each method must contain a 'this' declaration.");
  if (normalized) {
    CallExpr* last = toCallExpr(body->body.last());
    if (!last || !last->isPrimitive(PRIM_RETURN))
      INT_FATAL(this, "Last statement in normalized function is not a return");
  }
  if (formals.parent != this)
    INT_FATAL(this, "Bad AList::parent in FnSymbol");
  if (where && where->parentSymbol != this)
    INT_FATAL(this, "Bad FnSymbol::where::parentSymbol");
  if (retExprType && retExprType->parentSymbol != this)
    INT_FATAL(this, "Bad FnSymbol::retExprType::parentSymbol");
  if (body && body->parentSymbol != this)
    INT_FATAL(this, "Bad FnSymbol::body::parentSymbol");

  verifyInTree(retType, "FnSymbol::retType");
  verifyNotOnList(where);
  verifyNotOnList(retExprType);
  verifyNotOnList(body);
  verifyInTree(_this, "FnSymbol::_this");
  verifyInTree(_outer, "FnSymbol::_outer");
  verifyInTree(instantiatedFrom, "FnSymbol::instantiatedFrom");
  verifyInTree(instantiationPoint, "FnSymbol::instantiationPoint");
  // TODO: do we want to go over this->substitutions, basicBlocks, calledBy ?
  // Should those even persist between passes?
  verifyInTree(valueFunction, "FnSymbol::valueFunction");
  verifyInTree(retSymbol, "FnSymbol::retSymbol");
}


FnSymbol* FnSymbol::getFnSymbol(void) {
  return this;
}


FnSymbol*
FnSymbol::copyInner(SymbolMap* map) {
  // Copy members that are common to innerCopy and partialCopy.
  FnSymbol* copy = this->copyInnerCore(map);

  // Copy members that weren't set by copyInnerCore.
  copy->where       = COPY_INT(this->where);
  copy->body        = COPY_INT(this->body);
  copy->retExprType = COPY_INT(this->retExprType);
  copy->_this       = this->_this;

  return copy;
}


/** Copy over members common to both copyInner and partialCopy.
 *
 * \param map Map from symbols in the old function to symbols in the new one
 */
FnSymbol*
FnSymbol::copyInnerCore(SymbolMap* map) {
  FnSymbol* newFn = new FnSymbol(this->name);

  /* Copy the flags.
   *
   * TODO: See if it is necessary to copy flags both here and in the copy
   * method.
   */
  newFn->copyFlags(this);

  for_formals(formal, this) {
    newFn->insertFormalAtTail(COPY_INT(formal->defPoint));
  }

  // Copy members that are needed by both copyInner and partialCopy.
  newFn->astloc             = this->astloc;
  newFn->retType            = this->retType;
  newFn->thisTag            = this->thisTag;
  newFn->cname              = this->cname;
  newFn->_outer             = this->_outer;
  newFn->retTag             = this->retTag;
  newFn->instantiatedFrom   = this->instantiatedFrom;
  newFn->instantiationPoint = this->instantiationPoint;
  newFn->numPreTupleFormals = this->numPreTupleFormals;

  return newFn;
}


// FnSymbol id -> PartialCopyData
// Todo: this really should be a hashtable, as it accumulates lots of entries.
static std::map<int,PartialCopyData> partialCopyFnMap;

// Return the entry for 'fn' in partialCopyFnMap or NULL if it does not exist.
PartialCopyData* getPartialCopyInfo(FnSymbol* fn) {
  std::map<int,PartialCopyData>::iterator it = partialCopyFnMap.find(fn->id);
  if (it == partialCopyFnMap.end()) return NULL;
  else                              return &(it->second);
}

// Add 'fn' to partialCopyFnMap; remove the corresponding entry.
PartialCopyData& addPartialCopyInfo(FnSymbol* fn) {
  // A duplicate addition does not make sense, although technically possible.
  INT_ASSERT(!partialCopyFnMap.count(fn->id));
  return partialCopyFnMap[fn->id];
}

// Remove 'fn' from partialCopyFnMap.
void clearPartialCopyInfo(FnSymbol* fn) {
  size_t cnt = partialCopyFnMap.erase(fn->id);
  INT_ASSERT(cnt == 1); // Convention: clear only what was added before.
}

void clearPartialCopyFnMap() {
  partialCopyFnMap.clear();
}

// Since FnSymbols can get removed at pass boundaries, leaving them
// in here may result in useless entries.
// As of this writing, PartialCopyData is used only within resolution.
void checkEmptyPartialCopyFnMap() {
  if (partialCopyFnMap.size())
    INT_FATAL("partialCopyFnMap is not empty");
}


/** Copy just enough of the AST to get through filter candidate and
 *  disambiguate-by-match.
 *
 * This function selectively copies portions of the function's AST
 * representation.  The goal here is to copy exactly as many nodes as are
 * necessary to determine if a function is the best candidate for resolving a
 * call site and no more.  Special handling is necessary for the _this, where,
 * and retExprType members.  In addition, the return symbol needs to be made
 * available despite the fact that we have skipped copying the body.
 *
 * \param map Map from symbols in the old function to symbols in the new one
 */
FnSymbol* FnSymbol::partialCopy(SymbolMap* map) {
  FnSymbol* newFn = this->copyInnerCore(map);

  // Indicate that we need to instantiate its body later.
  PartialCopyData& pci = addPartialCopyInfo(newFn);
  pci.partialCopySource  = this;

  if (this->_this == NULL) {
    // Case 1: No _this pointer.
    newFn->_this = NULL;

  } else if (Symbol* replacementThis = map->get(this->_this)) {
    // Case 2: _this symbol is defined as one of the formal arguments.
    newFn->_this = replacementThis;

  } else {
    /*
     * Case 3: _this symbol is defined in the function's body.  A new symbol is
     * created.  This symbol will have to be used to replace some of the symbols
     * generated from copying the function's body during finalizeCopy.
     */
    newFn->_this           = this->_this->copy(map);
    newFn->_this->defPoint = new DefExpr(newFn->_this,
                                         COPY_INT(this->_this->defPoint->init),
                                         COPY_INT(this->_this->defPoint->exprType));
  }

  // Copy and insert the where clause if it is present.
  if (this->where != NULL) {
    newFn->where = COPY_INT(this->where);
    insert_help(newFn->where, NULL, newFn);
  }

  // Copy and insert the retExprType if it is present.
  if (this->retExprType != NULL) {
    newFn->retExprType = COPY_INT(this->retExprType);
    insert_help(newFn->retExprType, NULL, newFn);
  }

  /*
   * Because we are not copying the function's body we need to make the return
   * symbol available through other means.  To do this we first have to find
   * where the symbol is defined.  It may either be void, the _this symbol, a
   * formal symbol, or a symbol defined in the function's body.  In the last
   * case a new symbol and definition point have to be generated; the
   * finalizeCopy method will replace their corresponding nodes from the body
   * appropriately.
   */
  if (this->getReturnSymbol() == gVoid) {
    // Case 1: Function returns void.
    newFn->retSymbol = gVoid;

  } else if (this->getReturnSymbol() == this->_this) {
    // Case 2: Function returns _this.
    newFn->retSymbol = newFn->_this;

  } else if (Symbol* replacementRet = map->get(this->getReturnSymbol())) {
    // Case 3: Function returns a formal argument.
    newFn->retSymbol = replacementRet;

  } else {
    // Case 4: Function returns a symbol defined in the body.
    newFn->retSymbol = COPY_INT(this->getReturnSymbol());

    newFn->retSymbol->defPoint = new DefExpr(newFn->retSymbol,
                                             COPY_INT(this->getReturnSymbol()->defPoint->init),
                                             COPY_INT(this->getReturnSymbol()->defPoint->exprType));

    update_symbols(newFn->retSymbol, map);
  }

  // Add a map entry from this FnSymbol to the newly generated one.
  map->put(this, newFn);
  // Update symbols in the sub-AST as is appropriate.
  update_symbols(newFn, map);

  // Copy over the partialCopyMap, to be used later in finalizeCopy.
  pci.partialCopyMap.copy(*map);

  return newFn;
}

/** Finish copying the function's AST after a partial copy.
 *
 * This function finishes the work started by partialCopy.  This involves
 * copying the setter and body, and repairing some inconsistencies in the
 * copied body.
 *
 * \param map Map from symbols in the old function to symbols in the new one
 */
void FnSymbol::finalizeCopy(void) {
  if (PartialCopyData* pci = getPartialCopyInfo(this)) {
    FnSymbol* const partialCopySource = pci->partialCopySource;

    // Make sure that the source has been finalized.
    partialCopySource->finalizeCopy();

    SET_LINENO(this);

    // Retrieve our old/new symbol map from the partial copy process.
    SymbolMap* map = &(pci->partialCopyMap);

    /*
     * When we reach this point we will be in one of three scenarios:
     *  1) The function's body is empty and needs to be copied over from the
     *     copy source.
     *  2) The function's body has been replaced and we don't need to do
     *     anything else.
     *  3) The function has had varargs expanded and we need to copy over the
     *     added statements from the old block to a new copy of the body from
     *     the source.
     */
    if (this->hasFlag(FLAG_EXPANDED_VARARGS)) {
      // Alias the old body and make a new copy of the body from the source.
      BlockStmt* varArgNodes = this->body;
      this->body->replace( COPY_INT(partialCopySource->body) );

      /*
       * Iterate over the statements that have been added to the function body
       * and add them to the new body.
       */
      for_alist_backward(node, varArgNodes->body) {
        this->body->insertAtHead(node->remove());
      }

      this->removeFlag(FLAG_EXPANDED_VARARGS);

    } else if (this->body->body.length == 0) {
      this->body->replace( COPY_INT(partialCopySource->body) );
    }

    Symbol* replacementThis = map->get(partialCopySource->_this);

    /*
     * Two cases may arise here.  The first is when the _this symbol is defined
     * in the formal arguments.  In this case no additional work needs to be
     * done.  In the second case the function's _this symbol is defined in the
     * function's body.  In this case we need to repair the new/old symbol map
     * and replace the definition point in the body with our existing def point.
     */
    if (replacementThis != this->_this) {
      /*
       * In Case 2:
       * partialCopySource->_this := A
       * this->_this              := B
       *
       * map[A] := C
       */

      // Set map[A] := B
      map->put(partialCopySource->_this, this->_this);
      // Set map[C] := B
      map->put(replacementThis, this->_this);

      // Replace the definition of _this in the body: def(C) -> def(B)
      replacementThis->defPoint->replace(this->_this->defPoint);
    }

    /*
     * Cases where the return symbol is gVoid or this->_this don't require any
     * additional actions.
     */
    if (this->retSymbol != gVoid && this->retSymbol != this->_this) {
      Symbol* replacementRet = map->get(partialCopySource->getReturnSymbol());

      if (replacementRet != this->retSymbol) {
        /*
         * We now know that retSymbol is defined in function's body.  We must
         * now replace the duplicate symbol and its definition point with the
         * ones generated in partialCopy.  This is the exact same process as
         * was done above for the _this symbol.
         */
        replacementRet->defPoint->replace(this->retSymbol->defPoint);

        map->put(partialCopySource->getReturnSymbol(), this->retSymbol);
        map->put(replacementRet, this->retSymbol);
      }
    }

    /*
     * Null out the return symbol so that future changes to the return symbol
     * will be reflected in calls to getReturnSymbol().
     */
    this->retSymbol = NULL;

    // Repair broken up-pointers.
    insert_help(this, this->defPoint, this->defPoint->parentSymbol);

    /*
     * Update all old symbols left in the function's AST with their appropriate
     * replacements.
     */
    update_symbols(this, map);

    // Replace vararg formal if appropriate.
    if (pci->varargOldFormal) {
      substituteVarargTupleRefs(this->body, pci->varargNewFormals.size(),
                                pci->varargOldFormal, pci->varargNewFormals);
    }

    // Clean up book keeping information.
    clearPartialCopyInfo(this);
  }
}


void FnSymbol::replaceChild(BaseAST* old_ast, BaseAST* new_ast) {
  if (old_ast == body) {
    body = toBlockStmt(new_ast);
  } else if (old_ast == where) {
    where = toBlockStmt(new_ast);
  } else if (old_ast == retExprType) {
    retExprType = toBlockStmt(new_ast);
  } else {
    INT_FATAL(this, "Unexpected case in FnSymbol::replaceChild");
  }
}

// forHeader == true when generating the C header.
GenRet FnSymbol::codegenFunctionType(bool forHeader) {
  GenInfo* info = gGenInfo;
  GenRet ret;

  ret.chplType = typeInfo();
  INT_ASSERT(ret.chplType == dtUnknown); //just documenting the current state

  if( info->cfile ) {
    // Cast to right function type.
    std::string str;
    str += retType->codegen().c.c_str();
    if( forHeader ) {
      str += " ";
      str += cname;
    } else str += "(*)";
    str += "(";
    if(numFormals() == 0) {
      str += "void";
    } else {
      int count = 0;
      for_formals(formal, this) {
        if (formal->hasFlag(FLAG_NO_CODEGEN))
          continue; // do not print locale argument, end count, dummy class
        if (count > 0)
          str += ", ";
        str += formal->codegenType().c;
        if( forHeader ) {
          str += " ";
          str += formal->cname;
        }
        count++;
      }
    }
    str += ")";
    ret.c = str;
  } else {
#ifdef HAVE_LLVM
    llvm::Type *returnType;
    std::vector<llvm::Type *> argumentTypes;

    int count = 0;
    for_formals(formal, this) {
      if (formal->hasFlag(FLAG_NO_CODEGEN))
        continue; // do not print locale argument, end count, dummy class
      argumentTypes.push_back(formal->codegenType().type);
      count++;
    }

    //Void type handled here since LLVM complains about a
    //void type defined in a module
    if( 0 == strcmp("void", retType->symbol->name) ) {
      returnType = llvm::Type::getVoidTy(info->module->getContext());
    } else {
      returnType = retType->codegen().type;
    }
    // now cast to correct function type
    llvm::FunctionType* fnType =
      llvm::FunctionType::get(returnType,
                              argumentTypes,
                              /* is var arg */ false);
    ret.type = fnType;
#endif
  }
  return ret;
}

void FnSymbol::codegenHeaderC(void) {
  FILE* outfile = gGenInfo->cfile;
  if (fGenIDS)
    fprintf(outfile, "%s", idCommentTemp(this));

  if (!fIncrementalCompilation && !hasFlag(FLAG_EXPORT) && !hasFlag(FLAG_EXTERN)) {
    fprintf(outfile, "static ");
  }
  fprintf(outfile, "%s", codegenFunctionType(true).c.c_str());
}


GenRet FnSymbol::codegenCast(GenRet fnPtr) {
  GenInfo *info = gGenInfo;
  GenRet fngen;
  GenRet t = codegenFunctionType(false);
  if( info->cfile ) {
    // Cast to right function type.
    std::string str;
    str += "((";
    str += t.c;
    str  += ")";
    str += fnPtr.c;
    str += ")";
    fngen.c = str;
  } else {
#ifdef HAVE_LLVM
    // now cast to correct function type
    llvm::FunctionType* fnType = llvm::cast<llvm::FunctionType>(t.type);
    llvm::PointerType *ptrToFnType = llvm::PointerType::get(fnType, 0);
    fngen.val = info->builder->CreateBitCast(fnPtr.val, ptrToFnType);
#endif
  }
  return fngen;
}

void FnSymbol::codegenPrototype() {
  GenInfo *info = gGenInfo;

  if (hasFlag(FLAG_EXTERN))       return;
  if (hasFlag(FLAG_NO_PROTOTYPE)) return;
  if (hasFlag(FLAG_NO_CODEGEN))   return;

  if( id == breakOnCodegenID ||
      (breakOnCodegenCname[0] &&
       0 == strcmp(cname, breakOnCodegenCname)) ) {
    gdbShouldBreakHere();
  }

  if( info->cfile ) {
    // In C, we don't need to generate prototypes for external
    // functions, since these prototypes will presumably be
    // present in some C header file.
    codegenHeaderC();
    fprintf(info->cfile, ";\n");
  } else {
#ifdef HAVE_LLVM
    std::vector<llvm::Type *> argumentTypes;
    std::vector<const char *> argumentNames;

    int numArgs = 0;
    for_formals(arg, this) {
      if (arg->hasFlag(FLAG_NO_CODEGEN))
        continue; // do not print locale argument, end count, dummy class
      argumentTypes.push_back(arg->codegenType().type);
      argumentNames.push_back(arg->cname);
      numArgs++;
    }

    llvm::FunctionType *type = llvm::cast<llvm::FunctionType>(
        this->codegenFunctionType(false).type);

    llvm::Function *existing;

    // Look for the function in the LayeredValueTable
    // or in the module.
    existing = getFunctionLLVM(cname);

    // Check to see if another function already exists.
    if( existing ) {
      // other function with the same name exists!
      // check that the prototype matches.
      if(!existing->empty()) {
        INT_FATAL(this, "Redefinition of a function");
      }
      if((int)existing->arg_size() != numArgs) {
        INT_FATAL(this,
                  "Redefinition of a function with different number of args");
      }
      if(type != existing->getFunctionType()) {
        INT_FATAL(this, "Redefinition of a function with different arg types");
      }

      return;
    }

    // No other function with the same name exists.
    llvm::Function *func =
      llvm::Function::Create(
          type,
          hasFlag(FLAG_EXPORT) ? llvm::Function::ExternalLinkage
                               : llvm::Function::InternalLinkage,
          cname,
          info->module);

    int argID = 0;
    for(llvm::Function::arg_iterator ai = func->arg_begin();
        ai != func->arg_end();
        ai++) {
      ai->setName(argumentNames[argID++]);
    }
#endif
  }
  return;
}


void FnSymbol::codegenDef() {
  GenInfo *info = gGenInfo;
  FILE* outfile = info->cfile;
#ifdef HAVE_LLVM
  llvm::Function *func = NULL;
#endif

  if( id == breakOnCodegenID ||
      (breakOnCodegenCname[0] &&
       0 == strcmp(cname, breakOnCodegenCname)) ) {
    gdbShouldBreakHere();
  }

  if( hasFlag(FLAG_NO_CODEGEN) ) return;

  info->cStatements.clear();
  info->cLocalDecls.clear();

  if( outfile ) {
    if (strcmp(saveCDir, "")) {
     if (const char* rawname = fname()) {
      zlineToFileIfNeeded(this, outfile);
      const char* name = strrchr(rawname, '/');
      name = name ? name + 1 : rawname;
      fprintf(outfile, "/* %s:%d */\n", name, linenum());
     }
    }

    codegenHeaderC();

    fprintf(outfile, " {\n");
  } else {
#ifdef HAVE_LLVM
    func = getFunctionLLVM(cname);

    llvm::BasicBlock *block =
      llvm::BasicBlock::Create(info->module->getContext(), "entry", func);

    info->builder->SetInsertPoint(block);

    info->lvt->addLayer();

    if(debug_info) {
      LLVM_DISUBPROGRAM dbgScope = debug_info->get_function(this);
      info->builder->SetCurrentDebugLocation(
        llvm::DebugLoc::get(linenum(),0,dbgScope));
    }

    llvm::Function::arg_iterator ai = func->arg_begin();
    unsigned int ArgNo = 1; //start from 1 to cooperate with createLocalVariable
    for_formals(arg, this) {
      if (arg->hasFlag(FLAG_NO_CODEGEN))
        continue; // do not print locale argument, end count, dummy class

      if (arg->requiresCPtr()){
        info->lvt->addValue(arg->cname, ai,  GEN_PTR, !is_signed(type));
      } else {
        GenRet gArg;
        gArg.val = ai;
        gArg.chplType = arg->typeInfo();
        GenRet tempVar = createTempVarWith(gArg);

        info->lvt->addValue(arg->cname, tempVar.val,
                            tempVar.isLVPtr, !is_signed(type));
        // debug info for formal arguments
        if(debug_info){
          debug_info->get_formal_arg(arg, ArgNo);
        }
      }
      ++ai;
      ArgNo++;
    }

#endif
  }

  {
    std::vector<BaseAST*> asts;
    collect_top_asts(body, asts);

    for_vector(BaseAST, ast, asts) {
      if (DefExpr* def = toDefExpr(ast))
        if (!toTypeSymbol(def->sym)) {
          def->sym->codegenDef();
          flushStatements();
        }
    }
  }

  body->codegen();
  flushStatements();

  if( outfile ) {
    fprintf(outfile, "}\n\n");
  } else {
#ifdef HAVE_LLVM
    info->lvt->removeLayer();
    if( developer ) {
      bool problems = false;
#if HAVE_LLVM_VER >= 35
      // Debug info generation creates metadata nodes that won't be
      // finished until the whole codegen is complete and finalize
      // is called.
      if( ! debug_info )
        problems = llvm::verifyFunction(*func, &llvm::errs());
#else
      problems = llvm::verifyFunction(*func, llvm::PrintMessageAction);
#endif
      if( problems ) {
        INT_FATAL("LLVM function verification failed");
      }
    }
    // Now run the optimizations on that function.
    // (we handle checking fFastFlag, etc, when we set up FPM_postgen)
    // This way we can potentially keep the fn in cache while it
    // is simplified. The big optos happen later.
    info->FPM_postgen->run(*func);
#endif
  }

  return;
}

GenRet FnSymbol::codegen() {
  GenInfo *info = gGenInfo;
  GenRet ret;
  if( info->cfile ) ret.c = cname;
  else {
#ifdef HAVE_LLVM
    ret.val = getFunctionLLVM(cname);
    if( ! ret.val ) {
      if( hasFlag(FLAG_EXTERN) ) {
        if( isBuiltinExternCFunction(cname) ) {
          // it's OK.
        } else {
          USR_FATAL("Could not find C function for %s; "
                    " perhaps it is missing or is a macro?", cname);
        }
      } else {
        INT_FATAL("Missing LLVM function for %s", cname);
      }
    }
#endif
  }
  return ret;
}

void
FnSymbol::insertAtHead(Expr* ast) {
  body->insertAtHead(ast);
}


void
FnSymbol::insertAtTail(Expr* ast) {
  body->insertAtTail(ast);
}


void
FnSymbol::insertAtHead(const char* format, ...) {
  va_list args;

  va_start(args, format);
  insertAtHead(new_Expr(format, args));
  va_end(args);
}


void
FnSymbol::insertAtTail(const char* format, ...) {
  va_list args;

  va_start(args, format);
  insertAtTail(new_Expr(format, args));
  va_end(args);
}


Symbol*
FnSymbol::getReturnSymbol() {
  if (this->retSymbol != NULL) {
    return this->retSymbol;

  } else {
    CallExpr* ret = toCallExpr(body->body.last());
    if (!ret || !ret->isPrimitive(PRIM_RETURN))
      INT_FATAL(this, "function is not normal");
    SymExpr* sym = toSymExpr(ret->get(1));
    if (!sym)
      INT_FATAL(this, "function is not normal");
    return sym->var;
  }
}


// Replace the return symbol with 'newRetSymbol',
// return the previous return symbol.
// If newRetType != NULL, also update fn->retType.
Symbol*
FnSymbol::replaceReturnSymbol(Symbol* newRetSymbol, Type* newRetType)
{
  // follows getReturnSymbol()
  CallExpr* ret = toCallExpr(this->body->body.last());
  if (!ret || !ret->isPrimitive(PRIM_RETURN))
    INT_FATAL(this, "function is not normal");
  SymExpr* sym = toSymExpr(ret->get(1));
  if (!sym)
    INT_FATAL(this, "function is not normal");
  Symbol* prevRetSymbol = sym->var;

  // updating
  sym->var = newRetSymbol;
  this->retSymbol = newRetSymbol;
  if (newRetType)
    this->retType = newRetType;

  return prevRetSymbol;
}


void
FnSymbol::insertBeforeReturn(Expr* ast) {
  CallExpr* ret = toCallExpr(body->body.last());
  if (!ret || !ret->isPrimitive(PRIM_RETURN))
    INT_FATAL(this, "function is not normal");
  Expr* last = ret;
  if (DefExpr* def = toDefExpr(last->prev))
    if (toLabelSymbol(def->sym))
      last = last->prev; // label before return
  last->insertBefore(ast);
}


void
FnSymbol::insertBeforeReturnAfterLabel(Expr* ast) {
  CallExpr* ret = toCallExpr(body->body.last());
  if (!ret || !ret->isPrimitive(PRIM_RETURN))
    INT_FATAL(this, "function is not normal");
  ret->insertBefore(ast);
}

void
FnSymbol::insertFormalAtHead(BaseAST* ast) {
  Expr* toInsert = NULL;
  if (ArgSymbol* arg = toArgSymbol(ast))
    toInsert = new DefExpr(arg);
  else if (DefExpr* def = toDefExpr(ast))
    toInsert = def;
  else
    INT_FATAL(ast, "Bad argument to FnSymbol::insertFormalAtHead");
  formals.insertAtHead(toInsert);
  parent_insert_help(this, toInsert);
}


void
FnSymbol::insertFormalAtTail(BaseAST* ast) {
  Expr* toInsert = NULL;
  if (ArgSymbol* arg = toArgSymbol(ast))
    toInsert = new DefExpr(arg);
  else if (DefExpr* def = toDefExpr(ast))
    toInsert = def;
  else
    INT_FATAL(ast, "Bad argument to FnSymbol::insertFormalAtTail");
  formals.insertAtTail(toInsert);
  parent_insert_help(this, toInsert);
}


int
FnSymbol::numFormals() const {
  return formals.length;
}


ArgSymbol*
FnSymbol::getFormal(int i) {
  return toArgSymbol(toDefExpr(formals.get(i))->sym);
}

void
FnSymbol::collapseBlocks() {
  CollapseBlocks visitor;

  body->accept(&visitor);
}

//
// returns 1 if generic
// returns 2 if they all have defaults
//
static int
hasGenericArgs(FnSymbol* fn) {
  bool isGeneric = false;
  bool hasGenericDefaults = true;
  for_formals(formal, fn) {
    if ((formal->type->symbol->hasFlag(FLAG_GENERIC) &&
         (!formal->type->hasGenericDefaults ||
          formal->hasFlag(FLAG_MARKED_GENERIC) ||
          formal == fn->_this ||
          formal->hasFlag(FLAG_IS_MEME))) ||
        formal->intent == INTENT_PARAM) {
      isGeneric = true;
      if (!formal->defaultExpr)
        hasGenericDefaults = false;
    }
  }
  if (isGeneric && !hasGenericDefaults)
    return 1;
  else if (isGeneric && hasGenericDefaults)
    return 2;
  else
    return 0;
}


// Tag the given function as generic.
// Returns true if there was a change, false otherwise.
bool FnSymbol::tag_generic() {
  if (hasFlag(FLAG_GENERIC))
    return false;  // Already generic, no change.

  if (int result = hasGenericArgs(this)) {
    // This function has generic arguments, so mark it as generic.
    addFlag(FLAG_GENERIC);

    // If the return type is not completely unknown (which is generic enough)
    // and this function is a type constructor function,
    // then mark its return type as generic.
    if (retType != dtUnknown && hasFlag(FLAG_TYPE_CONSTRUCTOR)) {
      retType->symbol->addFlag(FLAG_GENERIC);
      if (result == 2)
        retType->hasGenericDefaults = true;
    }
    return true;
  }
  return false;
}

bool FnSymbol::isResolved() const {
  return hasFlag(FLAG_RESOLVED);
}

void FnSymbol::accept(AstVisitor* visitor) {
  if (visitor->enterFnSym(this) == true) {

    for_alist(next_ast, formals) {
      next_ast->accept(visitor);
    }

    if (body)
      body->accept(visitor);

    if (where)
      where->accept(visitor);

    if (retExprType) {
      retExprType->accept(visitor);
    }

    visitor->exitFnSym(this);
  }
}

// This function is a method on an aggregate type
bool FnSymbol::isMethod() const {
  return hasFlag(FLAG_METHOD);
}

// This function is a method on an aggregate type, defined within its
// declaration
bool FnSymbol::isPrimaryMethod() const {
  return hasFlag(FLAG_METHOD_PRIMARY);
}

// This function is a method on an aggregate type, defined outside its
// definition
bool FnSymbol::isSecondaryMethod() const {
  return isMethod() && !isPrimaryMethod();
}


// This function or method is an iterator (as opposed to a procedure).
bool FnSymbol::isIterator() const {
  return hasFlag(FLAG_ITERATOR_FN);
}

// This function returns by ref or const ref
bool FnSymbol::returnsRefOrConstRef() const {
  return (retTag == RET_REF || retTag == RET_CONST_REF);
}

QualifiedType FnSymbol::getReturnQualType() const {
  Qualifier q = QUAL_UNKNOWN;
  if (retTag == RET_REF)
    q = QUAL_REF;
  else if(retTag == RET_CONST_REF)
    q = QUAL_CONST_REF;
  return QualifiedType(retType, q);
}


std::string FnSymbol::docsDirective() {
  if (fDocsTextOnly) {
    return "";
  }

  if (this->isMethod() && this->isIterator()) {
    return ".. itermethod:: ";
  } else if (this->isIterator()) {
    return ".. iterfunction:: ";
  } else if (this->isMethod()) {
    return ".. method:: ";
  } else {
    return ".. function:: ";
  }
}


void FnSymbol::printDocs(std::ostream *file, unsigned int tabs) {
  if (this->noDocGen()) {
    return;
  }

  // Print the rst directive, if one is needed.
  this->printTabs(file, tabs);
  *file << this->docsDirective();

  // Print export. Externs do not get a prefix, since the user doesn't
  // care whether it's an extern or not (they just want to use the function).
  // Inlines don't get a prefix for symmetry in modules like Math.chpl and
  // due to the argument that it's of negligible value in most cases.
  if (this->hasFlag(FLAG_EXPORT)) {
    *file << "export ";
  }

  // Print iter/proc.
  if (this->isIterator()) {
    *file << "iter ";
  } else {
    *file << "proc ";
  }

  // Print name and arguments.
  AstToText info;
  info.appendNameAndFormals(this);
  *file << info.text();

  // Print return intent, if one exists.
  switch (this->retTag) {
  case RET_REF:
    *file << " ref";
    break;
  case RET_CONST_REF:
    *file << " const ref";
    break;
  case RET_PARAM:
    *file << " param";
    break;
  case RET_TYPE:
    *file << " type";
    break;
  default:
    break;
  }

  // Print return type.
  if (this->retExprType != NULL) {
    AstToText info;
    info.appendExpr(this->retExprType->body.tail, true);
    *file << ": ";
    *file << info.text();
  }
  *file << std::endl;

  if (!fDocsTextOnly) {
    *file << std::endl;
  }

  if (this->doc != NULL) {
    this->printDocsDescription(this->doc, file, tabs + 1);
    *file << std::endl;
  }
}


/******************************** | *********************************
*                                                                   *
*                                                                   *
********************************* | ********************************/

EnumSymbol::EnumSymbol(const char* init_name) :
  Symbol(E_EnumSymbol, init_name)
{
  gEnumSymbols.add(this);
}


void EnumSymbol::verify() {
  Symbol::verify();
  if (astTag != E_EnumSymbol) {
    INT_FATAL(this, "Bad EnumSymbol::astTag");
  }
}


EnumSymbol*
EnumSymbol::copyInner(SymbolMap* map) {
  EnumSymbol* copy = new EnumSymbol(this->name);
  copy->copyFlags(this);
  return copy;
}

void EnumSymbol::replaceChild(BaseAST* old_ast, BaseAST* new_ast) {
  INT_FATAL(this, "Unexpected case in EnumSymbol::replaceChild");
}

bool EnumSymbol::isParameter() const { return true; }

void EnumSymbol::codegenDef() { }

Immediate* EnumSymbol::getImmediate(void) {
  if (SymExpr* init = toSymExpr(defPoint->init)) {
    if (VarSymbol* initvar = toVarSymbol(init->var)) {
      return initvar->immediate;
    }
  }
  return NULL;
}

void EnumSymbol::accept(AstVisitor* visitor) {
  visitor->visitEnumSym(this);
}

/******************************** | *********************************
*                                                                   *
*                                                                   *
********************************* | ********************************/

ModuleSymbol::ModuleSymbol(const char* iName,
                           ModTag      iModTag,
                           BlockStmt*  iBlock)
  : Symbol(E_ModuleSymbol, iName),
    modTag(iModTag),
    block(iBlock),
    initFn(NULL),
    filename(NULL),
    doc(NULL),
    extern_info(NULL),
    llvmDINameSpace(NULL)
{
  block->parentSymbol = this;
  registerModule(this);
  gModuleSymbols.add(this);
}


ModuleSymbol::~ModuleSymbol() { }


void ModuleSymbol::verify() {
  Symbol::verify();

  if (astTag != E_ModuleSymbol) {
    INT_FATAL(this, "Bad ModuleSymbol::astTag");
  }

  if (block && block->parentSymbol != this)
    INT_FATAL(this, "Bad ModuleSymbol::block::parentSymbol");

  if (initFn && !toFnSymbol(initFn))
    INT_FATAL(this, "Bad ModuleSymbol::initFn");

  verifyNotOnList(block);
  verifyInTree(initFn, "ModuleSymbol::initFn");
}


ModuleSymbol*
ModuleSymbol::copyInner(SymbolMap* map) {
  INT_FATAL(this, "Illegal call to ModuleSymbol::copy");

  return NULL;
}


static int compareLineno(void* v1, void* v2) {
  FnSymbol* fn1 = (FnSymbol*)v1;
  FnSymbol* fn2 = (FnSymbol*)v2;

  return fn1->linenum() < fn2->linenum();
}


void ModuleSymbol::codegenDef() {
  GenInfo* info = gGenInfo;

  info->filename = fname();
  info->lineno   = linenum();

  info->cStatements.clear();
  info->cLocalDecls.clear();

  std::vector<FnSymbol*> fns;

  for_alist(expr, block->body) {
    if (DefExpr* def = toDefExpr(expr))
      if (FnSymbol* fn = toFnSymbol(def->sym)) {
        // Ignore external and prototype functions.
        if (fn->hasFlag(FLAG_EXTERN))
          continue;

        fns.push_back(fn);
      }
  }

  std::sort(fns.begin(), fns.end(), compareLineno);

#ifdef HAVE_LLVM
  if(debug_info && info->filename) {
    debug_info->get_module_scope(this);
  }
#endif

  for_vector(FnSymbol, fn, fns) {
    fn->codegenDef();
  }

  flushStatements();
}

// Collect the top-level classes for this Module.
//
// 2014/07/25 MDN.  This function is currently only called by
// docs.  Historically all of the top-level classes were buried
// inside the prototypical module initFn.
//
// Installing The initFn is being moved forward but there are
// still short periods of time when the classes will still be
// buried inside the module initFn.
//
// Hence this function is currently able to handle the before
// and after case.  The before case can be pulled out once the
// construction of the initFn is cleaned up.
//

Vec<AggregateType*> ModuleSymbol::getTopLevelClasses() {
  Vec<AggregateType*> classes;

  for_alist(expr, block->body) {
    if (DefExpr* def = toDefExpr(expr)) {

      if (TypeSymbol* type = toTypeSymbol(def->sym)) {
        if (AggregateType* cl = toAggregateType(type->type)) {
          classes.add(cl);
        }

      // Step in to the initFn
      } else if (FnSymbol* fn = toFnSymbol(def->sym)) {
        if (fn->hasFlag(FLAG_MODULE_INIT)) {
          for_alist(expr2, fn->body->body) {
            if (DefExpr* def2 = toDefExpr(expr2)) {
              if (TypeSymbol* type = toTypeSymbol(def2->sym)) {
                if (AggregateType* cl = toAggregateType(type->type)) {
                  classes.add(cl);
                }
              }
            }
          }
        }
      }
    }
  }

  return classes;
}


void ModuleSymbol::printDocs(std::ostream *file, unsigned int tabs, std::string parentName) {
  if (this->noDocGen()) {
    return;
  }

  // Print the module directive first, for .rst mode. This will associate the
  // Module: <name> title with the module. If the .. module:: directive comes
  // after the title, sphinx will complain about a duplicate id error.
  if (!fDocsTextOnly) {
    *file << ".. default-domain:: chpl" << std::endl << std::endl;
    *file << ".. module:: " << this->docsName() << std::endl;

    if (this->doc != NULL) {
      this->printTabs(file, tabs + 1);
      *file << ":synopsis: ";
      *file << firstNonEmptyLine(this->doc);
      *file << std::endl;
    }
    *file << std::endl;
  }

  this->printTabs(file, tabs);
  const char *moduleTitle = astr(this->docsName().c_str());
  *file << moduleTitle << std::endl;

  if (!fDocsTextOnly) {
    int length = tabs * this->tabText.length() + strlen(moduleTitle);
    for (int i = 0; i < length; i++) {
      *file << "=";
    }
    *file << std::endl;
  }

  if (!fDocsTextOnly) {
    *file << "**Usage**" << std::endl << std::endl;
    *file << ".. code-block:: chapel" << std::endl << std::endl;
  } else {
    *file << std::endl;
    *file << "Usage:" << std::endl;
  }
  this->printTabs(file, tabs + 1);
  *file << "use ";
  if (parentName != "") {
    *file << parentName << ".";
  }
  *file << name << ";" << std::endl << std::endl;

  // If we had submodules, be sure to link to them
  if (hasTopLevelModule()) {
    this->printTableOfContents(file);
  }

  if (this->doc != NULL) {
    // Only print tabs for text only mode. The .rst prefers not to have the
    // tabs for module level comments and leading whitespace removed.
    unsigned int t = tabs;
    if (fDocsTextOnly) {
      t += 1;
    }

    this->printDocsDescription(this->doc, file, t);
    if (!fDocsTextOnly) {
      *file << std::endl;
    }
  }
}


/*
 * Append 'prefix' to existing module name prefix.
 */
void ModuleSymbol::printTableOfContents(std::ostream *file) {
  int tabs = 1;
  if (!fDocsTextOnly) {
    *file << "**Submodules**" << std::endl << std::endl;

    *file << ".. toctree::" << std::endl;
    this->printTabs(file, tabs);
    *file << ":maxdepth: 1" << std::endl;
    this->printTabs(file, tabs);
    *file << ":glob:" << std::endl << std::endl;
    this->printTabs(file, tabs);
    *file << name << "/*" << std::endl << std::endl;
  } else {
    *file << "Submodules for this module are located in the " << name;
    *file << "/ directory" << std::endl << std::endl;
  }
}


/*
 * Returns name of module, including any prefixes that have been set.
 */
std::string ModuleSymbol::docsName() {
  return this->name;
}


// This is intended to be called by getTopLevelConfigsVars and
// getTopLevelVariables, since the code for them would otherwise be roughly
// the same.

// It is also private to ModuleSymbols
//
// See the comment on getTopLevelFunctions() for the rationale behind the AST
// traversal
void ModuleSymbol::getTopLevelConfigOrVariables(Vec<VarSymbol *> *contain, Expr *expr, bool config) {
  if (DefExpr* def = toDefExpr(expr)) {

    if (VarSymbol* var = toVarSymbol(def->sym)) {
      if (var->hasFlag(FLAG_CONFIG) == config) {
        // The config status of the variable matches what we are looking for
        contain->add(var);
      }

    } else if (FnSymbol* fn = toFnSymbol(def->sym)) {
      if (fn->hasFlag(FLAG_MODULE_INIT)) {
        for_alist(expr2, fn->body->body) {
          if (DefExpr* def2 = toDefExpr(expr2)) {
            if (VarSymbol* var = toVarSymbol(def2->sym)) {
              if (var->hasFlag(FLAG_CONFIG) == config) {
                // The config status of the variable matches what we are
                // looking for
                contain->add(var);
              }
            }
          }
        }
      }
    }
  }
}

// Collect the top-level config variables for this Module.
Vec<VarSymbol*> ModuleSymbol::getTopLevelConfigVars() {
  Vec<VarSymbol*> configs;

  for_alist(expr, block->body) {
    getTopLevelConfigOrVariables(&configs, expr, true);
  }

  return configs;
}

// Collect the top-level variables that aren't configs for this Module.
Vec<VarSymbol*> ModuleSymbol::getTopLevelVariables() {
  Vec<VarSymbol*> variables;

  for_alist(expr, block->body) {
    getTopLevelConfigOrVariables(&variables, expr, false);
  }

  return variables;
}

// Collect the top-level functions for this Module.
//
// This one is similar to getTopLevelModules() and
// getTopLevelClasses() except that it collects any
// functions and then steps in to initFn if it finds it.
//
Vec<FnSymbol*> ModuleSymbol::getTopLevelFunctions(bool includeExterns) {
  Vec<FnSymbol*> fns;

  for_alist(expr, block->body) {
    if (DefExpr* def = toDefExpr(expr)) {
      if (FnSymbol* fn = toFnSymbol(def->sym)) {
        // Ignore external and prototype functions.
        if (includeExterns == false &&
            fn->hasFlag(FLAG_EXTERN)) {
          continue;
        }

        fns.add(fn);

        // The following additional overhead and that present in getConfigVars
        // and getClasses is a result of the docs pass occurring before
        // the functions/configvars/classes are taken out of the module
        // initializer function and put on the same level as that function.
        // If and when that changes, the code encapsulated in this if
        // statement may be removed.
        if (fn->hasFlag(FLAG_MODULE_INIT)) {
          for_alist(expr2, fn->body->body) {
            if (DefExpr* def2 = toDefExpr(expr2)) {
              if (FnSymbol* fn2 = toFnSymbol(def2->sym)) {
                if (includeExterns == false &&
                    fn2->hasFlag(FLAG_EXTERN)) {
                  continue;
                }

                fns.add(fn2);
              }
            }
          }
        }
      }
    }
  }

  return fns;
}

Vec<ModuleSymbol*> ModuleSymbol::getTopLevelModules() {
  Vec<ModuleSymbol*> mods;

  for_alist(expr, block->body) {
    if (DefExpr* def = toDefExpr(expr))
      if (ModuleSymbol* mod = toModuleSymbol(def->sym)) {
        if (strcmp(mod->defPoint->parentSymbol->name, name) == 0)
          mods.add(mod);
      }
  }

  return mods;
}

// Intended for documentation purposes only, please don't use otherwise.
bool ModuleSymbol::hasTopLevelModule() {
  for_alist(expr, block->body) {
    if (DefExpr* def = toDefExpr(expr)) {
      if (ModuleSymbol* mod = toModuleSymbol(def->sym)) {
        if (mod->defPoint->parentExpr == block && !mod->noDocGen()) {
          return true;
        }
      }
    }
  }
  return false;
}

void ModuleSymbol::replaceChild(BaseAST* old_ast, BaseAST* new_ast) {
  if (old_ast == block) {
    block = toBlockStmt(new_ast);
  } else {
    INT_FATAL(this, "Unexpected case in ModuleSymbol::replaceChild");
  }
}

void ModuleSymbol::accept(AstVisitor* visitor) {
  if (visitor->enterModSym(this) == true) {

    if (block)
      block->accept(visitor);

    visitor->exitModSym(this);
  }
}

void ModuleSymbol::addDefaultUses() {
  if (modTag != MOD_INTERNAL) {
    ModuleSymbol* parentModule = toModuleSymbol(this->defPoint->parentSymbol);
    assert (parentModule != NULL);

    //
    // Don't insert 'use ChapelStandard' for nested user modules.
    // They should get their ChapelStandard symbols from their parent.
    //
    if (parentModule->modTag != MOD_USER) {
      //      printf("Inserting use of ChapelStandard into %s\n", name);

      SET_LINENO(this);

      UnresolvedSymExpr* modRef = new UnresolvedSymExpr("ChapelStandard");
      block->insertAtHead(new UseStmt(modRef));
    }

  // We don't currently have a good way to fetch the root module by name.
  // Insert it directly rather than by name
  } else if (this == baseModule) {
    SET_LINENO(this);

    block->moduleUseAdd(rootModule);

    UnresolvedSymExpr* modRef = new UnresolvedSymExpr("ChapelStringLiterals");
    block->insertAtHead(new UseStmt(modRef));
  }
}

//
// NOAKES 2014/07/22
//
// There is currently a problem in functionResolve that this function
// has a "temporary" work around for.

// There is somewhere within that code that believes the order of items in
// modUseList is an indicator of "dependence order" even though this list
// does not and cannot maintain that information.
//
// Fortunately there are currently no tests that expose this fallacy so
// long at ChapelStandard always appears first in the list
void ModuleSymbol::moduleUseAdd(ModuleSymbol* mod) {
  if (mod != this && modUseList.index(mod) < 0) {
    if (mod == standardModule) {
      modUseList.insert(0, mod);
    } else {
      modUseList.add(mod);
    }
  }
}

// If the specified module is currently used by the target
// then remove the module from the use-state of this module
// but introduce references to the children of the module
// being dropped.
//
// At this time this is only used for deadCodeElimination and
// it is not clear if there will be other uses.
void ModuleSymbol::moduleUseRemove(ModuleSymbol* mod) {
  int index = modUseList.index(mod);

  if (index >= 0) {
    bool inBlock = block->moduleUseRemove(mod);

    modUseList.remove(index);

    // The dead module may have used other modules.  If so add them
    // to the current module
    forv_Vec(ModuleSymbol, modUsedByDeadMod, mod->modUseList) {
      if (modUseList.index(modUsedByDeadMod) < 0) {
        SET_LINENO(this);

        if (inBlock == true)
          block->moduleUseAdd(modUsedByDeadMod);

        modUseList.add(modUsedByDeadMod);
      }
    }
  }
}

/******************************** | *********************************
*                                                                   *
*                                                                   *
********************************* | ********************************/

LabelSymbol::LabelSymbol(const char* init_name) :
  Symbol(E_LabelSymbol, init_name, NULL),
  iterResumeGoto(NULL)
{
  gLabelSymbols.add(this);
}


void LabelSymbol::verify() {
  Symbol::verify();
  if (astTag != E_LabelSymbol) {
    INT_FATAL(this, "Bad LabelSymbol::astTag");
  }
  if (GotoStmt* igs = iterResumeGoto) {
    if (!isAlive(igs))
      INT_FATAL(this, "label's iterResumeGoto is not in AST");
    if (igs->gotoTag != GOTO_ITER_RESUME)
      INT_FATAL(this, "label's iterResumeGoto has unexpected gotoTag");
    if (getGotoLabelSymbol(igs) != this)
      INT_FATAL(this,"label's iterResumeGoto does not point back to the label");
  }
  // iterResumeGoto references a statement that is located somewhere in the AST
  // and so can be on a list.
}

LabelSymbol*
LabelSymbol::copyInner(SymbolMap* map) {
  LabelSymbol* copy = new LabelSymbol(name);
  copy->copyFlags(this);
  copy->cname = cname;
  if (iterResumeGoto) {
    MapElem<GotoStmt*,GotoStmt*>* rec =
      copiedIterResumeGotos.get_record(iterResumeGoto);
    if (rec) {
      // we gotta have the mapping because we handle each goto exactly once
      INT_ASSERT(rec->value);
      // update the copy
      copy->iterResumeGoto = rec->value;
      // indicate we are done with it
      rec->value = NULL;
      // printf("LabelSymbol-copy %d > %d  irg %d > %d\n", this->id, copy->id,
      //        iterResumeGoto->id, copy->iterResumeGoto->id);
    } else {
      // to be handled later - in GotoStmt::copyInner
      // printf("LabelSymbol-copy %d > %d  irg %d no action\n",
      //        this->id, copy->id, iterResumeGoto->id);
    }
  }
  return copy;
}

void LabelSymbol::replaceChild(BaseAST* old_ast, BaseAST* new_ast) {
  INT_FATAL(this, "Unexpected case in LabelSymbol::replaceChild");
}

void LabelSymbol::codegenDef() { }

void LabelSymbol::accept(AstVisitor* visitor) {
  visitor->visitLabelSym(this);
}

/******************************** | *********************************
*                                                                   *
*                                                                   *
********************************* | ********************************/

std::string unescapeString(const char* const str, BaseAST *astForError) {
  std::string newString = "";
  char nextChar;
  int pos = 0;

  while((nextChar = str[pos++]) != '\0') {
    if(nextChar != '\\') {
      newString += nextChar;
      continue;
    }

    // handle \ escapes
    nextChar = str[pos++];
    switch(nextChar) {
      case '\'':
      case '\"':
      case '?':
      case '\\':
        newString += nextChar;
        break;
      case 'a':
        newString += '\a';
        break;
      case 'b':
        newString += '\b';
        break;
      case 'f':
        newString += '\f';
        break;
      case 'n':
        newString += '\n';
        break;
      case 'r':
        newString += '\r';
        break;
      case 't':
        newString += '\t';
        break;
      case 'v':
        newString += '\v';
        break;
      case 'x':
        {
          char buf[3];
          long num;
          buf[0] = buf[1] = buf[2] = '\0';
          if( str[pos] ) buf[0] = str[pos++];
          if( str[pos] ) buf[1] = str[pos++];
          num = strtol(buf, NULL, 16);
          newString += (char) num;
        }
        break;
      default:
        USR_FATAL(astForError, "Unexpected string escape: '\\%c'",  nextChar);
        break;
    }
  }
  return newString;
}

static int literal_id = 1;
HashMap<Immediate *, ImmHashFns, VarSymbol *> uniqueConstantsHash;
HashMap<Immediate *, ImmHashFns, VarSymbol *> stringLiteralsHash;
FnSymbol* initStringLiterals = NULL;

void createInitStringLiterals() {
  SET_LINENO(stringLiteralModule);
  initStringLiterals = new FnSymbol("chpl__initStringLiterals");
  // We need to initialize strings literals on every locale, so we make this an
  // exported function that will be called in the runtime
  initStringLiterals->addFlag(FLAG_EXPORT);
  initStringLiterals->addFlag(FLAG_LOCAL_ARGS);
  initStringLiterals->retType = dtVoid;
  initStringLiterals->insertAtTail(new CallExpr(PRIM_RETURN, gVoid));
  stringLiteralModule->block->insertAtTail(new DefExpr(initStringLiterals));
}

// Note that string immediate values are stored
// with C escapes - that is newline is 2 chars \ n
// so this function expects a string that could be in "" in C
VarSymbol *new_StringSymbol(const char *str) {

  // Hash the string and return an existing symbol if found.
  // Aka. uniquify all string literals
  Immediate imm;
  imm.const_kind = CONST_KIND_STRING;
  imm.string_kind = STRING_KIND_STRING;
  imm.v_string = astr(str);
  VarSymbol *s = stringLiteralsHash.get(&imm);
  if (s) {
    return s;
  }

  if (resolved) {
    INT_FATAL("new_StringSymbol called after function resolution.");
  }

  // String (as record) literals are inserted from the very beginning on the
  // parser all the way through resolution (postFold). Since resolution happens
  // after normalization we need to insert everything in normalized form. We
  // also need to disable parts of normalize from running on literals inserted
  // at parse time.

  VarSymbol* cptrTemp = newTemp("call_tmp");
  cptrTemp->addFlag(FLAG_TYPE_VARIABLE);
  CallExpr *cptrCall = new CallExpr(PRIM_MOVE,
      cptrTemp,
      new CallExpr("_type_construct_c_ptr", new SymExpr(dtUInt[INT_SIZE_8]->symbol)));

  VarSymbol* castTemp = newTemp("call_tmp");
  CallExpr *castCall = new CallExpr(PRIM_MOVE,
      castTemp,
      new CallExpr("_cast", cptrTemp, new_CStringSymbol(str)));

  int strLength = unescapeString(str, castCall).length();

  CallExpr *ctor = new CallExpr("_construct_string",
      castTemp,
      new_IntSymbol(strLength),   // length
      new_IntSymbol(strLength ? strLength+1 : 0), // size, empty string needs 0
      gFalse);                    // owned = false
  ctor->insertAtTail(gFalse);     // needToCopy = false

  s = new VarSymbol(astr("_str_literal_", istr(literal_id++)), dtString);
  s->addFlag(FLAG_NO_AUTO_DESTROY);
  s->addFlag(FLAG_CONST);
  s->addFlag(FLAG_LOCALE_PRIVATE);
  s->addFlag(FLAG_CHAPEL_STRING_LITERAL);

  DefExpr* stringLitDef = new DefExpr(s);
  // DefExpr(s) always goes into the module scope to make it a global
  stringLiteralModule->block->insertAtTail(stringLitDef);

  CallExpr* ctorCall = new CallExpr(PRIM_MOVE, new SymExpr(s), ctor);

  if (initStringLiterals == NULL)
    createInitStringLiterals();

  initStringLiterals->insertBeforeReturn(new DefExpr(cptrTemp));
  initStringLiterals->insertBeforeReturn(cptrCall);
  initStringLiterals->insertBeforeReturn(new DefExpr(castTemp));
  initStringLiterals->insertBeforeReturn(castCall);
  initStringLiterals->insertBeforeReturn(ctorCall);

  s->immediate = new Immediate;
  *s->immediate = imm;
  stringLiteralsHash.put(s->immediate, s);
  return s;
}

VarSymbol *new_CStringSymbol(const char *str) {
  Immediate imm;
  imm.const_kind = CONST_KIND_STRING;
  imm.string_kind = STRING_KIND_C_STRING;
  imm.v_string = astr(str);
  VarSymbol *s = uniqueConstantsHash.get(&imm);
  PrimitiveType* dtRetType = dtStringC;
  if (s) {
    return s;
  }
  s = new VarSymbol(astr("_cstr_literal_", istr(literal_id++)), dtRetType);
  rootModule->block->insertAtTail(new DefExpr(s));
  s->immediate = new Immediate;
  *s->immediate = imm;
  uniqueConstantsHash.put(s->immediate, s);
  return s;
}

VarSymbol* new_BoolSymbol(bool b, IF1_bool_type size) {
  Immediate imm;
  switch (size) {
  default:
    INT_FATAL( "unknown BOOL_SIZE");

  case BOOL_SIZE_1  :
  case BOOL_SIZE_SYS:
  case BOOL_SIZE_8  :
  case BOOL_SIZE_16 :
  case BOOL_SIZE_32 :
  case BOOL_SIZE_64 :
    break;
    // case BOOL_SIZE_128: imm.v_bool = b; break;
  }
  imm.v_bool = b;
  imm.const_kind = NUM_KIND_BOOL;
  imm.num_index = size;
  VarSymbol *s;
  PrimitiveType* dtRetType = dtBools[size];
  s = new VarSymbol(astr("_literal_", istr(literal_id++)), dtRetType);
  rootModule->block->insertAtTail(new DefExpr(s));
  s->immediate = new Immediate;
  *s->immediate = imm;
  return s;
}

VarSymbol *new_IntSymbol(int64_t b, IF1_int_type size) {
  Immediate imm;
  switch (size) {
  case INT_SIZE_8  : imm.v_int8   = b; break;
  case INT_SIZE_16 : imm.v_int16  = b; break;
  case INT_SIZE_32 : imm.v_int32  = b; break;
  case INT_SIZE_64 : imm.v_int64  = b; break;
    // case INT_SIZE_128: imm.v_int128 = b; break;
  default:
    INT_FATAL( "unknown INT_SIZE");
  }
  imm.const_kind = NUM_KIND_INT;
  imm.num_index = size;
  VarSymbol *s = uniqueConstantsHash.get(&imm);
  PrimitiveType* dtRetType = dtInt[size];
  if (s) {
    return s;
  }
  s = new VarSymbol(astr("_literal_", istr(literal_id++)), dtRetType);
  rootModule->block->insertAtTail(new DefExpr(s));
  s->immediate = new Immediate;
  *s->immediate = imm;
  uniqueConstantsHash.put(s->immediate, s);
  return s;
}

VarSymbol *new_UIntSymbol(uint64_t b, IF1_int_type size) {
  Immediate imm;
  switch (size) {
  case INT_SIZE_8  : imm.v_uint8   = b; break;
  case INT_SIZE_16 : imm.v_uint16  = b; break;
  case INT_SIZE_32 : imm.v_uint32  = b; break;
  case INT_SIZE_64 : imm.v_uint64  = b; break;
    // case INT_SIZE_128: imm.v_uint128 = b; break;
  default:
    INT_FATAL( "unknown INT_SIZE");
  }
  imm.const_kind = NUM_KIND_UINT;
  imm.num_index = size;
  VarSymbol *s = uniqueConstantsHash.get(&imm);
  PrimitiveType* dtRetType = dtUInt[size];
  if (s) {
    return s;
  }
  s = new VarSymbol(astr("_literal_", istr(literal_id++)), dtRetType);
  rootModule->block->insertAtTail(new DefExpr(s));
  s->immediate = new Immediate;
  *s->immediate = imm;
  uniqueConstantsHash.put(s->immediate, s);
  return s;
}

static VarSymbol* new_FloatSymbol(const char* n,
                                  IF1_float_type size, IF1_num_kind kind,
                                  Type* type) {
  Immediate imm;
  const char* normalized = NULL;

  switch (size) {
    case FLOAT_SIZE_32:
      imm.v_float32  = strtof(n, NULL);
      break;
    case FLOAT_SIZE_64:
      imm.v_float64  = strtod(n, NULL);
      break;
    default:
      INT_FATAL( "unknown FLOAT_SIZE");
  }
  imm.const_kind = kind;
  imm.num_index = size;
  
  VarSymbol *s = uniqueConstantsHash.get(&imm);
  if (s) {
    return s;
  }
  s = new VarSymbol(astr("_literal_", istr(literal_id++)), type);
  rootModule->block->insertAtTail(new DefExpr(s));
  
  // Normalize the number for C99
  if (!strchr(n, '.') && !strchr(n, 'e') && !strchr(n, 'E') &&
      !strchr(n, 'p') && !strchr(n, 'P') ) {
    // Add .0 for floating point literals without a decimal point
    // or exponent.
    normalized = astr(n, ".0");
  } else if( n[0] == '0' && (n[1] == 'x' || n[1] == 'X') &&
             !strchr(n, 'p') && !strchr(n, 'P') ) {
    // Add p0 for hex floating point literals without an exponent
    // since C99 requires it (because f needs to be a suffix for
    // floating point numbers)
    normalized = astr(n, "p0");
  } else {
    normalized = astr(n);
  }

  // Use the normalized number when code-genning the literal
  s->cname = normalized;

  s->immediate = new Immediate;
  *s->immediate = imm;
  uniqueConstantsHash.put(s->immediate, s);
  return s;
}

VarSymbol *new_RealSymbol(const char *n, IF1_float_type size) {
  return new_FloatSymbol(n, size, NUM_KIND_REAL, dtReal[size]);
}

VarSymbol *new_ImagSymbol(const char *n, IF1_float_type size) {
  return new_FloatSymbol(n, size, NUM_KIND_IMAG, dtImag[size]);
}

VarSymbol *new_ComplexSymbol(const char *n, long double r, long double i,
                             IF1_complex_type size) {
  Immediate imm;
  switch (size) {
  case COMPLEX_SIZE_64:
    imm.v_complex64.r  = r;
    imm.v_complex64.i  = i;
    break;
  case COMPLEX_SIZE_128:
    imm.v_complex128.r = r;
    imm.v_complex128.i = i;
    break;
  default:
    INT_FATAL( "unknown COMPLEX_SIZE for complex");
  }
  imm.const_kind = NUM_KIND_COMPLEX;
  imm.num_index = size;
  VarSymbol *s = uniqueConstantsHash.get(&imm);
  if (s) {
    return s;
  }
  Type* dtRetType = dtComplex[size];
  s = new VarSymbol(astr("_literal_", istr(literal_id++)), dtRetType);
  rootModule->block->insertAtTail(new DefExpr(s));
  s->immediate = new Immediate;
  s->cname = astr(n);
  *s->immediate = imm;
  uniqueConstantsHash.put(s->immediate, s);
  return s;
}

static Type*
immediate_type(Immediate *imm) {
  switch (imm->const_kind) {
    case CONST_KIND_STRING: {
      if (imm->string_kind == STRING_KIND_STRING) {
        return dtString;
      } else if (imm->string_kind == STRING_KIND_C_STRING) {
        return dtStringC;
      } else {
        INT_FATAL("unhandled string immediate type");
        break;
      }
    }
    case NUM_KIND_BOOL:
      return dtBools[imm->num_index];
    case NUM_KIND_UINT:
      return dtUInt[imm->num_index];
    case NUM_KIND_INT:
      return dtInt[imm->num_index];
    case NUM_KIND_REAL:
      return dtReal[imm->num_index];
    case NUM_KIND_IMAG:
      return dtImag[imm->num_index];
    case NUM_KIND_COMPLEX:
      return dtComplex[imm->num_index];
    default:
      USR_FATAL("bad immediate type");
      break;
  }
  return NULL;
}

VarSymbol *new_ImmediateSymbol(Immediate *imm) {
  VarSymbol *s = uniqueConstantsHash.get(imm);
  if (s)
    return s;
  Type *t = immediate_type(imm);
  s = new VarSymbol(astr("_literal_", istr(literal_id++)), t);
  rootModule->block->insertAtTail(new DefExpr(s));
  s->immediate = new Immediate;
  const size_t bufSize = 512;
  char str[bufSize];
  const char* ss = str;
  if (imm->const_kind == CONST_KIND_STRING)
    ss = imm->v_string;
  else
    snprint_imm(str, bufSize, *imm);
  s->cname = astr(ss);
  *s->immediate = *imm;
  uniqueConstantsHash.put(s->immediate, s);
  return s;
}

// enable locally-unique temp names?
bool localTempNames = false;

// used to number the temps uniquely to top-level statements
// (give them smaller numbers, for readability of AST printouts)
static int tempID = 1;

void resetTempID() {
  tempID = 1;
}

FlagSet getRecordWrappedFlags(Symbol* s) {
  static FlagSet mask;
  if (mask.none()) {
    // Initialize the function-scope static variable.
    mask.set(FLAG_ARRAY);
    mask.set(FLAG_DOMAIN);
    mask.set(FLAG_DISTRIBUTION);
  }

  return s->flags & mask;
}

VarSymbol* newTemp(const char* name, QualifiedType qt) {
  VarSymbol* vs = newTemp(name, qt.type());
  vs->qual = qt.getQual();
  return vs;
}

VarSymbol* newTemp(QualifiedType qt) {
  return newTemp((const char*)NULL, qt);
}

VarSymbol* newTemp(const char* name, Type* type) {
  if (!name) {
    if (localTempNames)
      name = astr("_t", istr(tempID++), "_");
    else
      name = "tmp";
  }
  VarSymbol* vs = new VarSymbol(name, type);
  vs->addFlag(FLAG_TEMP);
  return vs;
}


VarSymbol* newTemp(Type* type) {
  return newTemp((const char*)NULL, type);
}<|MERGE_RESOLUTION|>--- conflicted
+++ resolved
@@ -1001,11 +1001,7 @@
   GenInfo* info = gGenInfo;
 
   if (id == breakOnCodegenID)
-<<<<<<< HEAD
     gdbShouldBreakHere();
-=======
-        gdbShouldBreakHere();
->>>>>>> 1d769175
 
   // Local variable symbols should never be
   // generated for extern or void types
