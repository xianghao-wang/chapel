--- conflicted
+++ resolved
@@ -20,19 +20,12 @@
 //
 static void build_type_constructor(ClassType* ct);
 static void build_constructor(ClassType* ct);
-<<<<<<< HEAD
-=======
-static void resolveUnresolveSymExprs();
->>>>>>> dab9dfec
+static void resolveUnresolvedSymExprs();
 static void resolveUnresolvedSymExpr(UnresolvedSymExpr* unresolvedSymExpr,
                                      Vec<UnresolvedSymExpr*>& skipSet);
 static void resolveModuleCall(CallExpr* call,
                               Vec<UnresolvedSymExpr*>& skipSet);
 
-<<<<<<< HEAD
-
-=======
->>>>>>> dab9dfec
 
 //
 // The symbolTable maps BaseAST* pointers to entries based on scope
@@ -1018,12 +1011,8 @@
     localSeenPtr->set_add(ct);
     add_class_to_hierarchy(pt, localSeenPtr);
     ct->dispatchParents.add(pt);
-<<<<<<< HEAD
-    INT_ASSERT(pt->dispatchChildren.add_exclusive(ct));
-=======
     bool inserted = pt->dispatchChildren.add_exclusive(ct);
     INT_ASSERT(inserted);
->>>>>>> dab9dfec
     expr->remove();
     if (isClass(ct)) {
       SET_LINENO(ct);
@@ -1218,7 +1207,7 @@
 
   resolveGotoLabels();
 
-  resolveUnresolveSymExprs();
+  resolveUnresolvedSymExprs();
 
   resolveEnumeratedTypes();
 
@@ -1231,12 +1220,9 @@
   cleanupExternC();
 }
 
-<<<<<<< HEAD
-=======
-
-static void resolveUnresolveSymExprs()
+
+static void resolveUnresolvedSymExprs()
 {
->>>>>>> dab9dfec
   Vec<UnresolvedSymExpr*> skipSet;
 
   //
