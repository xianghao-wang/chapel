/*
 * Copyright 2004-2018 Cray Inc.
 * Other additional copyright holders may be indicated within.
 * 
 * The entirety of this work is licensed under the Apache License,
 * Version 2.0 (the "License"); you may not use this file except
 * in compliance with the License.
 * 
 * You may obtain a copy of the License at
 * 
 *     http://www.apache.org/licenses/LICENSE-2.0
 * 
 * Unless required by applicable law or agreed to in writing, software
 * distributed under the License is distributed on an "AS IS" BASIS,
 * WITHOUT WARRANTIES OR CONDITIONS OF ANY KIND, either express or implied.
 * See the License for the specific language governing permissions and
 * limitations under the License.
 */

#include "chplrt.h"

#include "gasnet.h"
#include "gasnet_vis.h"
#include "gasnet_coll.h"
#include "gasnet_tools.h"
#include "chpl-comm.h"
#include "chpl-comm-diags.h"
#include "chpl-comm-callbacks.h"
#include "chpl-comm-callbacks-internal.h"
#include "chpl-mem.h"
#include "chplsys.h"
#include "chpl-tasks.h"
#include "chpl-topo.h"
#include "chplcgfns.h"
#include "chpl-gen-includes.h"
#include "chpl-atomics.h"
#include "chpl-linefile-support.h"
#include "error.h"
#include "chpl-mem-desc.h"
#include "chpl-mem-sys.h" // mem layer not initialized in init, need sys alloc
#include "chpl-cache.h" // to call chpl_cache_init()

// Don't get warning macros for chpl_comm_get etc
#include "chpl-comm-no-warning-macros.h"

#include <signal.h>
#include <sched.h>
#include <stdint.h>
#include <stdlib.h>
#include <string.h>
#include <assert.h>
#include <time.h>

static gasnet_seginfo_t* seginfo_table = NULL;

// Gasnet AM handler arguments are only 32 bits, so here we have
// functions to get the 2 arguments for a 64-bit pointer,
// and a function to reconstitute the pointer from the 2 arguments.
static inline
gasnet_handlerarg_t get_arg_from_ptr0(uintptr_t addr)
{
  // This one returns the bottom 32 bits.
  return ((gasnet_handlerarg_t)
            ((((uint64_t) (addr)) << 32UL) >> 32UL));
}
static inline
gasnet_handlerarg_t get_arg_from_ptr1(uintptr_t addr)
{
  // this one returns the top 32 bits.
  return ((gasnet_handlerarg_t)
            (((uint64_t) (addr)) >> 32UL));
}
static inline
uintptr_t get_uintptr_from_args(gasnet_handlerarg_t a0, gasnet_handlerarg_t a1 )
{
  return (uintptr_t)
           (((uint64_t) (uint32_t) a0)
            | (((uint64_t) (uint32_t) a1) << 32UL));
}
static inline
void* get_ptr_from_args(gasnet_handlerarg_t a0, gasnet_handlerarg_t a1 )
{
  return (void*) get_uintptr_from_args(a0, a1);
}


//
// Build acknowledgement address arguments for gasnetAMRequest*() calls.
//
#define Arg0(addr) get_arg_from_ptr0((uintptr_t)addr)
#define Arg1(addr) get_arg_from_ptr1((uintptr_t)addr)

//
// The following macro is from the GASNet test.h distribution
//
#define GASNET_Safe(fncall) do {                                        \
    int _retval;                                                        \
    if ((_retval = fncall) != GASNET_OK) {                              \
      fprintf(stderr, "ERROR calling: %s\n"                             \
              " at: %s:%i\n"                                            \
              " error: %s (%s)\n",                                      \
              #fncall, __FILE__, __LINE__,                              \
              gasnet_ErrorName(_retval), gasnet_ErrorDesc(_retval));    \
      fflush(stderr);                                                   \
      gasnet_exit(_retval);                                             \
    }                                                                   \
  } while(0)

//
// Adapted from the above, this one is for the case where the caller
// needs to do the fncall separately (see chpl_comm_barrier()).  Here
// the fn is not actually called; fncall is only used to produce the
// message.
//
#define GASNET_Safe_Retval(fncall, _retval) do {                        \
    if (_retval != GASNET_OK) {                                         \
      fprintf(stderr, "ERROR calling: %s\n"                             \
              " at: %s:%i\n"                                            \
              " error: %s (%s)\n",                                      \
              #fncall, __FILE__, __LINE__,                              \
              gasnet_ErrorName(_retval), gasnet_ErrorDesc(_retval));    \
      fflush(stderr);                                                   \
      gasnet_exit(_retval);                                             \
    }                                                                   \
  } while(0)

//
// This is the type of object we use to manage GASNet acknowledgements.
//
// Initialize the count to 0, the target to the number of return signal
// events you expect, and the flag to 0.  Fire the request, then do a
// BLOCKUNTIL(flag).  When all the return signals have occurred, the AM
// handler will set the flag to 1 and your BLOCKUNTIL will complete.
// (Note that the GASNet documentation says that GASNet code assumes
// the condition for a BLOCKUNTIL can only be changed by the execution
// of an AM handler.)
//
typedef struct {
  atomic_uint_least32_t count;
  uint_least32_t        target;
  volatile int          flag;
} done_t;

//
// Initialize one of the above.
//
static inline
void init_done_obj(done_t* done, int target) {
  atomic_init_uint_least32_t(&done->count, 0);
  done->target = target;
  done->flag = 0;
}

static inline
void wait_done_obj(done_t* done)
{
#ifndef CHPL_COMM_YIELD_TASK_WHILE_POLLING
  GASNET_BLOCKUNTIL(done->flag);
#else
  while (!done->flag) {
    (void) gasnet_AMPoll();
    chpl_task_yield();
  }
#endif
}

typedef struct {
  c_nodeid_t    caller;
  c_sublocid_t  subloc;

  void*         ack;

  chpl_fn_int_t fid;
  uint16_t      payload_size;

  // TODO: is there a way to "compress" this?
  chpl_task_ChapelData_t state;
} small_fork_hdr_t;

typedef struct {
  small_fork_hdr_t hdr;
  void*            arg;
  size_t           arg_size;
} large_fork_t;

#define MAX_SMALL_FORK_SIZE 128

typedef struct {
  unsigned char space[MAX_SMALL_FORK_SIZE];
} small_fork_space_t;

typedef union {
  small_fork_hdr_t   small;
  large_fork_t       large;
  small_fork_space_t space;
} special_fork_t;

typedef struct {
  chpl_comm_on_bundle_t bundle;
  special_fork_t        space;
} small_fork_task_t;

typedef struct {
  chpl_comm_on_bundle_t bundle;
  large_fork_t          large;
} large_fork_task_t;

typedef struct {
  void*   ack;
  int     id;       // private broadcast table entry to update
  int     size;     // size of data
  char    data[0];  // data
} priv_bcast_t;

typedef struct {
  void* ack;
  int   id;       // private broadcast table entry to update
  int   size;     // size of data
  int   offset;   // offset of piece of data
  char  data[0];  // data
} priv_bcast_large_t;

typedef struct {
  void* ack; // acknowledgement object
  void* tgt; // target memory address
  void* src; // source memory address
  size_t size; // number of bytes.
} xfer_info_t;


//
// AM functions
//
typedef enum {
  FORK = 128,           // synchronous fork
  FORK_SMALL,           // synchronous small fork
  FORK_LARGE,           // synchronous fork with a huge argument
  FORK_NB,              // non-blocking fork
  FORK_NB_SMALL,        // non-blocking small fork
  FORK_NB_LARGE,        // non-blocking fork with a huge argument
  FORK_FAST,            // run the function in the handler (use with care)
  FORK_FAST_SMALL,      // run the function in the handler (use with care)

  SIGNAL,               // ack to a done_t via gasnet_AMReplyShortM()
  SIGNAL_LONG,          // ack to a done_t via gasnet_AMReplyLongM()
  PRIV_BCAST,           // put data at addr (used for private broadcast)
  PRIV_BCAST_LARGE,     // put data at addr (used for private broadcast)
  FREE,                 // free data at addr
  EXIT_ANY,             // <unused> to be used for exit_any() cleanup
  SHUTDOWN,             // tell nodes to get ready for shutdown
  BCAST_SEGINFO,        // broadcast for segment info table
  DO_REPLY_PUT,         // do a PUT here from another locale
  DO_COPY_PAYLOAD       // copy AM payload to another address
} AM_handler_function_idx_t;

static void AM_fork_fast(gasnet_token_t token, void* buf, size_t nbytes) {
  chpl_comm_on_bundle_t *f = buf;

  // Run the function
  chpl_ftable_call(f->task_bundle.requested_fid, f);

  // Signal that the handler has completed if that was requested.
  if (f->comm.ack)
    GASNET_Safe(gasnet_AMReplyShort2(token, SIGNAL,
                                     Arg0(f->comm.ack), Arg1(f->comm.ack)));
}

static inline
size_t setup_small_fork_task(small_fork_task_t* dst, small_fork_hdr_t* f, size_t nbytes)
{
  chpl_comm_bundleData_t comm  = { .caller = f->caller,
                                   .ack    = f->ack };
  chpl_comm_on_bundle_t bundle = { .comm =  comm };
  chpl_comm_on_bundle_t *bptr  = &dst->bundle;
  size_t payload_size = nbytes - sizeof(small_fork_hdr_t);

  // Copy task-local data to the new task
  bundle.task_bundle.state = f->state;

  dst->bundle = bundle;

  // Copy the payload into the special task
  memcpy(bptr + 1, f + 1, payload_size);

  return sizeof(chpl_comm_on_bundle_t) + payload_size;
}


static inline
size_t setup_large_fork_task(large_fork_task_t* dst, large_fork_t* f, size_t nbytes)
{
  chpl_comm_bundleData_t comm  = { .caller = f->hdr.caller,
                                   .ack    = f->hdr.ack };
  chpl_comm_on_bundle_t bundle = { .comm =  comm };

  // Copy task-local data to the new task
  bundle.task_bundle.state = f->hdr.state;

  dst->bundle = bundle;
  // Copy the large fork info into the task bundle
  dst->large = *f;

  return sizeof(large_fork_task_t);
}


static void AM_fork_fast_small(gasnet_token_t token, void* buf, size_t nbytes) {
  small_fork_hdr_t *f = buf;
  small_fork_task_t task;
  chpl_comm_on_bundle_t *bptr = &task.bundle;

  // Copy the data into a chpl_comm_on_bundle_t
  setup_small_fork_task(&task, f, nbytes);

  // Run the function
  chpl_ftable_call(f->fid, bptr);

  // Signal that the handler has completed if that was requested.
  if (f->ack)
    GASNET_Safe(gasnet_AMReplyShort2(token, SIGNAL,
                                     Arg0(f->ack), Arg1(f->ack)));
}


static void fork_wrapper(chpl_comm_on_bundle_t *f) {
  chpl_ftable_call(f->task_bundle.requested_fid, f);

  GASNET_Safe(gasnet_AMRequestShort2(f->comm.caller, SIGNAL,
                                     Arg0(f->comm.ack), Arg1(f->comm.ack)));
}

static void AM_fork(gasnet_token_t token, void* buf, size_t nbytes) {
  chpl_comm_on_bundle_t *f = (chpl_comm_on_bundle_t*) buf;
  chpl_task_startMovedTask(f->task_bundle.requested_fid,
                           (chpl_fn_p)fork_wrapper,
                           chpl_comm_on_bundle_task_bundle(f), nbytes,
                           f->task_bundle.requestedSubloc, chpl_nullTaskID);
}

static void AM_fork_small(gasnet_token_t token, void* buf, size_t nbytes) {
  small_fork_hdr_t *f = buf;
  small_fork_task_t task;
  chpl_comm_on_bundle_t *bptr = &task.bundle;
  size_t size;

  // Copy the data into a chpl_comm_on_bundle_t
  size = setup_small_fork_task(&task, f, nbytes);
 
  chpl_task_startMovedTask(f->fid, (chpl_fn_p)fork_wrapper,
                           chpl_comm_on_bundle_task_bundle(bptr),
                           size,
                           f->subloc, chpl_nullTaskID);
}


static void fork_large_wrapper(large_fork_task_t* f) {
  large_fork_t *lg = &f->large;
  chpl_comm_on_bundle_t* arg;
  int caller;
  size_t bundle_size_on_caller;
  void* arg_on_caller;
  void* ack;
  chpl_fn_int_t fid;

  caller = lg->hdr.caller;
  bundle_size_on_caller = lg->arg_size;
  arg_on_caller = lg->arg;
  ack = lg->hdr.ack;
  fid = lg->hdr.fid;

  // Allocate the bundle
  arg = chpl_mem_allocMany(1, bundle_size_on_caller,
                           CHPL_RT_MD_COMM_FRK_RCV_ARG, 0, 0);

  // GET the bundle data
  // TODO: This could get only the payload
  chpl_comm_get(arg, caller, arg_on_caller, bundle_size_on_caller,
                -1 /*typeIndex: unused*/, CHPL_COMM_UNKNOWN_ID, 0, CHPL_FILE_IDX_FORK_LARGE);

  // Call the on body function
  chpl_ftable_call(fid, arg);

  // Signal completion
  GASNET_Safe(gasnet_AMRequestShort2(caller, SIGNAL, Arg0(ack), Arg1(ack)));

  // Free the bundle we just allocated.
  chpl_mem_free(arg, 0, 0);
}

////GASNET - can we send as much of user data as possible initially
////           hide data copy by making get non-blocking
////GASNET - can we allocate f big enough so as not to need malloc in wrapper
static void AM_fork_large(gasnet_token_t token, void* buf, size_t nbytes) {
  large_fork_t *f = buf;
  large_fork_task_t task;
  chpl_comm_on_bundle_t *bptr = &task.bundle;
  size_t size;

  // Copy the data into a chpl_comm_on_bundle_t
  size = setup_large_fork_task(&task, f, nbytes);

  chpl_task_startMovedTask(f->hdr.fid, (chpl_fn_p)fork_large_wrapper,
                           chpl_comm_on_bundle_task_bundle(bptr), size,
                           f->hdr.subloc, chpl_nullTaskID);
}

static void fork_nb_wrapper(chpl_comm_on_bundle_t *f) {
  chpl_ftable_call(f->task_bundle.requested_fid, f);
}

static void AM_fork_nb(gasnet_token_t  token,
                        void           *buf,
                        size_t          nbytes) {
  chpl_comm_on_bundle_t *f = (chpl_comm_on_bundle_t*) buf;
  
  chpl_task_startMovedTask(f->task_bundle.requested_fid,
                           (chpl_fn_p)fork_nb_wrapper,
                           chpl_comm_on_bundle_task_bundle(f), nbytes,
                           f->task_bundle.requestedSubloc, chpl_nullTaskID);
}

static void AM_fork_nb_small(gasnet_token_t  token,
                             void           *buf,
                             size_t          nbytes) {
  small_fork_hdr_t *f = buf;
  small_fork_task_t task;
  chpl_comm_on_bundle_t *bptr = &task.bundle;
  size_t size;

  // Copy the data into a chpl_comm_on_bundle_t
  size = setup_small_fork_task(&task, f, nbytes);
 
  chpl_task_startMovedTask(f->fid, (chpl_fn_p)fork_nb_wrapper,
                           chpl_comm_on_bundle_task_bundle(bptr), size,
                           f->subloc, chpl_nullTaskID);
}


static void fork_nb_large_wrapper(large_fork_task_t* f) {
  large_fork_t *lg = &f->large;
  chpl_comm_on_bundle_t* arg;
  int caller;
  size_t bundle_size_on_caller;
  void* arg_on_caller;
  chpl_fn_int_t fid;

  caller = lg->hdr.caller;
  bundle_size_on_caller = lg->arg_size;
  arg_on_caller = lg->arg;
  fid = lg->hdr.fid;

  // Allocate the bundle
  arg = chpl_mem_allocMany(1, bundle_size_on_caller,
                           CHPL_RT_MD_COMM_FRK_RCV_ARG, 0, 0);

  // GET the bundle data
  chpl_comm_get(arg, caller, arg_on_caller, bundle_size_on_caller,
                -1 /*typeIndex: unused*/, CHPL_COMM_UNKNOWN_ID, 0, CHPL_FILE_IDX_FORK_LARGE);

  // Signal that the allocated region can be freed
  GASNET_Safe(gasnet_AMRequestShort2(caller, FREE,
                                     Arg0(arg_on_caller),
                                     Arg1(arg_on_caller)));

  // Call the user function
  chpl_ftable_call(fid, arg);

  // Free the bundle we just allocated
  chpl_mem_free(arg, 0, 0);
}

static void AM_fork_nb_large(gasnet_token_t token, void* buf, size_t nbytes) {
  large_fork_t *f = buf;
  large_fork_task_t task;
  chpl_comm_on_bundle_t *bptr = &task.bundle;
  size_t size;

  // Copy the data into a chpl_comm_on_bundle_t
  size = setup_large_fork_task(&task, f, nbytes);

  chpl_task_startMovedTask(f->hdr.fid, (chpl_fn_p)fork_nb_large_wrapper,
                           chpl_comm_on_bundle_task_bundle(bptr), size,
                           f->hdr.subloc, chpl_nullTaskID);
}

static void AM_signal(gasnet_token_t token, gasnet_handlerarg_t a0, gasnet_handlerarg_t a1) {
  done_t* done = (done_t*) get_ptr_from_args(a0, a1);
  uint_least32_t prev;
  prev = atomic_fetch_add_explicit_uint_least32_t(&done->count, 1,
                                                  memory_order_seq_cst);
  if (prev + 1 == done->target)
    done->flag = 1;
}

static void AM_signal_long(gasnet_token_t token, void *buf, size_t nbytes,
                           gasnet_handlerarg_t a0, gasnet_handlerarg_t a1) {
  done_t* done = (done_t*) get_ptr_from_args(a0, a1);
  uint_least32_t prev;
  prev = atomic_fetch_add_explicit_uint_least32_t(&done->count, 1,
                                                  memory_order_seq_cst);
  if (prev + 1 == done->target)
    done->flag = 1;
}

static void AM_priv_bcast(gasnet_token_t token, void* buf, size_t nbytes) {
  priv_bcast_t* pbp = buf;
  chpl_memcpy(chpl_private_broadcast_table[pbp->id], pbp->data, pbp->size);

  // Signal that the handler has completed
  GASNET_Safe(gasnet_AMReplyShort2(token, SIGNAL,
                                   Arg0(pbp->ack), Arg1(pbp->ack)));
}

static void AM_priv_bcast_large(gasnet_token_t token, void* buf, size_t nbytes) {
  priv_bcast_large_t* pblp = buf;
  chpl_memcpy((char*)chpl_private_broadcast_table[pblp->id]+pblp->offset, pblp->data, pblp->size);

  // Signal that the handler has completed
  GASNET_Safe(gasnet_AMReplyShort2(token, SIGNAL,
                                   Arg0(pblp->ack), Arg1(pblp->ack)));
}

static void AM_free(gasnet_token_t token, gasnet_handlerarg_t a0, gasnet_handlerarg_t a1) {
  void* to_free = get_ptr_from_args(a0, a1);
  
  chpl_mem_free(to_free, 0, 0);
}

// this is currently unused; it's intended to be used to implement
// exit_any with cleanup on all nodes. 
static void AM_exit_any(gasnet_token_t token, void* buf, size_t nbytes) {
//  int **status = (int**)buf; // Some compilers complain about unused variable 'status'.
  chpl_internal_error("clean exit_any is not implemented.");
  // here we basically need to call chpl_exit_all, but we need to
  // ensure only one thread calls chpl_exit_all on this locale.
}

static chpl_bool can_shutdown = false;
static pthread_mutex_t shutdown_mutex = PTHREAD_MUTEX_INITIALIZER;
static pthread_cond_t shutdown_cond = PTHREAD_COND_INITIALIZER;

static void AM_shutdown(gasnet_token_t token) {
  pthread_mutex_lock(&shutdown_mutex);
  can_shutdown = true;
  pthread_cond_signal(&shutdown_cond);
  pthread_mutex_unlock(&shutdown_mutex);
}

//
// This global and routine are used to broadcast the seginfo_table at the outset
// of the program's execution.  It is designed to only be used once.  This code
// was modeled after the _test_segbcast() routine in
// third-party/gasnet/gasnet-src/tests/test.h
//
static int bcast_seginfo_done = 0;
static void AM_bcast_seginfo(gasnet_token_t token, void *buf, size_t nbytes) {
  assert(nbytes == sizeof(gasnet_seginfo_t)*gasnet_nodes());
  chpl_memcpy(seginfo_table, buf, nbytes);
  gasnett_local_wmb();
  bcast_seginfo_done = 1;
}

// Put from arg->src (which is local to the AM handler) back to
// arg->dst (which is local to the caller of this AM).
// nbytes is < gasnet_AMMaxLongReply here (see chpl_comm_get).
static void AM_reply_put(gasnet_token_t token, void* buf, size_t nbytes) {
  xfer_info_t* x = buf;

  assert(nbytes == sizeof(xfer_info_t));

  GASNET_Safe(gasnet_AMReplyLong2(token, SIGNAL_LONG,
                                  x->src, x->size, x->tgt,
                                  Arg0(x->ack), Arg1(x->ack)));
}

// Copy from the payload in this active message to dst.
static
void AM_copy_payload(gasnet_token_t token, void* buf, size_t nbytes,
                     gasnet_handlerarg_t ack0, gasnet_handlerarg_t ack1,
                     gasnet_handlerarg_t dst0, gasnet_handlerarg_t dst1)
{
  void* dst = get_ptr_from_args(dst0, dst1);

  memcpy(dst, buf, nbytes);

  GASNET_Safe(gasnet_AMReplyShort2(token, SIGNAL, ack0, ack1));
}

static gasnet_handlerentry_t ftable[] = {
  {FORK,          AM_fork},
  {FORK_SMALL,    AM_fork_small},
  {FORK_LARGE,    AM_fork_large},
  {FORK_NB,       AM_fork_nb},
  {FORK_NB_SMALL, AM_fork_nb_small},
  {FORK_NB_LARGE, AM_fork_nb_large},
  {FORK_FAST,     AM_fork_fast},
  {FORK_FAST_SMALL, AM_fork_fast_small},
  {SIGNAL,        AM_signal},
  {SIGNAL_LONG,   AM_signal_long},
  {PRIV_BCAST,    AM_priv_bcast},
  {PRIV_BCAST_LARGE, AM_priv_bcast_large},
  {FREE,          AM_free},
  {EXIT_ANY,      AM_exit_any},
  {SHUTDOWN,      AM_shutdown},
  {BCAST_SEGINFO, AM_bcast_seginfo},
  {DO_REPLY_PUT,  AM_reply_put},
  {DO_COPY_PAYLOAD, AM_copy_payload}
};

//
// Chapel interface starts here
//
chpl_comm_nb_handle_t chpl_comm_put_nb(void *addr, c_nodeid_t node, void* raddr,
                                       size_t size, int32_t typeIndex,
                                       int32_t commID, int ln, int32_t fn)
{
  gasnet_handle_t ret;
  int remote_in_segment;

  // Communication callbacks
  if (chpl_comm_have_callbacks(chpl_comm_cb_event_kind_put_nb)) {
    chpl_comm_cb_info_t cb_data = 
      {chpl_comm_cb_event_kind_put_nb, chpl_nodeID, node,
       .iu.comm={addr, raddr, size, typeIndex, commID, ln, fn}};
    chpl_comm_do_callbacks (&cb_data);
  }
    
#ifdef GASNET_SEGMENT_EVERYTHING
    remote_in_segment = 1;
#else
    remote_in_segment = chpl_comm_addr_gettable(node, raddr, size);
#endif

  if(!remote_in_segment) {
    chpl_comm_put(addr, node, raddr, size, typeIndex, commID, ln, fn);
    ret = NULL;
    return (chpl_comm_nb_handle_t) ret;
  }

  ret = gasnet_put_nb_bulk(node, raddr, addr, size);

  chpl_comm_diags_incr(put_nb);

  return (chpl_comm_nb_handle_t) ret;
}

chpl_comm_nb_handle_t chpl_comm_get_nb(void* addr, c_nodeid_t node, void* raddr,
                                       size_t size, int32_t typeIndex,
                                       int32_t commID, int ln, int32_t fn)
{
  gasnet_handle_t ret;
  int remote_in_segment;

  // Communications callback support
  if (chpl_comm_have_callbacks(chpl_comm_cb_event_kind_get_nb)) {
    chpl_comm_cb_info_t cb_data = 
      {chpl_comm_cb_event_kind_get_nb, chpl_nodeID, node,
       .iu.comm={addr, raddr, size, typeIndex, commID, ln, fn}};
    chpl_comm_do_callbacks (&cb_data);
  }

#ifdef GASNET_SEGMENT_EVERYTHING
    remote_in_segment = 1;
#else
    remote_in_segment = chpl_comm_addr_gettable(node, raddr, size);
#endif

  if(!remote_in_segment) {
    chpl_comm_get(addr, node, raddr, size, typeIndex, commID, ln, fn);
    ret = NULL;
    return (chpl_comm_nb_handle_t) ret;
  }

  ret = gasnet_get_nb_bulk(addr, node, raddr, size);

  chpl_comm_diags_incr(get_nb);

  return (chpl_comm_nb_handle_t) ret;
}

int chpl_comm_test_nb_complete(chpl_comm_nb_handle_t h)
{
  return ((void*)h) == NULL;
}

void chpl_comm_wait_nb_some(chpl_comm_nb_handle_t* h, size_t nhandles)
{
  assert(NULL == GASNET_INVALID_HANDLE);  // serious confusion if not so
  gasnet_wait_syncnb_some((gasnet_handle_t*) h, nhandles);
}

int chpl_comm_try_nb_some(chpl_comm_nb_handle_t* h, size_t nhandles)
{
  assert(NULL == GASNET_INVALID_HANDLE);  // serious confusion if not so
  return gasnet_try_syncnb_some((gasnet_handle_t*) h, nhandles) == GASNET_OK;
}

int chpl_comm_addr_gettable(c_nodeid_t node, void* start, size_t len)
{
#ifdef GASNET_SEGMENT_EVERYTHING
  return 0;
#else
  uintptr_t segstart, segend;
  uintptr_t reqstart, reqend;

  segstart = (uintptr_t) seginfo_table[node].addr;
  segend = segstart + seginfo_table[node].size;
  reqstart = (uintptr_t) start;
  reqend = reqstart + len;

  if( segstart <= reqstart &&
      reqstart <= segend &&
      segstart <= reqend &&
      reqend <= segend) {
    return 1;
  }

  return 0;
#endif
}


int32_t chpl_comm_getMaxThreads(void) {
  return GASNETI_MAX_THREADS-1;
}

//
// On all locales, we'll do the primary polling in a thread of control
// managed by the tasking layer, so that it can coordinate the use of
// hardware resources for polling and user tasks.  This symmetry will
// also allow the tasking layer to minimize its locale-based behavioral
// differences and simplify our analysis of performance effects due to
// polling.  We'll refer to this thread of control as the "polling task"
// even though the tasking layer can implement it however it likes, as a
// task or thread or whatever.
//
static volatile int pollingRunning;
static volatile int pollingQuit;

static void polling(void* x) {
  pollingRunning = 1;
  while (!pollingQuit) {
    (void) gasnet_AMPoll();
    chpl_task_yield();
  }
  pollingRunning = 0;
}

static void set_max_segsize_env_var(size_t size) {
  char segsizeval[22]; // big enough for an unsigned 64-bit quantity

  snprintf(segsizeval, sizeof(segsizeval), "%zd", size);
  if (setenv("GASNET_MAX_SEGSIZE", segsizeval, 1) != 0) {
    chpl_error("Cannot setenv(\"GASNET_MAX_SEGSIZE\")", 0, 0);
  }
}

static void set_max_segsize() {
  size_t size;

  // GASNet defaults to 85% of physical memory, which is a good default for us,
  // so only override if a user explicitly set CHPL_RT_MAX_HEAP_SIZE
  if ((size = (size_t) chpl_comm_getenvMaxHeapSize()) != 0) {
    set_max_segsize_env_var(size);
    return;
  }
}

static void set_num_comm_domains() {
#if defined(GASNET_CONDUIT_GEMINI) || defined(GASNET_CONDUIT_ARIES)
  char num_cpus_val[22]; // big enough for an unsigned 64-bit quantity
  int num_cpus;

  num_cpus = chpl_topo_getNumCPUsPhysical(true) + 1;

  snprintf(num_cpus_val, sizeof(num_cpus_val), "%d", num_cpus);
  if (setenv("GASNET_DOMAIN_COUNT", num_cpus_val, 0) != 0) {
    chpl_error("Cannot setenv(\"GASNET_DOMAIN_COUNT\")", 0, 0);
  }

  if (setenv("GASNET_AM_DOMAIN_POLL_MASK", "3", 0) != 0) {
    chpl_error("Cannot setenv(\"GASNET_AM_DOMAIN_POLL_MASK\")", 0, 0);
  }

  // GASNET_DOMAIN_COUNT increases the shutdown time. Work around this for now.
  // See https://github.com/chapel-lang/chapel/issues/7251 and
  // https://upc-bugs.lbl.gov/bugzilla/show_bug.cgi?id=3621
  if (setenv("GASNET_EXITTIMEOUT_FACTOR", "0.5", 0) != 0) {
    chpl_error("Cannot setenv(\"GASNET_EXITTIMEOUT_FACTOR\")", 0, 0);
  }
  if (setenv("GASNET_EXITTIMEOUT_MIN", "10.0", 0) != 0) {
    chpl_error("Cannot setenv(\"GASNET_EXITTIMEOUT_MIN\")", 0, 0);
  }
#endif
}

void chpl_comm_init(int *argc_p, char ***argv_p) {
//  int status; // Some compilers complain about unused variable 'status'.

  set_max_segsize();
  set_num_comm_domains();
  assert(sizeof(gasnet_handlerarg_t)==sizeof(uint32_t));

  gasnet_init(argc_p, argv_p);
  chpl_nodeID = gasnet_mynode();
  chpl_numNodes = gasnet_nodes();
  GASNET_Safe(gasnet_attach(ftable, 
                            sizeof(ftable)/sizeof(gasnet_handlerentry_t),
                            gasnet_getMaxLocalSegmentSize(),
                            0));
  // TODO (EJR: 03/03/16): we currently "leak" seginfo_table. We should
  // probably free it on exit (but only for "clean" exits.)
  seginfo_table = (gasnet_seginfo_t*)sys_malloc(chpl_numNodes*sizeof(gasnet_seginfo_t));
  //
  // The following call has no real effect on the .addr and .size
  // fields for GASNET_SEGMENT_EVERYTHING, but is recommended to be
  // used anyway (see third-party/gasnet/gasnet-src/tests/test.h)
  // in order to ensure that the seginfo_table array is initialized
  // appropriately on all locales.
  //
  GASNET_Safe(gasnet_getSegmentInfo(seginfo_table, chpl_numNodes));
#ifdef GASNET_SEGMENT_EVERYTHING
  //
  // For SEGMENT_EVERYTHING, there is no GASNet-provided memory
  // segment, so instead we're going to create our own fake segment
  // in order to share the code that refers to it and avoid any
  // assumptions that global variables in the generated C code will
  // be stored at the same address in all instances of the executable
  // (something that is typically true, but turns out not to be on,
  // for example, OS X Lion).  This technique was modeled after the
  // _test_attach() routine from third-party/gasnet/gasnet-src/tests/test.h
  // but is significantly simplified for our purposes.
  //
  if (chpl_nodeID == 0) {
    int i;
    //
    // Only locale #0 really needs the seginfo_table to store anything since it owns all
    // of the global variable locations; everyone else will just peek at its copy.  So
    // locale 0 sets up its segment to an appropriate size:
    //
    int global_table_size = chpl_numGlobalsOnHeap * sizeof(wide_ptr_t) + GASNETT_PAGESIZE;
    void* global_table = sys_malloc(global_table_size);
    seginfo_table[0].addr = ((void *)(((uint8_t*)global_table) + 
                                      (((((uintptr_t)global_table)%GASNETT_PAGESIZE) == 0)? 0 : 
                                       (GASNETT_PAGESIZE-(((uintptr_t)global_table)%GASNETT_PAGESIZE)))));
    seginfo_table[0].size = global_table_size;
    //
    // ...and then zeroes out everyone else's
    //
    for (i=1; i<chpl_numNodes; i++) {
      seginfo_table[i].addr = NULL;
      seginfo_table[i].size = 0;
    }
  }
  //
  // Then we're going to broadcast the seginfo_table to everyone so that each locale
  // has its own copy of it and knows where everyone else's segment lives (or, really,
  // where locale #0's lives since we're not using anyone else's at this point).
  //
  chpl_comm_barrier("getting ready to broadcast addresses");
  //
  // This is a naive O(numLocales) broadcast; we could do something
  // more scalable with more effort
  //
  if (chpl_nodeID == 0) {
    int i;
    for (i=0; i < chpl_numNodes; i++) {
      GASNET_Safe(gasnet_AMRequestMedium0(i, BCAST_SEGINFO, seginfo_table, 
                                          chpl_numNodes*sizeof(gasnet_seginfo_t)));
    }
  }
  GASNET_BLOCKUNTIL(bcast_seginfo_done);
  chpl_comm_barrier("making sure everyone's done with the broadcast");
#endif

  gasnet_set_waitmode(GASNET_WAIT_BLOCK);

}

void chpl_comm_post_mem_init(void) { }

int chpl_comm_numPollingTasks(void) {
  return 1;
}

//
// No support for gdb for now
//
int chpl_comm_run_in_gdb(int argc, char* argv[], int gdbArgnum, int* status) {
  return 0;
}

void chpl_comm_post_task_init(void) {
  //
  // Start a polling task on each locale.
  //
  pollingRunning = 0;
  pollingQuit = 0;
  if (chpl_task_createCommTask(polling, NULL))
    chpl_internal_error("unable to start polling task for gasnet");
  while (!pollingRunning) {
    sched_yield();
  }

  // Initialize the caching layer, if it is active.
  chpl_cache_init();
}

void chpl_comm_rollcall(void) {
  // Initialize diags
  chpl_comm_diags_init();

  chpl_msg(2, "executing on node %d of %d node(s): %s\n", chpl_nodeID, 
           chpl_numNodes, chpl_nodeName());
}

void chpl_comm_impl_regMemHeapInfo(void** start_p, size_t* size_p) {
#if defined(GASNET_SEGMENT_FAST) || defined(GASNET_SEGMENT_LARGE)
  *start_p = chpl_numGlobalsOnHeap * sizeof(wide_ptr_t) 
             + (char*)seginfo_table[chpl_nodeID].addr;
  *size_p  = seginfo_table[chpl_nodeID].size
             - chpl_numGlobalsOnHeap * sizeof(wide_ptr_t);
#else /* GASNET_SEGMENT_EVERYTHING */
  *start_p = NULL;
  *size_p  = 0;
#endif
}

void chpl_comm_broadcast_global_vars(int numGlobals) {
  int i;
  if (chpl_nodeID != 0) {
    for (i = 0; i < numGlobals; i++) {
      chpl_comm_get(chpl_globals_registry[i], 0,
                    &((wide_ptr_t*)seginfo_table[0].addr)[i],
                    sizeof(wide_ptr_t), -1 /*typeIndex: unused*/, CHPL_COMM_UNKNOWN_ID, 0, 0);
    }
  }
}

void chpl_comm_broadcast_private(int id, size_t size, int32_t tid) {
  int  node, offset;
  int  payloadSize = size + sizeof(priv_bcast_t);
  done_t* done;
  int numOffsets=1;

  // This can use the system allocator because it involves internode communication.
  done = (done_t*) chpl_mem_allocManyZero(chpl_numNodes, sizeof(*done),
                                          CHPL_RT_MD_COMM_FRK_DONE_FLAG,
                                          0, 0);
  if (payloadSize <= gasnet_AMMaxMedium()) {
    priv_bcast_t* pbp = chpl_mem_allocMany(1, payloadSize, CHPL_RT_MD_COMM_PRV_BCAST_DATA, 0, 0);
    chpl_memcpy(pbp->data, chpl_private_broadcast_table[id], size);
    pbp->id = id;
    pbp->size = size;
    for (node = 0; node < chpl_numNodes; node++) {
      if (node != chpl_nodeID) {
        pbp->ack = &done[node];
        init_done_obj(&done[node], 1);
        GASNET_Safe(gasnet_AMRequestMedium0(node, PRIV_BCAST, pbp, payloadSize));
      }
    }
    chpl_mem_free(pbp, 0, 0);
  } else {
    size_t maxpayloadsize = gasnet_AMMaxMedium();
    size_t maxsize = maxpayloadsize - sizeof(priv_bcast_large_t);
    priv_bcast_large_t* pblp = chpl_mem_allocMany(1, maxpayloadsize, CHPL_RT_MD_COMM_PRV_BCAST_DATA, 0, 0);
    pblp->id = id;
    numOffsets = (size+maxsize)/maxsize;
    for (node = 0; node < chpl_numNodes; node++) {
      if (node != chpl_nodeID)
        init_done_obj(&done[node], numOffsets);
    }
    for (offset = 0; offset < size; offset += maxsize) {
      size_t thissize = size - offset;
      if (thissize > maxsize)
        thissize = maxsize;
      pblp->offset = offset;
      pblp->size = thissize;
      chpl_memcpy(pblp->data, (char*)chpl_private_broadcast_table[id]+offset, thissize);
      for (node = 0; node < chpl_numNodes; node++) {
        if (node != chpl_nodeID) {
          pblp->ack = &done[node];
          GASNET_Safe(gasnet_AMRequestMedium0(node, PRIV_BCAST_LARGE, pblp, sizeof(priv_bcast_large_t)+thissize));
        }
      }
    }
    chpl_mem_free(pblp, 0, 0);
  }
  // wait for the handlers to complete
  for (node = 0; node < chpl_numNodes; node++) {
    if (node != chpl_nodeID)
      GASNET_BLOCKUNTIL(done[node].flag);
  }
  chpl_mem_free(done, 0, 0);
}

void chpl_comm_barrier(const char *msg) {
  int id = (int) msg[0];
  int retval;

#ifdef CHPL_COMM_DEBUG
  chpl_msg(2, "%d: enter barrier for '%s'\n", chpl_nodeID, msg);
#endif

  //
  // We don't want to just do a gasnet_barrier_wait() here, because
  // GASNet will put us to work polling, and we already have a polling
  // task that the tasking layer has presumably placed to best effect.
  // We don't want to compete with that.  Also, the implementation is
  // required to do chpl_task_yield() while waiting for the barrier to
  // satisfy; see chpl_comm.h.  This prevents us from monopolizing the
  // processor while waiting.
  //
  gasnet_barrier_notify(id, 0);
  while ((retval = gasnet_barrier_try(id, 0)) == GASNET_ERR_NOT_READY) {
    chpl_task_yield();
  }
  GASNET_Safe_Retval(gasnet_barrier_try(id, 0), retval);
}

void chpl_comm_pre_task_exit(int all) {
  if (all) {

    if (chpl_nodeID == 0) {
     int node;
     for (node = 0; node < chpl_numNodes; node++) {
       if (node != chpl_nodeID) {
          GASNET_Safe(gasnet_AMRequestShort0(node, SHUTDOWN));
        }
      }
    } else {
      pthread_mutex_lock(&shutdown_mutex);
      while (!can_shutdown) {
        pthread_cond_wait(&shutdown_cond, &shutdown_mutex);
      }
      pthread_mutex_unlock(&shutdown_mutex);
    }

    chpl_comm_barrier("stop polling");

    //
    // Tell the polling task to halt, then wait for it to do so.
    //
    pollingQuit = 1;
    while (pollingRunning) {
      sched_yield();
    }
  }
}

static void exit_common(int status) {
  static int loopback = 0;

  pollingQuit = 1;

  if (chpl_nodeID == 0) {
    if (loopback) {
      gasnet_exit(2);
    }
  }

  chpl_comm_barrier("exit_common_gasnet_exit"); 
  //exit(); // depending on PAT exit strategy, maybe switch to this
  gasnet_exit(status); // not a collective operation, but one locale will win and all locales will die.
}

static void exit_any_dirty(int status) {
  // kill the polling task, but other than that...
  // clean up nothing; just ask GASNet to exit
  // GASNet will then kill all other locales.
  static int loopback = 0;

  pollingQuit = 1;

  if (chpl_nodeID == 0) {
    if (loopback) {
      gasnet_exit(2);
    }
  }

  gasnet_exit(status);
}

#ifdef GASNET_NEEDS_EXIT_ANY_CLEAN
// this is currently unused; it's intended to be used to implement
// exit_any with cleanup on all nodes
static void exit_any_clean(int status) {
  int* status_p = &status;
  int node;

  // notify all other nodes that this node is entering a clean exit_any
  for (node = 0; node < chpl_numNodes; node++) {
    if (node != chpl_nodeID) {
      GASNET_Safe(gasnet_AMRequestMedium0(node, EXIT_ANY, &status_p, sizeof(status_p)));
    }
  }
    
  // (for code reuse) ask this node to perform a clean exit_any
  GASNET_Safe(gasnet_AMRequestMedium0(chpl_nodeID, EXIT_ANY, &status_p, sizeof(status_p)));
}
#endif

void chpl_comm_exit(int all, int status) {
  if (all) {
    exit_common(status);
  }
  else {
    // when exit_any_clean is finished, consider switching to that.
    exit_any_dirty(status); 
  }
}

void  chpl_comm_put(void* addr, c_nodeid_t node, void* raddr,
                    size_t size, int32_t typeIndex,
                    int32_t commID, int ln, int32_t fn) {
  int remote_in_segment;

  if (chpl_nodeID == node) {
    memmove(raddr, addr, size);
  } else {
    // Communications callback support
    if (chpl_comm_have_callbacks(chpl_comm_cb_event_kind_put)) {
      chpl_comm_cb_info_t cb_data =
        {chpl_comm_cb_event_kind_put, chpl_nodeID, node,
         .iu.comm={addr, raddr, size, typeIndex, commID, ln, fn}};
      chpl_comm_do_callbacks (&cb_data);
    }

<<<<<<< HEAD
    if (chpl_verbose_comm && !chpl_comm_no_debug_private)
      printf("%d: %s:%d: remote put to %d, %zu bytes\n", chpl_nodeID,
             chpl_lookupFilename(fn), ln, node, size);
    if (chpl_comm_diagnostics && !chpl_comm_no_debug_private) {
      chpl_comm_diags_incr(&comm_diagnostics.put);
    }
=======
    chpl_comm_diags_verbose_printf("%s:%d: remote put to %d",
                                   chpl_lookupFilename(fn), ln, node);
    chpl_comm_diags_incr(put);
>>>>>>> c5e0eaff

    // Handle remote address not in remote segment.
#ifdef GASNET_SEGMENT_EVERYTHING
    remote_in_segment = 1;
#else
    remote_in_segment = chpl_comm_addr_gettable(node, raddr, size);
#endif

    if( remote_in_segment ) {
      // If it's in the remote segment, great, do a normal gasnet_put.
      // GASNet will handle the local portion not being in the segment.
      gasnet_put(node, raddr, addr, size); // node, dest, src, size
    } else {
      // If it's not in the remote segment, we need to send an
      // active message so that the other node will copy the data
      // that we're sending.
      size_t max_chunk = gasnet_AMMaxMedium();
      size_t start;

      // use AMRequestMedium to send the PUT data to the remote node
      // and then its AM handler will memcpy.
      // We could have the remote node do a GET, but that would require
      // it to start a task since you can't do a GET in an AM handler
      // (and the reply doesn't help).
      for(start = 0; start < size; start += max_chunk) {
        size_t this_size;
        void* addr_chunk;
        void* raddr_chunk;
        done_t done;

        this_size = size - start;
        if( this_size > max_chunk ) {
          this_size = max_chunk;
        }

        addr_chunk = ((char*) addr) + start;
        raddr_chunk = ((char*) raddr) + start;

        init_done_obj(&done, 1);

        // Send an AM over to ask for a them to copy the data
        // passed in the active message (addr_chunk) to raddr_chunk.
        GASNET_Safe(gasnet_AMRequestMedium4(node, DO_COPY_PAYLOAD,
                                            addr_chunk, this_size,
                                            Arg0(&done), Arg1(&done),
                                            Arg0(raddr_chunk),
                                            Arg1(raddr_chunk)));

        // Wait for the PUT to complete.
        wait_done_obj(&done);
      }
    }
  }
}

////GASNET - pass trace info to gasnet_get
////GASNET - define GASNET_E_ PUTGET always REMOTE
////GASNET - look at GASNET tools at top of README.tools has atomic counters
void  chpl_comm_get(void* addr, c_nodeid_t node, void* raddr,
                    size_t size, int32_t typeIndex,
                    int32_t commID, int ln, int32_t fn) {
  int remote_in_segment;

  if (chpl_nodeID == node) {
    memmove(addr, raddr, size);
  } else {
    // Communications callback support
    if (chpl_comm_have_callbacks(chpl_comm_cb_event_kind_get)) {
      chpl_comm_cb_info_t cb_data = 
        {chpl_comm_cb_event_kind_get, chpl_nodeID, node,
         .iu.comm={addr, raddr, size, typeIndex, commID, ln, fn}};
      chpl_comm_do_callbacks (&cb_data);
    }

<<<<<<< HEAD
    if (chpl_verbose_comm && !chpl_comm_no_debug_private)
      printf("%d: %s:%d: remote get from %d, %zu bytes\n", chpl_nodeID,
             chpl_lookupFilename(fn), ln, node, size);
    if (chpl_comm_diagnostics && !chpl_comm_no_debug_private) {
      chpl_comm_diags_incr(&comm_diagnostics.get);
    }
=======
    chpl_comm_diags_verbose_printf("%s:%d: remote get from %d",
                                   chpl_lookupFilename(fn), ln, node);
    chpl_comm_diags_incr(get);
>>>>>>> c5e0eaff

    // Handle remote address not in remote segment.

    // The GASNet Spec says:
    //   The source memory address for all gets and the target memory address
    //   for all puts must fall within the memory area registered for remote
    //   access by the remote node (see gasnet_attach()), or the results are
    //   undefined

    // In other words, it is OK if the local side of a GET or PUT
    // is not in the registered memory region.

#ifdef GASNET_SEGMENT_EVERYTHING
    remote_in_segment = 1;
#else
    remote_in_segment = chpl_comm_addr_gettable(node, raddr, size);
#endif

    if( remote_in_segment ) {
      // If it's in the remote segment, great, do a normal gasnet_get.
      // GASNet will handle the local portion not being in the segment.
      gasnet_get(addr, node, raddr, size); // dest, node, src, size
    } else {
      // If it's not in the remote segment, we need to send an
      // active message so that the other node will PUT back to us.
      // In order for that to work, the local side has to be in
      // the registered memory segment.
      int local_in_segment;
      void* local_buf = NULL;
      size_t max_chunk = gasnet_AMMaxLongReply();
      size_t start;

#ifdef GASNET_SEGMENT_EVERYTHING
      local_in_segment = 1;
#else
      local_in_segment = chpl_comm_addr_gettable(chpl_nodeID, addr, size);
#endif

      // If the local address isn't in a registered segment,
      // do the GET into a temporary buffer instead, and then
      // copy the result back.
      if( ! local_in_segment ) {
        size_t buf_sz = size;
        if( buf_sz > max_chunk ) {
          buf_sz = max_chunk;
        }

        local_buf = chpl_mem_alloc(buf_sz, CHPL_RT_MD_COMM_XMIT_RCV_BUF, 0, 0);
#ifdef GASNET_SEGMENT_EVERYTHING
        // local_buf is definitely in our segment
#else
        assert(chpl_comm_addr_gettable(chpl_nodeID, local_buf, buf_sz));
#endif
      }

      // do a PUT on the remote locale back to here.
      // But do it in chunks of size gasnet_AMMaxLongReply()
      // since we use gasnet_AMReplyLong to do the PUT.
      for(start = 0; start < size; start += max_chunk) {
        size_t this_size;
        void* addr_chunk;
        xfer_info_t info;
        done_t done;

        this_size = size - start;
        if( this_size > max_chunk ) {
          this_size = max_chunk;
        }

        addr_chunk = ((char*) addr) + start;

        init_done_obj(&done, 1);

        info.ack = &done;
        info.tgt = local_buf?local_buf:addr_chunk;
        info.src = ((char*) raddr) + start;
        info.size = this_size;

        // Send an AM over to ask for a PUT back to us
        GASNET_Safe(gasnet_AMRequestMedium0(node, DO_REPLY_PUT,
                                            &info, sizeof(info)));

        // Wait for the PUT to complete.
        wait_done_obj(&done);

        // Now copy from local_buf back to addr if necessary.
        if( local_buf ) {
          memcpy(addr_chunk, local_buf, this_size);
        }
      }

      // If we were using a temporary local buffer free it
      if( local_buf ) {
        chpl_mem_free(local_buf, 0, 0);
      }
    }
  }
}

//
// This is an adapter from Chapel code to GASNet's gasnet_gets_bulk. It does:
// * convert count[0] and all of 'srcstr' and 'dststr' from counts of element
//   to counts of bytes,
//
void  chpl_comm_get_strd(void* dstaddr, size_t* dststrides, c_nodeid_t srcnode_id, 
                         void* srcaddr, size_t* srcstrides, size_t* count,
                         int32_t stridelevels, size_t elemSize, int32_t typeIndex, 
                         int32_t commID, int ln, int32_t fn) {
  int i;
  const size_t strlvls = (size_t)stridelevels;
  const gasnet_node_t srcnode = (gasnet_node_t)srcnode_id;

  size_t dststr[strlvls];
  size_t srcstr[strlvls];
  size_t cnt[strlvls+1];

  // Only count[0] and strides are measured in number of bytes.
  cnt[0] = count[0] * elemSize;

  if (strlvls>0) {
    srcstr[0] = srcstrides[0] * elemSize;
    dststr[0] = dststrides[0] * elemSize;
    for (i=1; i<strlvls; i++) { 
      srcstr[i] = srcstrides[i] * elemSize;
      dststr[i] = dststrides[i] * elemSize;
      cnt[i] = count[i];
    }
    cnt[strlvls] = count[strlvls];
  }

  // Communications callback support
  if (chpl_comm_have_callbacks(chpl_comm_cb_event_kind_get_strd)) {
    chpl_comm_cb_info_t cb_data =
      {chpl_comm_cb_event_kind_get_strd, chpl_nodeID, srcnode_id,
       .iu.comm_strd={srcaddr, srcstrides, dstaddr, dststrides, count,
                      stridelevels, elemSize, typeIndex, commID, ln, fn}};
    chpl_comm_do_callbacks (&cb_data);
  }
  
  // the case (chpl_nodeID == srcnode) is internally managed inside gasnet
  chpl_comm_diags_verbose_printf("%s:%d: remote get from %d",
                                 chpl_lookupFilename(fn), ln, srcnode);
  chpl_comm_diags_incr(get);

  // TODO -- handle strided get for non-registered memory
  gasnet_gets_bulk(dstaddr, dststr, srcnode, srcaddr, srcstr, cnt, strlvls); 
}

// See the comment for chpl_comm_gets().
void  chpl_comm_put_strd(void* dstaddr, size_t* dststrides, c_nodeid_t dstnode_id, 
                         void* srcaddr, size_t* srcstrides, size_t* count,
                         int32_t stridelevels, size_t elemSize, int32_t typeIndex, 
                         int32_t commID, int ln, int32_t fn) {
  int i;
  const size_t strlvls = (size_t)stridelevels;
  const gasnet_node_t dstnode = (gasnet_node_t)dstnode_id;

  size_t dststr[strlvls];
  size_t srcstr[strlvls];
  size_t cnt[strlvls+1];

  // Only count[0] and strides are measured in number of bytes.
  cnt[0] = count[0] * elemSize;
  if (strlvls>0) {
    srcstr[0] = srcstrides[0] * elemSize;
    dststr[0] = dststrides[0] * elemSize;
    for (i=1; i<strlvls; i++) { 
      srcstr[i] = srcstrides[i] * elemSize;
      dststr[i] = dststrides[i] * elemSize;
      cnt[i] = count[i];
    }
    cnt[strlvls] = count[strlvls];
  }

  // Communications callback support
  if (chpl_comm_have_callbacks(chpl_comm_cb_event_kind_put_strd)) {
      chpl_comm_cb_info_t cb_data =
        {chpl_comm_cb_event_kind_put_strd, chpl_nodeID, dstnode_id,
         .iu.comm_strd={srcaddr, srcstrides, dstaddr, dststrides, count,
                        stridelevels, elemSize, typeIndex, commID, ln, fn}};
      chpl_comm_do_callbacks (&cb_data);
  }

  // the case (chpl_nodeID == dstnode) is internally managed inside gasnet
  chpl_comm_diags_verbose_printf("%s:%d: remote get from %d",
                                 chpl_lookupFilename(fn), ln, dstnode);
  chpl_comm_diags_incr(put);

  // TODO -- handle strided put for non-registered memory
  gasnet_puts_bulk(dstnode, dstaddr, dststr, srcaddr, srcstr, cnt, strlvls); 
}

static inline
void  execute_on_common(c_nodeid_t node, c_sublocid_t subloc,
                        chpl_fn_int_t fid,
                        chpl_comm_on_bundle_t *arg, size_t arg_size,
                        chpl_bool fast, chpl_bool blocking) {
  done_t done;
  size_t payload_size = arg_size - sizeof(chpl_comm_on_bundle_t);
  size_t small_msg_size = payload_size + sizeof(small_fork_hdr_t);
  int large = (arg_size > gasnet_AMMaxMedium());
  int small = (small_msg_size < sizeof(special_fork_t) && !large);

  int op;

  chpl_task_ChapelData_t state = *chpl_task_getChapelData();

  if (blocking)
    init_done_obj(&done, 1);

  // Don't consider it fast if it's large, because the
  // handler has to GET the bundle.
  fast = fast && ! large;

  op = 0;
  if (fast) {
    // At this point, a fast implies !large.
    // A fast non-blocking fork is the same as a fast blocking
    // one, except the non-blocking version does not notify completion.
    if (small)      op = FORK_FAST_SMALL;
    else            op = FORK_FAST;
  } else if(blocking) {
    if (small)      op = FORK_SMALL;
    else if (large) op = FORK_LARGE;
    else            op = FORK;
  } else {
    if (small)      op = FORK_NB_SMALL;
    else if (large) op = FORK_NB_LARGE;
    else            op = FORK_NB;
  }

  if (large) {
    payload_size = sizeof(large_fork_t) - sizeof(small_fork_hdr_t);
  }

  if (small || large) {
    special_fork_t tmp;

    small_fork_hdr_t hdr = { .caller = chpl_nodeID,
                             .subloc = subloc,
                             .ack = blocking ? &done : NULL,
                             .state = state,
                             .fid = fid,
                             .payload_size = payload_size };

    if (small) {
      // Copy the argument bundle payload to a smaller message.
      // We'll reconstruct the argument bundle payload on the other end.
      // This copying should have minor performance impact because
      // arg_size is small.
      small_fork_hdr_t *f = &tmp.small;

      // Copy in the header
      *f = hdr;

      // Copy in the payload
      memcpy(f + 1, arg + 1, payload_size);
    
      // Send the AM
      GASNET_Safe(gasnet_AMRequestMedium0(node, op, f, small_msg_size));
    } else {
      // Setup a small message pointing to arg
      // so the other side can GET from it
      large_fork_t *f = &tmp.large;
      chpl_comm_on_bundle_t* use_arg;

      if (blocking)
        use_arg = arg;
      else {
        // Since the argument will necessarily continue to exist
        // unchanged after this call, for an execute_on_nb we need
        // to copy the argument if it is large.
        // An AM back to us will free it.

        use_arg = chpl_mem_allocMany(1, arg_size,
                                     CHPL_RT_MD_COMM_FRK_SND_ARG, 0, 0);
        chpl_memcpy(use_arg, arg, arg_size);
      }

      // Copy in the header
      f->hdr = hdr;

      // Set the pointer to GET with
      f->arg      = use_arg;
      f->arg_size = arg_size;

      // Send the AM
      GASNET_Safe(gasnet_AMRequestMedium0(node, op, f, sizeof(large_fork_t)));
    }
  } else {
    // Neither small nor large

    arg->task_bundle.state = state;
    arg->task_bundle.requestedSubloc = subloc;
    arg->task_bundle.requested_fid = fid;
    arg->comm.caller = chpl_nodeID;
    arg->comm.ack = blocking ? &done : NULL;

    GASNET_Safe(gasnet_AMRequestMedium0(node, op, arg, arg_size));
  }

  if (blocking)
    wait_done_obj(&done);
}

////GASNET - introduce locale-int size
////GASNET - is caller in chpl_comm_on_bundle_t redundant? active message can determine this.
void  chpl_comm_execute_on(c_nodeid_t node, c_sublocid_t subloc,
                     chpl_fn_int_t fid,
                     chpl_comm_on_bundle_t *arg, size_t arg_size) {
  if (chpl_nodeID == node) {
    assert(0);
    chpl_ftable_call(fid, arg);
  } else {
    // Communications callback support
    if (chpl_comm_have_callbacks(chpl_comm_cb_event_kind_executeOn)) {
      chpl_comm_cb_info_t cb_data = 
        {chpl_comm_cb_event_kind_executeOn, chpl_nodeID, node,
         .iu.executeOn={subloc, fid, arg, arg_size}};
      chpl_comm_do_callbacks (&cb_data);
    }

    chpl_comm_diags_verbose_printf("remote task created on %d", node);
    chpl_comm_diags_incr(execute_on);

    execute_on_common(node, subloc, fid, arg, arg_size,
                     /*fast*/ false, /*blocking*/ true);
  }
}

void  chpl_comm_execute_on_nb(c_nodeid_t node, c_sublocid_t subloc,
                        chpl_fn_int_t fid,
                        chpl_comm_on_bundle_t *arg, size_t arg_size) {

  if (chpl_nodeID == node) {
    assert(0); // locale model code should prevent this...
  } else {
    // Communications callback support
    if (chpl_comm_have_callbacks(chpl_comm_cb_event_kind_executeOn_nb)) {
      chpl_comm_cb_info_t cb_data = 
        {chpl_comm_cb_event_kind_executeOn_nb, chpl_nodeID, node,
         .iu.executeOn={subloc, fid, arg, arg_size}};
      chpl_comm_do_callbacks (&cb_data);
    }

    chpl_comm_diags_verbose_printf("remote non-blocking task created on %d",
                                   node);
    chpl_comm_diags_incr(execute_on_nb);
  
    execute_on_common(node, subloc, fid, arg, arg_size,
                      /*fast*/ false, /*blocking*/ false);
  }
}

// GASNET - should only be called for "small" functions
void  chpl_comm_execute_on_fast(c_nodeid_t node, c_sublocid_t subloc,
                          chpl_fn_int_t fid,
                          chpl_comm_on_bundle_t *arg, size_t arg_size) {
  if (chpl_nodeID == node) {
    assert(0);
    chpl_ftable_call(fid, arg);
  } else {
    // Communications callback support
    if (chpl_comm_have_callbacks(chpl_comm_cb_event_kind_executeOn_fast)) {
      chpl_comm_cb_info_t cb_data = 
        {chpl_comm_cb_event_kind_executeOn_fast, chpl_nodeID, node,
         .iu.executeOn={subloc, fid, arg, arg_size}};
      chpl_comm_do_callbacks (&cb_data);
    }

    chpl_comm_diags_verbose_printf("remote (no-fork) task created on %d",
                                   node);
    chpl_comm_diags_incr(execute_on_fast);

    execute_on_common(node, subloc, fid, arg, arg_size,
                      /*fast*/ true, /*blocking*/ true);
  }
}

void chpl_comm_make_progress(void)
{
  gasnet_AMPoll();
}


void chpl_startVerboseComm() {
  chpl_verbose_comm = 1;
  chpl_comm_diags_disable();
  chpl_comm_broadcast_private(0 /* &chpl_verbose_comm */, sizeof(int),
                              -1 /*typeIndex: unused*/);
  chpl_comm_diags_enable();
}

void chpl_stopVerboseComm() {
  chpl_verbose_comm = 0;
  chpl_comm_diags_disable();
  chpl_comm_broadcast_private(0 /* &chpl_verbose_comm */, sizeof(int),
                              -1 /*typeIndex: unused*/);
  chpl_comm_diags_enable();
}

void chpl_startVerboseCommHere() {
  chpl_verbose_comm = 1;
}

void chpl_stopVerboseCommHere() {
  chpl_verbose_comm = 0;
}

void chpl_startCommDiagnostics() {
  chpl_comm_diagnostics = 1;
  chpl_comm_diags_disable();
  chpl_comm_broadcast_private(1 /* &chpl_comm_diagnostics */, sizeof(int),
                              -1 /*typeIndex: unused*/);
  chpl_comm_diags_enable();
}

void chpl_stopCommDiagnostics() {
  chpl_comm_diagnostics = 0;
  chpl_comm_diags_disable();
  chpl_comm_broadcast_private(1 /* &chpl_comm_diagnostics */, sizeof(int),
                              -1 /*typeIndex: unused*/);
  chpl_comm_diags_enable();
}

void chpl_startCommDiagnosticsHere() {
  chpl_comm_diagnostics = 1;
}

void chpl_stopCommDiagnosticsHere() {
  chpl_comm_diagnostics = 0;
}

void chpl_resetCommDiagnosticsHere() {
  chpl_comm_diags_reset();
}

void chpl_getCommDiagnosticsHere(chpl_commDiagnostics *cd) {
  chpl_comm_diags_copy(cd);
}

void chpl_comm_gasnet_help_register_global_var(int i, wide_ptr_t wide_addr) {
  if (chpl_nodeID == 0) {
    ((wide_ptr_t*)seginfo_table[0].addr)[i] = wide_addr;
  }
}<|MERGE_RESOLUTION|>--- conflicted
+++ resolved
@@ -1126,18 +1126,9 @@
       chpl_comm_do_callbacks (&cb_data);
     }
 
-<<<<<<< HEAD
-    if (chpl_verbose_comm && !chpl_comm_no_debug_private)
-      printf("%d: %s:%d: remote put to %d, %zu bytes\n", chpl_nodeID,
-             chpl_lookupFilename(fn), ln, node, size);
-    if (chpl_comm_diagnostics && !chpl_comm_no_debug_private) {
-      chpl_comm_diags_incr(&comm_diagnostics.put);
-    }
-=======
-    chpl_comm_diags_verbose_printf("%s:%d: remote put to %d",
-                                   chpl_lookupFilename(fn), ln, node);
+    chpl_comm_diags_verbose_printf("%s:%d: remote put to %d, %zu bytes",
+                                   chpl_lookupFilename(fn), ln, node, size);
     chpl_comm_diags_incr(put);
->>>>>>> c5e0eaff
 
     // Handle remote address not in remote segment.
 #ifdef GASNET_SEGMENT_EVERYTHING
@@ -1212,18 +1203,9 @@
       chpl_comm_do_callbacks (&cb_data);
     }
 
-<<<<<<< HEAD
-    if (chpl_verbose_comm && !chpl_comm_no_debug_private)
-      printf("%d: %s:%d: remote get from %d, %zu bytes\n", chpl_nodeID,
-             chpl_lookupFilename(fn), ln, node, size);
-    if (chpl_comm_diagnostics && !chpl_comm_no_debug_private) {
-      chpl_comm_diags_incr(&comm_diagnostics.get);
-    }
-=======
-    chpl_comm_diags_verbose_printf("%s:%d: remote get from %d",
-                                   chpl_lookupFilename(fn), ln, node);
+    chpl_comm_diags_verbose_printf("%s:%d: remote get from %d, %zu bytes",
+                                   chpl_lookupFilename(fn), ln, node, size);
     chpl_comm_diags_incr(get);
->>>>>>> c5e0eaff
 
     // Handle remote address not in remote segment.
 
