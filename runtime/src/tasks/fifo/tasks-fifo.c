/*
 * Copyright 2004-2016 Cray Inc.
 * Other additional copyright holders may be indicated within.
 * 
 * The entirety of this work is licensed under the Apache License,
 * Version 2.0 (the "License"); you may not use this file except
 * in compliance with the License.
 * 
 * You may obtain a copy of the License at
 * 
 *     http://www.apache.org/licenses/LICENSE-2.0
 * 
 * Unless required by applicable law or agreed to in writing, software
 * distributed under the License is distributed on an "AS IS" BASIS,
 * WITHOUT WARRANTIES OR CONDITIONS OF ANY KIND, either express or implied.
 * See the License for the specific language governing permissions and
 * limitations under the License.
 */

//
// FIFO implementation of Chapel tasking interface
//

#include "chplrt.h"
#include "chpl_rt_utils_static.h"
#include "chplcgfns.h"
#include "chpl-comm.h"
#include "chplexit.h"
#include "chpl-locale-model.h"
#include "chpl-mem.h"
#include "chpl-tasks.h"
#include "chpl-tasks-callbacks-internal.h"
#include "chplsys.h"
#include "chpl-linefile-support.h"
#include "error.h"
#include <stdio.h>
#include <string.h>
#include <signal.h>
#include <assert.h>
#include <inttypes.h>
#include <errno.h>
#include <sys/time.h>
#include <sys/mman.h>
#include <unistd.h>
#include <math.h>


//
// task pool: linked list of tasks
//
typedef struct task_pool_struct* task_pool_p;

typedef struct {
  chpl_task_prvData_t prvdata;
} chpl_task_prvDataImpl_t;

typedef struct task_pool_struct {
<<<<<<< HEAD
=======
  chpl_taskID_t    id;           // task identifier
  chpl_fn_int_t    fid;          // function id
  chpl_fn_p        fun;          // function to call for task
  void*            arg;          // argument to the function
  chpl_bool        is_executeOn; // is this the body of an executeOn?
  int32_t          filename;
  int              lineno;
  chpl_task_prvDataImpl_t chpl_data;
>>>>>>> 09faf576
  task_pool_p*     p_list_head;  // task list we're on, if any
  task_pool_p      list_next;    // double-link pointers for list
  task_pool_p      list_prev;
  task_pool_p      next;         // double-link pointers for pool
  task_pool_p      prev;

  chpl_task_prvDataImpl_t chpl_data;

  chpl_task_bundle_t bundle; // ends in a variable-length array
} task_pool_t;


typedef struct lockReport {
  int32_t            filename;
  int                lineno;
  uint64_t           prev_progress_cnt;
  chpl_bool          maybeLocked;
  struct lockReport* next;
} lockReport_t;


// This is the data that is private to each thread.
typedef struct {
  task_pool_p   ptask;
  lockReport_t* lockRprt;
} thread_private_data_t;


static chpl_bool        initialized = false;

static volatile chpl_bool canCountRunningTasks = false;

static chpl_thread_mutex_t threading_lock;     // critical section lock
static chpl_thread_mutex_t extra_task_lock;    // critical section lock
static chpl_thread_mutex_t task_id_lock;       // critical section lock
static chpl_thread_mutex_t task_list_lock;     // critical section lock
static volatile task_pool_p
                           task_pool_head;     // head of task pool
static volatile task_pool_p
                           task_pool_tail;     // tail of task pool

static int                 queued_task_cnt;    // number of tasks in task pool
static int                 running_task_cnt;   // number of running tasks
static int64_t             extra_task_cnt;     // number of tasks being run by
                                               //   threads occupied already
static int                 blocked_thread_cnt; // number of threads that
                                               //   cannot make progress
static int                 idle_thread_cnt;    // number of threads looking
                                               //   for work
static uint64_t            progress_cnt;       // number of unblock operations,
                                               //   as a proxy for progress

static chpl_thread_mutex_t block_report_lock;   // critical section lock
static lockReport_t* lockReportHead = NULL;
static lockReport_t* lockReportTail = NULL;

static chpl_bool do_taskReport = false;
static chpl_thread_mutex_t taskTable_lock;     // critical section lock

static chpl_fn_p comm_task_fn;

//
// Internal functions.
//
static void                    enqueue_task(task_pool_p, task_pool_p*);
static void                    dequeue_task(task_pool_p);
static void                    comm_task_wrapper(void*);
<<<<<<< HEAD
static void                    taskCallBody(chpl_fn_p,
                                            chpl_task_bundle_t*, size_t,
                                            c_sublocid_t, chpl_bool,
=======
static void                    taskCallBody(chpl_fn_int_t, chpl_fn_p, void*,
                                            void*, c_sublocid_t, chpl_bool,
>>>>>>> 09faf576
                                            int, int32_t);
static chpl_taskID_t           get_next_task_id(void);
static thread_private_data_t*  get_thread_private_data(void);
static task_pool_p             get_current_ptask(void);
static void                    set_current_ptask(task_pool_p);
static void                    report_locked_threads(void);
static void                    report_all_tasks(void);
static void                    SIGINT_handler(int sig);
static void                    initializeLockReportForThread(void);
static chpl_bool               set_block_loc(int, int32_t);
static void                    unset_block_loc(void);
static void                    check_for_deadlock(void);
static void                    thread_begin(void*);
static void                    thread_end(void);
static void                    maybe_add_thread(void);
<<<<<<< HEAD
static task_pool_p             add_to_task_pool(chpl_fn_p,
                                                chpl_task_bundle_t*, size_t,
                                                chpl_bool, chpl_bool, chpl_bool,
=======
static task_pool_p             add_to_task_pool(chpl_fn_int_t, chpl_fn_p, void*,
                                                chpl_bool, chpl_task_prvDataImpl_t,
>>>>>>> 09faf576
                                                task_pool_p*, chpl_bool,
                                                int, int32_t);

//
// Condition variable methods
//
static void chpl_thread_condvar_init(chpl_thread_condvar_t* cv);

//
// Sync variable methods
//
static chpl_bool chpl_thread_sync_suspend(chpl_sync_aux_t *s,
                                   struct timeval *deadline);
static void chpl_thread_sync_awaken(chpl_sync_aux_t *s);

// Sync variables

static void sync_wait_and_lock(chpl_sync_aux_t *s,
                               chpl_bool want_full,
                               int32_t lineno, int32_t filename) {
  chpl_bool suspend_using_cond;

  chpl_thread_mutexLock(&s->lock);

  // If we're oversubscribing the hardware, we wait using conditionals
  // in order to ensure fairness and thus progress.  If we're not, we
  // can spin-wait.
  suspend_using_cond = (chpl_thread_getNumThreads() >=
                        chpl_getNumLogicalCpus(true));

  while (s->is_full != want_full) {
    if (!suspend_using_cond) {
      chpl_thread_mutexUnlock(&s->lock);
    }
    if (set_block_loc(lineno, filename)) {
      // all other tasks appear to be blocked
      struct timeval deadline, now;
      chpl_bool timed_out = false;
      // default value so that always allows condition to be true if not
      // using conditionals

      gettimeofday(&deadline, NULL);
      deadline.tv_sec += 1;
      do {
        if (suspend_using_cond)
          timed_out = chpl_thread_sync_suspend(s, &deadline);
        else
          chpl_thread_yield();
        
        if (s->is_full != want_full && !timed_out)
          gettimeofday(&now, NULL);
      } while (s->is_full != want_full
               && !timed_out
               && (now.tv_sec < deadline.tv_sec
                   || (now.tv_sec == deadline.tv_sec
                       && now.tv_usec < deadline.tv_usec)));
      if (s->is_full != want_full)
        check_for_deadlock();
    }
    else {
      do {
        if (suspend_using_cond)
          (void) chpl_thread_sync_suspend(s, NULL);
        else
          chpl_thread_yield();
      } while (s->is_full != want_full);
    }
    unset_block_loc();
    if (!suspend_using_cond)
      chpl_thread_mutexLock(&s->lock);
  }

  if (blockreport)
    progress_cnt++;
}

void chpl_sync_lock(chpl_sync_aux_t *s) {
  chpl_thread_mutexLock(&s->lock);
}

void chpl_sync_unlock(chpl_sync_aux_t *s) {
  chpl_thread_mutexUnlock(&s->lock);
}

void chpl_sync_waitFullAndLock(chpl_sync_aux_t *s,
                                  int32_t lineno, int32_t filename) {
  sync_wait_and_lock(s, true, lineno, filename);
}

void chpl_sync_waitEmptyAndLock(chpl_sync_aux_t *s,
                                   int32_t lineno, int32_t filename) {
  sync_wait_and_lock(s, false, lineno, filename);
}

static chpl_bool chpl_thread_sync_suspend(chpl_sync_aux_t *s,
                                   struct timeval *deadline) {
  chpl_thread_condvar_t* cond;
  cond = s->is_full ? &s->signal_empty : &s->signal_full;

  if (deadline == NULL) {
    (void) pthread_cond_wait(cond, (pthread_mutex_t*) &s->lock);
    return false;
  }
  else {
    struct timespec ts;
    ts.tv_sec  = deadline->tv_sec;
    ts.tv_nsec = deadline->tv_usec * 1000UL;
    return (pthread_cond_timedwait(cond, (pthread_mutex_t*) &s->lock, &ts)
            == ETIMEDOUT);
  }
}

static void chpl_thread_sync_awaken(chpl_sync_aux_t *s) {
  if (pthread_cond_signal(s->is_full ?
                          &s->signal_full : &s->signal_empty))
    chpl_internal_error("pthread_cond_signal() failed");
}

void chpl_sync_markAndSignalFull(chpl_sync_aux_t *s) {
  s->is_full = true;
  chpl_thread_sync_awaken(s);
  chpl_sync_unlock(s);
}

void chpl_sync_markAndSignalEmpty(chpl_sync_aux_t *s) {
  s->is_full = false;
  chpl_thread_sync_awaken(s);
  chpl_sync_unlock(s);
}

chpl_bool chpl_sync_isFull(void *val_ptr,
                            chpl_sync_aux_t *s) {
  return s->is_full;
}

static void chpl_thread_condvar_init(chpl_thread_condvar_t* cv) {
  if (pthread_cond_init((pthread_cond_t*) cv, NULL))
    chpl_internal_error("pthread_cond_init() failed");
}

void chpl_sync_initAux(chpl_sync_aux_t *s) {
  s->is_full = false;
  chpl_thread_mutexInit(&s->lock);
  chpl_thread_condvar_init(&s->signal_full);
  chpl_thread_condvar_init(&s->signal_empty);
}

static void chpl_thread_condvar_destroy(chpl_thread_condvar_t* cv) {
// Leak condvars on cygwin. Some bug results from condvars still being used at
// this point on cygwin. For now, just leak them to avoid errors as a result of
// the undefined behavior of trying to destroy an in-use condvar.
#ifndef __CYGWIN__
  if (pthread_cond_destroy((pthread_cond_t*) cv))
    chpl_internal_error("pthread_cond_destroy() failed");
#endif
}

void chpl_sync_destroyAux(chpl_sync_aux_t *s) {
  chpl_thread_condvar_destroy(&s->signal_full);
  chpl_thread_condvar_destroy(&s->signal_empty);
  chpl_thread_mutexDestroy(&s->lock);
}

static void setup_main_thread_private_data(void)
{
  thread_private_data_t* tp;

  tp = (thread_private_data_t*) chpl_mem_alloc(sizeof(thread_private_data_t),
                                               CHPL_RT_MD_THREAD_PRV_DATA,
                                               0, 0);

  tp->ptask = (task_pool_p) chpl_mem_alloc(sizeof(task_pool_t),
                                           CHPL_RT_MD_TASK_POOL_DESC,
                                           0, 0);
  tp->lockRprt            = NULL;

  tp->ptask->p_list_head  = NULL;
  tp->ptask->list_next    = NULL;
  tp->ptask->list_prev    = NULL;
  tp->ptask->next         = NULL;
  tp->ptask->prev         = NULL;

  // serial_state starts out true; it is set to false in chpl_std_module_init().
  tp->ptask->bundle.serial_state    = true;
  tp->ptask->bundle.countRunning    = false;
  tp->ptask->bundle.is_executeOn    = false;
  tp->ptask->bundle.lineno          = 0;
  tp->ptask->bundle.filename        = CHPL_FILE_IDX_MAIN_PROGRAM;
  tp->ptask->bundle.requestedSubloc = c_sublocid_any_val;
  tp->ptask->bundle.requested_fn    = NULL;
  tp->ptask->bundle.id              = get_next_task_id();


  chpl_thread_setPrivateData(tp);
}


// Tasks

void chpl_task_init(void) {
  chpl_thread_mutexInit(&threading_lock);
  chpl_thread_mutexInit(&extra_task_lock);
  chpl_thread_mutexInit(&task_id_lock);
  chpl_thread_mutexInit(&task_list_lock);
  queued_task_cnt = 0;
  running_task_cnt = 1;                     // only main task running
  blocked_thread_cnt = 0;
  idle_thread_cnt = 0;
  extra_task_cnt = 0;
  task_pool_head = task_pool_tail = NULL;

  chpl_thread_init(thread_begin, thread_end);

  //
  // Set main thread private data, so that things that require access
  // to it, like chpl_task_getID() and chpl_task_setSerial(), can be
  // called early (notably during standard module initialization).
  //
  // This needs to be done after the threading layer initialization,
  // because it's based on thread layer capabilities, but before we
  // install the signal handlers, because when those are invoked they
  // may use the thread private data.
  //
  setup_main_thread_private_data();

  if (blockreport) {
    progress_cnt = 0;
    chpl_thread_mutexInit(&block_report_lock);
  }

  if (blockreport || taskreport) {
    signal(SIGINT, SIGINT_handler);
  }

  initialized = true;
}


void chpl_task_exit(void) {
  if (!initialized)
    return;

  chpl_thread_exit();
}


typedef void (*main_ptr_t)(void);
static void* do_callMain(void* arg) {
  main_ptr_t chpl_main = (main_ptr_t) arg;

  // make sure this thread has thread-private data.
  setup_main_thread_private_data();

  // make sure that the lock report is set up.
  if (blockreport)
    initializeLockReportForThread();

  chpl_main();
  return NULL;
}

/* These extern are implemented in threads-pthreads.c
 * and they are used for allocate the stack of the main
 * task as a normal task
 */
extern chpl_bool       chpl_use_guard_page;
extern chpl_bool       chpl_alloc_stack_in_heap;

extern void            chpl_init_heap_stack(void);
extern void*           chpl_alloc_pthread_stack(size_t);
extern void            chpl_free_pthread_stack(void*);

void chpl_task_callMain(void (*chpl_main)(void)) {
  // since we want to run all work in a task with a comm-friendly stack,
  // run main in a pthread that we will wait for.
  size_t stack_size;
  void* stack;
  pthread_attr_t attr;
  pthread_t thread;
  int rc;

  stack = NULL;
  chpl_init_heap_stack();

  rc = pthread_attr_init(&attr);
  if( rc != 0 ) {
    chpl_internal_error("pthread_attr_init main failed");
  }

  stack_size  = chpl_thread_getCallStackSize();
  
  if(chpl_alloc_stack_in_heap){
    stack = chpl_alloc_pthread_stack(stack_size);
    if(stack == NULL)
      chpl_internal_error("chpl_alloc_pthread_stack main failed");
  
    rc = pthread_attr_setstack(&attr, stack, stack_size);
    if( rc != 0 ) {
      chpl_internal_error("pthread_attr_setstack main failed");
    }
  }
  else {
    rc = pthread_attr_setstacksize(&attr, stack_size);
    if( rc != 0 ) {
      chpl_internal_error("pthread_attr_setstacksize main failed");
    }
  }

  rc = pthread_create(&thread, &attr, do_callMain, chpl_main);
  if( rc != 0 ) {
    chpl_internal_error("pthread_create main failed");
  }

  rc = pthread_join(thread, NULL);
  if( rc != 0 ) {
    chpl_internal_error("pthread_join main failed");
  }

  if(chpl_alloc_stack_in_heap){
    chpl_free_pthread_stack(stack);
  }
  
  pthread_attr_destroy(&attr);
}

void chpl_task_stdModulesInitialized(void) {
  //
  // It's not safe to call the module code to count the main task as
  // running until after the modules have been initialized.
  //
  canCountRunningTasks = true;
  chpl_taskRunningCntInc(0, 0);

  //
  // The task table is implemented in Chapel code in the modules, so
  // we can't use it, and thus can't support task reporting on ^C or
  // deadlock, until the other modules on which it depends have been
  // initialized and the supporting code here is set up.  In this
  // function we're guaranteed that is true, because it is called only
  // after all the standard module initialization is complete.
  //

  //
  // Register this main task in the task table.
  //
  if (taskreport) {
    thread_private_data_t* tp = chpl_thread_getPrivateData();

    chpldev_taskTable_add(tp->ptask->bundle.id,
                          tp->ptask->bundle.lineno, tp->ptask->bundle.filename,
                          (uint64_t) (intptr_t) tp->ptask);
    chpldev_taskTable_set_active(tp->ptask->bundle.id);

    chpl_thread_mutexInit(&taskTable_lock);
  }

  //
  // Now we can do task reporting if the user requested it.
  //
  do_taskReport = taskreport;
}


int chpl_task_createCommTask(chpl_fn_p fn, void* arg) {
  comm_task_fn = fn;
  return chpl_thread_createCommThread(comm_task_wrapper, arg);
}


static void comm_task_wrapper(void* arg) {
  thread_private_data_t* tp;

  tp = (thread_private_data_t*) chpl_mem_alloc(sizeof(thread_private_data_t),
                                               CHPL_RT_MD_THREAD_PRV_DATA,
                                               0, 0);

  tp->ptask = (task_pool_p) chpl_mem_alloc(sizeof(task_pool_t),
                                           CHPL_RT_MD_TASK_POOL_DESC,
                                           0, 0);
  tp->lockRprt            = NULL;

  tp->ptask->p_list_head  = NULL;
  tp->ptask->list_next    = NULL;
  tp->ptask->list_prev    = NULL;
  tp->ptask->next         = NULL;
  tp->ptask->prev         = NULL;

  tp->ptask->bundle.serial_state    = false;
  tp->ptask->bundle.countRunning    = false;
  tp->ptask->bundle.is_executeOn    = false;
  tp->ptask->bundle.lineno          = 0;
  tp->ptask->bundle.filename        = CHPL_FILE_IDX_COMM_TASK;
  tp->ptask->bundle.requestedSubloc = c_sublocid_any_val;
  tp->ptask->bundle.requested_fn    = NULL;
  tp->ptask->bundle.id              = get_next_task_id();

  chpl_thread_setPrivateData(tp);

  (*comm_task_fn)(arg);
}


//
// Enqueue and dequeue tasks from the pool.
//
static inline
void enqueue_task(task_pool_p ptask, task_pool_p* p_task_list_head) {
  queued_task_cnt++;

  //
  // Add to pool.
  //
  if (task_pool_tail)
    task_pool_tail->next = ptask;
  else
    task_pool_head = ptask;
  ptask->prev = task_pool_tail;
  task_pool_tail = ptask;

  //
  // Add to list, if any.
  //
  if (p_task_list_head == NULL) {
    ptask->p_list_head = NULL;
  }
  else {
    ptask->p_list_head = p_task_list_head;
    ptask->list_next = *p_task_list_head;
    if (*p_task_list_head != NULL)
      (*p_task_list_head)->list_prev = ptask;
    ptask->list_prev = NULL;
    *p_task_list_head = ptask;
  }
}


static inline
void dequeue_task(task_pool_p ptask) {
  assert(queued_task_cnt > 0);
  queued_task_cnt--;

  //
  // Remove from pool.
  //
  if (ptask == task_pool_head) {
    if ((task_pool_head = task_pool_head->next) == NULL)
      task_pool_tail = NULL;
    else
      task_pool_head->prev = NULL;
  }
  else {
    if ((ptask->prev->next = ptask->next) == NULL)
      task_pool_tail = ptask->prev;
    else
      ptask->next->prev = ptask->prev;
  }

  //
  // Remove from list, if on one.
  //
  if (ptask->p_list_head != NULL) {
    if (ptask == *(ptask->p_list_head))
      *(ptask->p_list_head) = ptask->list_next;
    else
      ptask->list_prev->list_next = ptask->list_next;
    if (ptask->list_next != NULL)
      ptask->list_next->list_prev = ptask->list_prev;
  }
}


void chpl_task_addToTaskList(chpl_fn_int_t fid,
                             chpl_task_bundle_t* arg, size_t arg_size,
                             c_sublocid_t subloc,
                             void** p_task_list_void,
                             int32_t task_list_locale,
                             chpl_bool is_begin_stmt,
                             int lineno,
                             int32_t filename) {
  task_pool_p curr_ptask = get_current_ptask();
  bool serial_state = curr_ptask->bundle.serial_state;

  assert(subloc == 0 || subloc == c_sublocid_any);

  if (serial_state) {
    (*chpl_ftable[fid])(arg);
    return;
  }

  // begin critical section
  chpl_thread_mutexLock(&threading_lock);

  if (task_list_locale == chpl_nodeID) {
<<<<<<< HEAD
    (void) add_to_task_pool(chpl_ftable[fid], arg, arg_size,
                            false, false, false,
=======
    (void) add_to_task_pool(fid, chpl_ftable[fid], arg, false, chpl_data,
>>>>>>> 09faf576
                            (task_pool_p*) p_task_list_void, is_begin_stmt,
                            lineno, filename);

  }
  else {
    //
    // is_begin_stmt should be true here because if task_list_locale !=
    // chpl_nodeID, then this function could not have been called from
    // the context of a cobegin or coforall statement.
    //
    assert(is_begin_stmt);
<<<<<<< HEAD
    (void) add_to_task_pool(chpl_ftable[fid], arg, arg_size,
                            false, false, false,
=======
    (void) add_to_task_pool(fid, chpl_ftable[fid], arg, false, chpl_data,
>>>>>>> 09faf576
                            NULL, true, 0, CHPL_FILE_IDX_UNKNOWN);
  }

  // end critical section
  chpl_thread_mutexUnlock(&threading_lock);
}


void chpl_task_executeTasksInList(void** p_task_list_void) {
  task_pool_p* p_task_list_head = (task_pool_p*) p_task_list_void;
  task_pool_p curr_ptask;
  task_pool_p child_ptask;

  //
  // If we're serial, all the tasks have already been executed.
  //
  if (chpl_task_getSerial())
    return;

  curr_ptask = get_current_ptask();

  while (*p_task_list_head != NULL) {
    chpl_fn_p task_to_run_fun = NULL;

    // begin critical section
    chpl_thread_mutexLock(&threading_lock);

    if ((child_ptask = *p_task_list_head) != NULL) {
      task_to_run_fun = child_ptask->bundle.requested_fn;
      dequeue_task(child_ptask);
    }

    // end critical section
    chpl_thread_mutexUnlock(&threading_lock);

    if (task_to_run_fun == NULL)
      continue;

    set_current_ptask(child_ptask);

    // begin critical section
    chpl_thread_mutexLock(&extra_task_lock);

    extra_task_cnt++;

    // end critical section
    chpl_thread_mutexUnlock(&extra_task_lock);

    if (do_taskReport) {
      chpl_thread_mutexLock(&taskTable_lock);
      chpldev_taskTable_set_suspended(curr_ptask->bundle.id);
      chpldev_taskTable_set_active(child_ptask->bundle.id);
      chpl_thread_mutexUnlock(&taskTable_lock);
    }

    if (blockreport)
      initializeLockReportForThread();

    chpl_task_do_callbacks(chpl_task_cb_event_kind_begin,
<<<<<<< HEAD
                           child_ptask->bundle.filename,
                           child_ptask->bundle.lineno,
                           child_ptask->bundle.id,
                           child_ptask->bundle.is_executeOn);

    if (child_ptask->bundle.countRunning)
        chpl_taskRunningCntInc(0, 0);

    (*task_to_run_fun)(&child_ptask->bundle);
=======
                           child_ptask->fid,
                           child_ptask->filename,
                           child_ptask->lineno,
                           child_ptask->id,
                           child_ptask->is_executeOn);
>>>>>>> 09faf576

    if (child_ptask->bundle.countRunning)
        chpl_taskRunningCntDec(0, 0);

    chpl_task_do_callbacks(chpl_task_cb_event_kind_end,
<<<<<<< HEAD
                           child_ptask->bundle.filename,
                           child_ptask->bundle.lineno,
                           child_ptask->bundle.id,
                           child_ptask->bundle.is_executeOn);
=======
                           child_ptask->fid,
                           child_ptask->filename,
                           child_ptask->lineno,
                           child_ptask->id,
                           child_ptask->is_executeOn);
>>>>>>> 09faf576

    if (do_taskReport) {
      chpl_thread_mutexLock(&taskTable_lock);
      chpldev_taskTable_set_active(curr_ptask->bundle.id);
      chpldev_taskTable_remove(child_ptask->bundle.id);
      chpl_thread_mutexUnlock(&taskTable_lock);
    }

    // begin critical section
    chpl_thread_mutexLock(&extra_task_lock);

    extra_task_cnt--;

    // end critical section
    chpl_thread_mutexUnlock(&extra_task_lock);

    set_current_ptask(curr_ptask);
    chpl_mem_free(child_ptask, 0, 0);

  }
}


<<<<<<< HEAD
void chpl_task_taskCall(chpl_fn_p fp,
                        chpl_task_bundle_t* arg, size_t arg_size,
                        c_sublocid_t subloc,
                        int lineno, int32_t filename) {
  taskCallBody(fp, arg, arg_size, subloc, false, lineno, filename);
=======
void chpl_task_taskCallFTable(chpl_fn_int_t fid, void* arg, size_t arg_size,
                              c_sublocid_t subloc,
                              int lineno, int32_t filename) {
  void *arg_copy = NULL;

  if (arg != NULL) {
    arg_copy = chpl_mem_allocMany(1, arg_size, CHPL_RT_MD_TASK_ARG, 0, 0);
    chpl_memcpy(arg_copy, arg, arg_size);
  }
  taskCallBody(fid, chpl_ftable[fid], NULL, arg_copy, subloc, false, lineno, 
               filename);
>>>>>>> 09faf576
}


static inline
<<<<<<< HEAD
void taskCallBody(chpl_fn_p fp,
                  chpl_task_bundle_t* arg, size_t arg_size,
=======
void taskCallBody(chpl_fn_int_t fid, chpl_fn_p fp, void* arg, void* arg_copy,
>>>>>>> 09faf576
                  c_sublocid_t subloc, chpl_bool serial_state,
                  int lineno, int32_t filename) {
  // begin critical section
  chpl_thread_mutexLock(&threading_lock);

<<<<<<< HEAD
  (void) add_to_task_pool(fp, arg, arg_size,
                          serial_state, canCountRunningTasks, true,
=======
  (void) add_to_task_pool(fid, taskCallWrapper, ptcwd, true, ptcwd->chpl_data,
>>>>>>> 09faf576
                          NULL, false, lineno, filename);

  // end critical section
  chpl_thread_mutexUnlock(&threading_lock);
}



<<<<<<< HEAD
void chpl_task_startMovedTask(chpl_fn_p fp,
                              chpl_task_bundle_t* arg, size_t arg_size,
=======
void chpl_task_startMovedTask(chpl_fn_int_t  fid,
                              chpl_fn_p fp,
                              void* arg,
>>>>>>> 09faf576
                              c_sublocid_t subloc,
                              chpl_taskID_t id,
                              chpl_bool serial_state) {
  //
  // For now the incoming task ID is simply dropped, though we check
  // to make sure the caller wasn't expecting us to do otherwise.  If
  // we someday make task IDs global we will need to be able to set
  // the ID of this moved task.
  //
  assert(id == chpl_nullTaskID);

<<<<<<< HEAD
  taskCallBody(fp, arg, arg_size, subloc, serial_state,
               0, CHPL_FILE_IDX_UNKNOWN);
=======
  taskCallBody(fid, fp, arg, NULL, subloc, serial_state, 0, CHPL_FILE_IDX_UNKNOWN);
>>>>>>> 09faf576
}


//
// chpl_task_getSubloc() is in tasks-fifo.h.
//


//
// chpl_task_setSubloc() is in tasks-fifo.h.
//


//
// chpl_task_getRequestedSubloc() is in tasks-fifo.h.
//


chpl_taskID_t chpl_task_getId(void) {
  return get_current_ptask()->bundle.id;
}


void chpl_task_yield(void) {
  chpl_thread_yield();
}


void chpl_task_sleep(double secs) {
  struct timeval deadline;
  struct timeval now;

  //
  // Figure out when this task can proceed again, and until then, keep
  // yielding.
  //
  gettimeofday(&deadline, NULL);
  deadline.tv_usec += (suseconds_t) lround((secs - trunc(secs)) * 1.0e6);
  if (deadline.tv_usec > 1000000) {
    deadline.tv_sec++;
    deadline.tv_usec -= 1000000;
  }
  deadline.tv_sec += (time_t) trunc(secs);

  do {
    chpl_task_yield();
    gettimeofday(&now, NULL);
  } while (now.tv_sec < deadline.tv_sec
           || (now.tv_sec == deadline.tv_sec
               && now.tv_usec < deadline.tv_usec));
}

chpl_bool chpl_task_getSerial(void) {
  return get_current_ptask()->bundle.serial_state;
}

void chpl_task_setSerial(chpl_bool state) {
  get_current_ptask()->bundle.serial_state = state;
}

uint32_t chpl_task_getMaxPar(void) {
  uint32_t max;
  uint32_t maxThreads;

  //
  // We expect that even if the physical CPUs have multiple hardware
  // threads, cache and pipeline conflicts will typically prevent
  // applications from gaining by using them.  So, we just return the
  // lesser of the number of physical CPUs and whatever the threading
  // layer says it can do.
  //
  max = (uint32_t) chpl_getNumPhysicalCpus(true);
  maxThreads = chpl_thread_getMaxThreads();
  if (maxThreads < max && maxThreads > 0)
    max = maxThreads;
  return max;
}

c_sublocid_t chpl_task_getNumSublocales(void) {
  return 0;
}

chpl_task_prvData_t* chpl_task_getPrvData(void) {
  return & get_current_ptask()->chpl_data.prvdata;
}

size_t chpl_task_getCallStackSize(void) {
  return chpl_thread_getCallStackSize();
}

uint32_t chpl_task_getNumQueuedTasks(void) { return queued_task_cnt; }

uint32_t chpl_task_getNumRunningTasks(void) {
  chpl_internal_error("chpl_task_getNumRunningTasks() called");
  return 1;
}

int32_t  chpl_task_getNumBlockedTasks(void) {
  if (blockreport) {
    int numBlockedTasks;

    // begin critical section
    chpl_thread_mutexLock(&threading_lock);
    chpl_thread_mutexLock(&block_report_lock);

    numBlockedTasks = blocked_thread_cnt - idle_thread_cnt;

    // end critical section
    chpl_thread_mutexUnlock(&block_report_lock);
    chpl_thread_mutexUnlock(&threading_lock);

    assert(numBlockedTasks >= 0);
    return numBlockedTasks;
  }
  else
    return 0;
}


// Internal utility functions for task management

//
// Get a new task ID.
//
static chpl_taskID_t get_next_task_id(void) {
  static chpl_taskID_t       id = chpl_nullTaskID + 1;

  chpl_taskID_t              next_id;

  chpl_thread_mutexLock(&task_id_lock);
  next_id = id++;
  chpl_thread_mutexUnlock(&task_id_lock);

  return next_id;
}


//
// Get the the thread private data pointer for my thread.
//
static thread_private_data_t* get_thread_private_data(void) {
  thread_private_data_t* tp;

  tp = (thread_private_data_t*) chpl_thread_getPrivateData();

  if (tp == NULL)
    chpl_internal_error("no thread private data");

  return tp;
}


//
// Get the descriptor for the task now running on my thread.
//
static task_pool_p get_current_ptask(void) {
  return get_thread_private_data()->ptask;
}


//
// Set the descriptor for the task now running on my thread.
//
static void set_current_ptask(task_pool_p ptask) {
  get_thread_private_data()->ptask = ptask;
}


//
// Walk over the linked list of thread states and print the ones that
// are blocked/waiting.  This is used by both the deadlock reporting
// and the ^C signal handler.
//
static void report_locked_threads(void) {
  lockReport_t* rep;

  fflush(stdout);

  rep = lockReportHead;
  while (rep != NULL) {
    if (rep->maybeLocked) {
      if (rep->lineno > 0 && rep->filename)
        fprintf(stderr, "Waiting at: %s:%d\n",
                chpl_lookupFilename(rep->filename), rep->lineno);
      else if (rep->lineno == 0 && rep->filename == CHPL_FILE_IDX_IDLE_TASK)
        fprintf(stderr, "Waiting for more work\n");
    }
    rep = rep->next;
  }

  fflush(stdout);
}


//
// This signal handler prints an overall task report, containing
// pending tasks and those that are running.
//
static void report_all_tasks(void) {
  task_pool_p pendingTask = task_pool_head;

  printf("Task report\n");
  printf("--------------------------------\n");

  // print out pending tasks
  printf("Pending tasks:\n");
  while (pendingTask != NULL) {
    printf("- %s:%d\n", chpl_lookupFilename(pendingTask->bundle.filename),
           pendingTask->bundle.lineno);
    pendingTask = pendingTask->next;
  }
  printf("\n");

  // print out running tasks
  printf("Known tasks:\n");
  chpldev_taskTable_print();
}


//
// This is a signal handler that does thread and task reporting.
//
static void SIGINT_handler(int sig) {
  signal(sig, SIG_IGN);

  if (blockreport)
    report_locked_threads();

  if (do_taskReport)
    report_all_tasks();

  chpl_exit_any(1);
}


//
// This function should be called exactly once per thread (not task!),
// including the main thread. It should be called before the first task
// this thread was created to do is started.
//
// Our handling of lock report list entries could be improved.  We
// allocate one each time this function is called, and this is called
// just before each task wrapper is called.  We never remove these
// from the list or deallocate them.  If we do traverse the list while
// reporting a deadlock, we just skip the leaked ones, because they
// don't say "blocked".
//
static void initializeLockReportForThread(void) {
  lockReport_t* newLockReport;

  newLockReport = (lockReport_t*) chpl_mem_alloc(sizeof(lockReport_t),
                                                 CHPL_RT_MD_LOCK_REPORT_DATA,
                                                 0, 0);
  newLockReport->maybeLocked = false;
  newLockReport->next = NULL;

  get_thread_private_data()->lockRprt = newLockReport;

  // Begin critical section
  chpl_thread_mutexLock(&block_report_lock);
  if (lockReportHead) {
    lockReportTail->next = newLockReport;
    lockReportTail = newLockReport;
  } else {
    lockReportHead = newLockReport;
    lockReportTail = newLockReport;
  }
  // End critical section
  chpl_thread_mutexUnlock(&block_report_lock);
}



// Deadlock detection

//
// Inform task management that the thread (task) is about to suspend
// waiting for a sync or single variable to change state or the task
// pool to become nonempty.  The return value is true if the program
// may be deadlocked, indicating that the thread should use a timeout
// deadline on its suspension if possible, and false otherwise.
//
static chpl_bool set_block_loc(int lineno, int32_t filename) {
  thread_private_data_t* tp;
  chpl_bool isLastUnblockedThread;

  if (!blockreport)
    return false;

  isLastUnblockedThread = false;

  tp = get_thread_private_data();
  tp->lockRprt->filename = filename;
  tp->lockRprt->lineno = lineno;
  tp->lockRprt->prev_progress_cnt = progress_cnt;
  tp->lockRprt->maybeLocked = true;

  // Begin critical section
  chpl_thread_mutexLock(&block_report_lock);

  blocked_thread_cnt++;
  if (blocked_thread_cnt >= chpl_thread_getNumThreads()) {
    isLastUnblockedThread = true;
  }

  // End critical section
  chpl_thread_mutexUnlock(&block_report_lock);

  return isLastUnblockedThread;
}


//
// Inform task management that the thread (task) is no longer suspended.
//
static void unset_block_loc(void) {
  if (!blockreport)
    return;

  get_thread_private_data()->lockRprt->maybeLocked = false;

  // Begin critical section
  chpl_thread_mutexLock(&block_report_lock);

  blocked_thread_cnt--;

  // End critical section
  chpl_thread_mutexUnlock(&block_report_lock);
}


//
// Check for and report deadlock, when a suspension deadline passes.
//
static void check_for_deadlock(void) {
  // Blockreport should be true here, because this can't be called
  // unless set_block_loc() returns true, and it can't do that unless
  // blockreport is true.  So this is just a check for ongoing
  // internal consistency.
  assert(blockreport);

  if (get_thread_private_data()->lockRprt->prev_progress_cnt < progress_cnt)
    return;

  fflush(stdout);
  fprintf(stderr, "Program is deadlocked!\n");

  report_locked_threads();

  if (do_taskReport)
    report_all_tasks();

  chpl_exit_any(1);
}


//
// When we create a thread it runs this wrapper function, which just
// executes tasks out of the pool as they become available.
//
static void
thread_begin(void* ptask_void) {
  task_pool_p ptask;
  thread_private_data_t *tp;

  tp = (thread_private_data_t*) chpl_mem_alloc(sizeof(thread_private_data_t),
                                               CHPL_RT_MD_THREAD_PRV_DATA,
                                               0, 0);
  chpl_thread_setPrivateData(tp);

  tp->lockRprt = NULL;
  if (blockreport)
    initializeLockReportForThread();

  while (true) {
    //
    // wait for a task to be present in the task pool
    //

    // In revision 22137, we investigated whether it was beneficial to
    // implement this while loop in a hybrid style, where depending on
    // the number of tasks available, idle threads would either yield or
    // wait on a condition variable to waken them.  Through analysis, we
    // realized this could potential create a case where a thread would
    // become stranded, waiting for a condition signal that would never
    // come.  A potential solution to this was to keep a count of threads
    // that were waiting on the signal, but since there was a performance
    // impact from keeping it as a hybrid as opposed to merely yielding,
    // it was decided that we would return to the simple yield case.
    while (!task_pool_head) {
      if (set_block_loc(0, CHPL_FILE_IDX_IDLE_TASK)) {
        // all other tasks appear to be blocked
        struct timeval deadline, now;
        gettimeofday(&deadline, NULL);
        deadline.tv_sec += 1;
        do {
          chpl_thread_yield();
          if (!task_pool_head)
            gettimeofday(&now, NULL);
        } while (!task_pool_head
                 && (now.tv_sec < deadline.tv_sec
                     || (now.tv_sec == deadline.tv_sec
                         && now.tv_usec < deadline.tv_usec)));
        if (!task_pool_head) {
          check_for_deadlock();
        }
      }
      else {
        do {
          chpl_thread_yield();
        } while (!task_pool_head);
      }

      unset_block_loc();
    }
 
    //
    // Just now the pool had at least one task in it.  Lock and see if
    // there's something still there.
    //
    chpl_thread_mutexLock(&threading_lock);
    if (!task_pool_head) {
      chpl_thread_mutexUnlock(&threading_lock);
      continue;
    }

    //
    // We've found a task to run.
    //

    if (blockreport)
      progress_cnt++;

    //
    // start new task; increment running count and remove task from pool
    // also add to task to task-table (structure in ChapelRuntime that keeps
    // track of currently running tasks for task-reports on deadlock or
    // Ctrl+C).
    //
    ptask = task_pool_head;
    idle_thread_cnt--;
    running_task_cnt++;

    dequeue_task(ptask);

    // end critical section
    chpl_thread_mutexUnlock(&threading_lock);

    tp->ptask = ptask;

    if (do_taskReport) {
      chpl_thread_mutexLock(&taskTable_lock);
      chpldev_taskTable_set_active(ptask->bundle.id);
      chpl_thread_mutexUnlock(&taskTable_lock);
    }

    chpl_task_do_callbacks(chpl_task_cb_event_kind_begin,
<<<<<<< HEAD
                           ptask->bundle.filename,
                           ptask->bundle.lineno,
                           ptask->bundle.id,
                           ptask->bundle.is_executeOn);

    if (ptask->bundle.countRunning)
        chpl_taskRunningCntInc(0, 0);
=======
                           ptask->fid,
                           ptask->filename,
                           ptask->lineno,
                           ptask->id,
                           ptask->is_executeOn);
>>>>>>> 09faf576

    (ptask->bundle.requested_fn)(&ptask->bundle);

    if (ptask->bundle.countRunning)
        chpl_taskRunningCntDec(0, 0);

    chpl_task_do_callbacks(chpl_task_cb_event_kind_end,
<<<<<<< HEAD
                           ptask->bundle.filename,
                           ptask->bundle.lineno,
                           ptask->bundle.id,
                           ptask->bundle.is_executeOn);
=======
                           ptask->fid,
                           ptask->filename,
                           ptask->lineno,
                           ptask->id,
                           ptask->is_executeOn);
>>>>>>> 09faf576

    if (do_taskReport) {
      chpl_thread_mutexLock(&taskTable_lock);
      chpldev_taskTable_remove(ptask->bundle.id);
      chpl_thread_mutexUnlock(&taskTable_lock);
    }

    tp->ptask = NULL;
    chpl_mem_free(ptask, 0, 0);

    // begin critical section
    chpl_thread_mutexLock(&threading_lock);

    //
    // finished task; decrement running count and increment idle count
    //
    assert(running_task_cnt > 0);
    running_task_cnt--;
    idle_thread_cnt++;

    // end critical section
    chpl_thread_mutexUnlock(&threading_lock);
  }
}


//
// When a thread is destroyed it calls this ending function.
//
static void thread_end(void)
{
  thread_private_data_t* tp;

  tp = (thread_private_data_t*) chpl_thread_getPrivateData();
  if (tp != NULL) {
    if (tp->lockRprt != NULL) {
      chpl_mem_free(tp->lockRprt, 0, 0);
      tp->lockRprt = NULL;
    }
    chpl_mem_free(tp, 0, 0);
    chpl_thread_setPrivateData(NULL);
  }
}


//
// Launch another thread, if it seems useful to do so and we can.
//
static void maybe_add_thread(void) {
  static chpl_bool warning_issued = false;

  if (!warning_issued && chpl_thread_canCreate()) {
    if (chpl_thread_create(NULL) == 0) {
      idle_thread_cnt++;
    }
    else {
      int32_t max_threads = chpl_thread_getMaxThreads();
      uint32_t num_threads = chpl_thread_getNumThreads();
      char msg[256];
      if (max_threads)
        sprintf(msg,
                "max threads per locale is %" PRId32
                ", but unable to create more than %d threads",
                max_threads, num_threads);
      else
        sprintf(msg,
                "max threads per locale is unbounded"
                ", but unable to create more than %d threads",
                num_threads);
      chpl_warning(msg, 0, 0);
      warning_issued = true;
    }
  }
}


// create a task from the given function pointer and arguments
// and append it to the end of the task pool
// assumes threading_lock has already been acquired!
static inline
<<<<<<< HEAD
task_pool_p add_to_task_pool(chpl_fn_p fp,
                             chpl_task_bundle_t* a, size_t a_size,
                             chpl_bool serial_state,
                             chpl_bool countRunningTasks,
=======
task_pool_p add_to_task_pool(chpl_fn_int_t fid, chpl_fn_p fp,
                             void* a,
>>>>>>> 09faf576
                             chpl_bool is_executeOn,
                             task_pool_p* p_task_list_head,
                             chpl_bool is_begin_stmt,
                             int lineno, int32_t filename) {
<<<<<<< HEAD


  size_t payload_size;
  task_pool_p ptask;
  chpl_task_prvDataImpl_t pv;

  memset(&pv, 0, sizeof(pv));

  assert(a_size >= sizeof(chpl_task_bundle_t));

  payload_size = a_size - sizeof(chpl_task_bundle_t);
  ptask = (task_pool_p) chpl_mem_alloc(sizeof(task_pool_t) + payload_size,
                                       CHPL_RT_MD_TASK_ARG_AND_POOL_DESC,
                                       lineno, filename);

  memcpy(&ptask->bundle, a, a_size);

  ptask->p_list_head            = NULL;
  ptask->list_next              = NULL;
  ptask->list_prev              = NULL;
  ptask->next                   = NULL;
  ptask->prev                   = NULL;
  ptask->chpl_data              = pv;
  ptask->bundle.serial_state    = serial_state;
  ptask->bundle.countRunning    = countRunningTasks;
  ptask->bundle.is_executeOn    = is_executeOn;
  ptask->bundle.lineno          = lineno;
  ptask->bundle.filename        = filename;
  ptask->bundle.requestedSubloc = c_sublocid_any_val;
  ptask->bundle.requested_fn    = fp;
  ptask->bundle.id              = get_next_task_id();
=======
  task_pool_p ptask =
    (task_pool_p) chpl_mem_alloc(sizeof(task_pool_t),
                                        CHPL_RT_MD_TASK_POOL_DESC,
                                        0, 0);
  ptask->id           = get_next_task_id();
  ptask->fid          = fid;
  ptask->fun          = fp;
  ptask->arg          = a;
  ptask->is_executeOn = is_executeOn;
  ptask->chpl_data    = chpl_data;
  ptask->filename     = filename;
  ptask->lineno       = lineno;
  ptask->p_list_head  = NULL;
  ptask->next         = NULL;
>>>>>>> 09faf576

  enqueue_task(ptask, p_task_list_head);

  chpl_task_do_callbacks(chpl_task_cb_event_kind_create,
<<<<<<< HEAD
                         ptask->bundle.filename,
                         ptask->bundle.lineno,
                         ptask->bundle.id,
                         ptask->bundle.is_executeOn);
=======
                         ptask->fid,
                         ptask->filename,
                         ptask->lineno,
                         ptask->id,
                         ptask->is_executeOn);
>>>>>>> 09faf576

  if (do_taskReport) {
    chpl_thread_mutexLock(&taskTable_lock);
    chpldev_taskTable_add(ptask->bundle.id,
                          ptask->bundle.lineno, ptask->bundle.filename,
                          (uint64_t) (intptr_t) ptask);
    chpl_thread_mutexUnlock(&taskTable_lock);
  }

  //
  // If we now have more tasks than threads to run them on (taking
  // into account that the current parent of a structured parallel
  // construct can run at least one of that construct's children),
  // try to start another thread.
  //
  if (queued_task_cnt > idle_thread_cnt &&
      (p_task_list_head == NULL || ptask->list_next != NULL || is_begin_stmt)) {
    maybe_add_thread();
  }

  return ptask;
}


// Threads

uint32_t chpl_task_getNumThreads(void) {
  return chpl_thread_getNumThreads();
}

uint32_t chpl_task_getNumIdleThreads(void) {
  return idle_thread_cnt;
}<|MERGE_RESOLUTION|>--- conflicted
+++ resolved
@@ -55,17 +55,6 @@
 } chpl_task_prvDataImpl_t;
 
 typedef struct task_pool_struct {
-<<<<<<< HEAD
-=======
-  chpl_taskID_t    id;           // task identifier
-  chpl_fn_int_t    fid;          // function id
-  chpl_fn_p        fun;          // function to call for task
-  void*            arg;          // argument to the function
-  chpl_bool        is_executeOn; // is this the body of an executeOn?
-  int32_t          filename;
-  int              lineno;
-  chpl_task_prvDataImpl_t chpl_data;
->>>>>>> 09faf576
   task_pool_p*     p_list_head;  // task list we're on, if any
   task_pool_p      list_next;    // double-link pointers for list
   task_pool_p      list_prev;
@@ -133,14 +122,9 @@
 static void                    enqueue_task(task_pool_p, task_pool_p*);
 static void                    dequeue_task(task_pool_p);
 static void                    comm_task_wrapper(void*);
-<<<<<<< HEAD
-static void                    taskCallBody(chpl_fn_p,
+static void                    taskCallBody(chpl_fn_int_t, chpl_fn_p,
                                             chpl_task_bundle_t*, size_t,
                                             c_sublocid_t, chpl_bool,
-=======
-static void                    taskCallBody(chpl_fn_int_t, chpl_fn_p, void*,
-                                            void*, c_sublocid_t, chpl_bool,
->>>>>>> 09faf576
                                             int, int32_t);
 static chpl_taskID_t           get_next_task_id(void);
 static thread_private_data_t*  get_thread_private_data(void);
@@ -156,14 +140,9 @@
 static void                    thread_begin(void*);
 static void                    thread_end(void);
 static void                    maybe_add_thread(void);
-<<<<<<< HEAD
-static task_pool_p             add_to_task_pool(chpl_fn_p,
+static task_pool_p             add_to_task_pool(chpl_fn_int_t, chpl_fn_p,
                                                 chpl_task_bundle_t*, size_t,
                                                 chpl_bool, chpl_bool, chpl_bool,
-=======
-static task_pool_p             add_to_task_pool(chpl_fn_int_t, chpl_fn_p, void*,
-                                                chpl_bool, chpl_task_prvDataImpl_t,
->>>>>>> 09faf576
                                                 task_pool_p*, chpl_bool,
                                                 int, int32_t);
 
@@ -657,12 +636,8 @@
   chpl_thread_mutexLock(&threading_lock);
 
   if (task_list_locale == chpl_nodeID) {
-<<<<<<< HEAD
-    (void) add_to_task_pool(chpl_ftable[fid], arg, arg_size,
+    (void) add_to_task_pool(fid, chpl_ftable[fid], arg, arg_size,
                             false, false, false,
-=======
-    (void) add_to_task_pool(fid, chpl_ftable[fid], arg, false, chpl_data,
->>>>>>> 09faf576
                             (task_pool_p*) p_task_list_void, is_begin_stmt,
                             lineno, filename);
 
@@ -674,12 +649,8 @@
     // the context of a cobegin or coforall statement.
     //
     assert(is_begin_stmt);
-<<<<<<< HEAD
-    (void) add_to_task_pool(chpl_ftable[fid], arg, arg_size,
+    (void) add_to_task_pool(fid, chpl_ftable[fid], arg, arg_size,
                             false, false, false,
-=======
-    (void) add_to_task_pool(fid, chpl_ftable[fid], arg, false, chpl_data,
->>>>>>> 09faf576
                             NULL, true, 0, CHPL_FILE_IDX_UNKNOWN);
   }
 
@@ -739,7 +710,7 @@
       initializeLockReportForThread();
 
     chpl_task_do_callbacks(chpl_task_cb_event_kind_begin,
-<<<<<<< HEAD
+                           child_ptask->bundle.requested_fid,
                            child_ptask->bundle.filename,
                            child_ptask->bundle.lineno,
                            child_ptask->bundle.id,
@@ -749,30 +720,16 @@
         chpl_taskRunningCntInc(0, 0);
 
     (*task_to_run_fun)(&child_ptask->bundle);
-=======
-                           child_ptask->fid,
-                           child_ptask->filename,
-                           child_ptask->lineno,
-                           child_ptask->id,
-                           child_ptask->is_executeOn);
->>>>>>> 09faf576
 
     if (child_ptask->bundle.countRunning)
         chpl_taskRunningCntDec(0, 0);
 
     chpl_task_do_callbacks(chpl_task_cb_event_kind_end,
-<<<<<<< HEAD
+                           child_ptask->bundle.requested_fid,
                            child_ptask->bundle.filename,
                            child_ptask->bundle.lineno,
                            child_ptask->bundle.id,
                            child_ptask->bundle.is_executeOn);
-=======
-                           child_ptask->fid,
-                           child_ptask->filename,
-                           child_ptask->lineno,
-                           child_ptask->id,
-                           child_ptask->is_executeOn);
->>>>>>> 09faf576
 
     if (do_taskReport) {
       chpl_thread_mutexLock(&taskTable_lock);
@@ -796,46 +753,24 @@
 }
 
 
-<<<<<<< HEAD
-void chpl_task_taskCall(chpl_fn_p fp,
+void chpl_task_taskCallFTable(chpl_fn_int_t fid,
                         chpl_task_bundle_t* arg, size_t arg_size,
                         c_sublocid_t subloc,
                         int lineno, int32_t filename) {
-  taskCallBody(fp, arg, arg_size, subloc, false, lineno, filename);
-=======
-void chpl_task_taskCallFTable(chpl_fn_int_t fid, void* arg, size_t arg_size,
-                              c_sublocid_t subloc,
-                              int lineno, int32_t filename) {
-  void *arg_copy = NULL;
-
-  if (arg != NULL) {
-    arg_copy = chpl_mem_allocMany(1, arg_size, CHPL_RT_MD_TASK_ARG, 0, 0);
-    chpl_memcpy(arg_copy, arg, arg_size);
-  }
-  taskCallBody(fid, chpl_ftable[fid], NULL, arg_copy, subloc, false, lineno, 
-               filename);
->>>>>>> 09faf576
+  taskCallBody(fid, chpl_ftable[fid], arg, arg_size, subloc, false, lineno, filename);
 }
 
 
 static inline
-<<<<<<< HEAD
-void taskCallBody(chpl_fn_p fp,
+void taskCallBody(chpl_fn_int_t fid, chpl_fn_p fp,
                   chpl_task_bundle_t* arg, size_t arg_size,
-=======
-void taskCallBody(chpl_fn_int_t fid, chpl_fn_p fp, void* arg, void* arg_copy,
->>>>>>> 09faf576
                   c_sublocid_t subloc, chpl_bool serial_state,
                   int lineno, int32_t filename) {
   // begin critical section
   chpl_thread_mutexLock(&threading_lock);
 
-<<<<<<< HEAD
-  (void) add_to_task_pool(fp, arg, arg_size,
+  (void) add_to_task_pool(fid, fp, arg, arg_size,
                           serial_state, canCountRunningTasks, true,
-=======
-  (void) add_to_task_pool(fid, taskCallWrapper, ptcwd, true, ptcwd->chpl_data,
->>>>>>> 09faf576
                           NULL, false, lineno, filename);
 
   // end critical section
@@ -844,14 +779,8 @@
 
 
 
-<<<<<<< HEAD
-void chpl_task_startMovedTask(chpl_fn_p fp,
+void chpl_task_startMovedTask(chpl_fn_int_t  fid, chpl_fn_p fp,
                               chpl_task_bundle_t* arg, size_t arg_size,
-=======
-void chpl_task_startMovedTask(chpl_fn_int_t  fid,
-                              chpl_fn_p fp,
-                              void* arg,
->>>>>>> 09faf576
                               c_sublocid_t subloc,
                               chpl_taskID_t id,
                               chpl_bool serial_state) {
@@ -863,12 +792,8 @@
   //
   assert(id == chpl_nullTaskID);
 
-<<<<<<< HEAD
-  taskCallBody(fp, arg, arg_size, subloc, serial_state,
+  taskCallBody(fid, fp, arg, arg_size, subloc, serial_state,
                0, CHPL_FILE_IDX_UNKNOWN);
-=======
-  taskCallBody(fid, fp, arg, NULL, subloc, serial_state, 0, CHPL_FILE_IDX_UNKNOWN);
->>>>>>> 09faf576
 }
 
 
@@ -1326,7 +1251,7 @@
     }
 
     chpl_task_do_callbacks(chpl_task_cb_event_kind_begin,
-<<<<<<< HEAD
+                           ptask->bundle.requested_fid,
                            ptask->bundle.filename,
                            ptask->bundle.lineno,
                            ptask->bundle.id,
@@ -1334,13 +1259,6 @@
 
     if (ptask->bundle.countRunning)
         chpl_taskRunningCntInc(0, 0);
-=======
-                           ptask->fid,
-                           ptask->filename,
-                           ptask->lineno,
-                           ptask->id,
-                           ptask->is_executeOn);
->>>>>>> 09faf576
 
     (ptask->bundle.requested_fn)(&ptask->bundle);
 
@@ -1348,18 +1266,11 @@
         chpl_taskRunningCntDec(0, 0);
 
     chpl_task_do_callbacks(chpl_task_cb_event_kind_end,
-<<<<<<< HEAD
+                           ptask->bundle.requested_fid,
                            ptask->bundle.filename,
                            ptask->bundle.lineno,
                            ptask->bundle.id,
                            ptask->bundle.is_executeOn);
-=======
-                           ptask->fid,
-                           ptask->filename,
-                           ptask->lineno,
-                           ptask->id,
-                           ptask->is_executeOn);
->>>>>>> 09faf576
 
     if (do_taskReport) {
       chpl_thread_mutexLock(&taskTable_lock);
@@ -1440,20 +1351,14 @@
 // and append it to the end of the task pool
 // assumes threading_lock has already been acquired!
 static inline
-<<<<<<< HEAD
-task_pool_p add_to_task_pool(chpl_fn_p fp,
+task_pool_p add_to_task_pool(chpl_fn_int_t fid, chpl_fn_p fp,
                              chpl_task_bundle_t* a, size_t a_size,
                              chpl_bool serial_state,
                              chpl_bool countRunningTasks,
-=======
-task_pool_p add_to_task_pool(chpl_fn_int_t fid, chpl_fn_p fp,
-                             void* a,
->>>>>>> 09faf576
                              chpl_bool is_executeOn,
                              task_pool_p* p_task_list_head,
                              chpl_bool is_begin_stmt,
                              int lineno, int32_t filename) {
-<<<<<<< HEAD
 
 
   size_t payload_size;
@@ -1483,40 +1388,18 @@
   ptask->bundle.lineno          = lineno;
   ptask->bundle.filename        = filename;
   ptask->bundle.requestedSubloc = c_sublocid_any_val;
+  ptask->bundle.requested_fid   = fid;
   ptask->bundle.requested_fn    = fp;
   ptask->bundle.id              = get_next_task_id();
-=======
-  task_pool_p ptask =
-    (task_pool_p) chpl_mem_alloc(sizeof(task_pool_t),
-                                        CHPL_RT_MD_TASK_POOL_DESC,
-                                        0, 0);
-  ptask->id           = get_next_task_id();
-  ptask->fid          = fid;
-  ptask->fun          = fp;
-  ptask->arg          = a;
-  ptask->is_executeOn = is_executeOn;
-  ptask->chpl_data    = chpl_data;
-  ptask->filename     = filename;
-  ptask->lineno       = lineno;
-  ptask->p_list_head  = NULL;
-  ptask->next         = NULL;
->>>>>>> 09faf576
 
   enqueue_task(ptask, p_task_list_head);
 
   chpl_task_do_callbacks(chpl_task_cb_event_kind_create,
-<<<<<<< HEAD
+                         ptask->bundle.requested_fid,
                          ptask->bundle.filename,
                          ptask->bundle.lineno,
                          ptask->bundle.id,
                          ptask->bundle.is_executeOn);
-=======
-                         ptask->fid,
-                         ptask->filename,
-                         ptask->lineno,
-                         ptask->id,
-                         ptask->is_executeOn);
->>>>>>> 09faf576
 
   if (do_taskReport) {
     chpl_thread_mutexLock(&taskTable_lock);
