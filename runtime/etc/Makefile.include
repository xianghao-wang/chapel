--- conflicted
+++ resolved
@@ -52,7 +52,6 @@
 
 CHPL_RT_LIB_DIR = $(CHPL_MAKE_HOME)/$(LIB_RT_DIR)
 
-<<<<<<< HEAD
 MAKE_COMP_GEN_CFLAGS =
 
 # These Make ifdefs are used for printcompileline and printcflags
@@ -77,28 +76,6 @@
 
 COMP_GEN_CFLAGS = $(MAKE_COMP_GEN_CFLAGS) $(COMP_GEN_USER_CFLAGS)
 
-=======
-# These Make ifdefs are used for printcompileline and printcflags
-# in order to correctly set COMP_GEN_CFLAGS.
-ifeq ($(COMP_GEN_WARN), 1)
-  COMP_GEN_CFLAGS += $(WARN_GEN_CFLAGS)
-endif
-ifeq ($(COMP_GEN_DEBUG), 1)
-  COMP_GEN_CFLAGS += $(DEBUG_CFLAGS)
-endif
-ifeq ($(COMP_GEN_OPT), 1)
-  COMP_GEN_CFLAGS += $(OPT_CFLAGS)
-endif
-ifeq ($(COMP_GEN_SPECIALIZE), 1)
-  COMP_GEN_CFLAGS += $(SPECIALIZE_CFLAGS)
-endif
-ifeq ($(COMP_GEN_IEEE_FLOAT), 1)
-  COMP_GEN_CFLAGS += $(IEEE_FLOAT_GEN_CFLAGS)
-else
-  COMP_GEN_CFLAGS += $(NO_IEEE_FLOAT_GEN_CFLAGS)
-endif
-
->>>>>>> 2b86bc8f
 printincludesanddefines:
 	@echo $(RUNTIME_DEFS) $(RUNTIME_INCLS)
 
