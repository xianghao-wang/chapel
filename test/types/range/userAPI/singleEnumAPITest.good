--- conflicted
+++ resolved
@@ -1,9 +1,3 @@
-<<<<<<< HEAD
-./rangeAPItest.chpl:3: In function 'testRangeAPI':
-./rangeAPItest.chpl:46: warning: invoking 'offset' on an unstrided range has no effect.
-  singleEnumAPITest.chpl:6: called as testRangeAPI(lbl: string, r: range(color,bounded,false), idx: color, subr: range(color,bounded,false), offset: int(64), count: int(64))
-=======
->>>>>>> a8c0c2b1
 trivial enum range
 ------------
 red..red
