config var n = 10;

var D = {1..n};

var A: [D] complex;

foo(A);

proc foo(X: [?D] complex) {
<<<<<<< HEAD
  var len = D.dim(0).length;
=======
  var len = D.dim(1).size;
>>>>>>> fff56b98
  writeln("length of X is: ", len);
}<|MERGE_RESOLUTION|>--- conflicted
+++ resolved
@@ -7,10 +7,6 @@
 foo(A);
 
 proc foo(X: [?D] complex) {
-<<<<<<< HEAD
-  var len = D.dim(0).length;
-=======
-  var len = D.dim(1).size;
->>>>>>> fff56b98
+  var len = D.dim(0).size;
   writeln("length of X is: ", len);
 }