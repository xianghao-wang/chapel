/** MRA -- MultiResolution Analysis Module

    Multiresolution representation of 1-d functions using a multiwavelet
    basis (similar to discontinuous spectral element with a hierarchal
    decomposition).
    
    Mad Chapel Author: James Dinan <dinan@cray.com>
                 Date: August, 2007

    Modified:  Mary Beth Hribar, September 2007
    
    This code is an adaptation of 1d Madness, originally written by Robert
    Harrison <harrisonrj@ornl.gov>, et al.
 */

use Math;
use Tensor;
public use FTree;
use Quadrature;
use TwoScale;
public use AnalyticFcn;

config const verbose = false;
config const debug   = false;

class Function {
    const k             = 5;    // use first k Legendre polynomials as the basis in each box
    const thresh        = 1e-5; // truncation threshold for small wavelet coefficients
    var   f: unmanaged AFcn?       = nil;  // analytic f(x) to project into the numerical represntation
    const initial_level = 2;    // initial level of refinement
    const max_level     = 30;   // maximum level of refinement mostly as a sanity check
    var   autorefine    = true; // automatically refine during multiplication
    var   compressed    = false;// keep track of what basis we are in

    // Sum and Difference coefficients
    var   sumC = new unmanaged FTree(order=k);
    var   diffC = new unmanaged FTree(order=k);

    // FIXME: Ideally all of these matrices should be const as well but they
    //        can't be presently since they must be assigned in postinit()

    // Two-Scale relationship matrices
    const hgDom = {0..2*k-1, 0..2*k-1};
    var   hg    : [hgDom] real; // FIXME: hg  =  hg_getCoeffs(k);
    var   hgT   : [hgDom] real; //        hgT => transpose(hg);

    // Quadrature coefficients
    const quadDom   = {0..k-1};
    var   quad_x    : [quadDom] real; // points
    var   quad_w    : [quadDom] real; // weights

    const quad_phiDom = {0..k-1, 0..k-1};
    var   quad_phi    : [quad_phiDom] real; // phi[point,i]
    var   quad_phiT   : [quad_phiDom] real; // phi[point,i] transpose
    var   quad_phiw   : [quad_phiDom] real; // phi[point,i]*weight[point]

    // blocks of the block tridiagonal derivative operator
    const dcDom = {0..k-1, 0..k-1};
    var   rm    : [dcDom] real;
    var   r0    : [dcDom] real;
    var   rp    : [dcDom] real;

    proc deinit() {
        delete sumC;
        delete diffC;
    }

    proc postinit() {
        if debug then writeln("Creating Function: k=", k, " thresh=", thresh);

        if debug then writeln("  initializing two-scale relation coefficients");
        hg  = hg_getCoeffs(k);
        transposeCopy(hgT, hg);

        if debug then writeln("  initializing quadrature coefficients");
        init_quadrature(k);

        // blocks of the block tridiagonal derivative operator
        if debug then writeln("  initializing tridiagonal derivative operator");
        make_dc_periodic();

        // initial refinement of analytic function f(x)
        if f != nil {
            if debug then writeln("  performing initial refinement of f(x)");
            for l in 0..2**initial_level-1 do
                refine((initial_level, l));
        }

        if debug then writeln("done.");
    }


    /** Initialize the quadrature coefficient matricies.
     */
    proc init_quadrature(order: int) {
        quad_x   = gl_getPoints(k);
        quad_w   = gl_getWeights(k);

        for i in quad_phiDom.dim(0) {
            var p = phi(quad_x[i], k);
            quad_phi [i, ..] = p;
            quad_phiw[i, ..] = quad_w[i] * p;
            quad_phiT[.., i] = p;
        }
    }


    /** Return the level-0 blocks rm, r0, rp of the central
        difference derivative operator with periodic boundary
        conditions on either side.
     */
    proc make_dc_periodic() {
        var iphase = 1.0;
        for i in dcDom.dim(0) {
            var jphase = 1.0;

            for j in dcDom.dim(1) {
                var gammaij = sqrt((2*i+1) * (2*j+1));
                var Kij = if (i-j) > 0 && ((i-j) % 2) == 1 then
                        2.0 else 0.0;
                r0[i,j] = 0.5*(1.0 - iphase*jphase - 2.0*Kij)*gammaij;
                rm[i,j] = 0.5*jphase*gammaij;
                rp[i,j] =-0.5*iphase*gammaij;
                jphase = -jphase;
            }
            iphase = -iphase;
        }
    }


    /** Return a deep copy of this Function
     */
    proc copy() {
        return new unmanaged Function(k=k, thresh=thresh, f=f, initial_level=initial_level,
                max_level=max_level, autorefine=autorefine, compressed=compressed,
                sumC=sumC.copy(), diffC=diffC.copy());
    }


    /** Return a copy of this function's skeleton
     */
    proc skeletonCopy() {
        // Omit: f, compressed, sumC, diffC
        return new unmanaged Function(k=k, thresh=thresh, initial_level=initial_level,
                max_level=max_level, autorefine=autorefine);
    }


    /** s[n, l] = integral(phi[n][l](x) * f(x))
        for box (n,l) project f(x) using quadrature rule
        into scaling function basis
     */
    proc project(curNode: 2*int) {
        const (n, l) = curNode;
        var h     = 0.5 ** n;
        var scale = sqrt(h);
        var s  : [quadDom] real;

        for mu in quad_phiDom.dim(0) {
            var x  = (l + quad_x[mu]) * h;
<<<<<<< HEAD
            var fx = f(x);
            for i in quad_phiDom.dim(1) do
=======
            var fx = f!(x);
            for i in quad_phiDom.dim(2) do
>>>>>>> fd3b8f10
                s[i] += scale * fx * quad_phiw[mu, i];
        }

        return s;
    }


    /** Refine numerical representation of f(x) to desired tolerance
     */
    proc refine(curNode: 2*int) {
        // project f(x) at next level
        var sc : [0..2*k-1] real;
        ref s0 = sc[0..k-1];
        ref s1 = sc[k..2*k-1];

        const child = sumC.get_children(curNode);
        s0 = project(child(0));
        s1 = project(child(1));

        // apply the two scale relationship to get difference coeff
        // in 1d this is O(k^2) flops
        var dc = sc*hgT;

        // check to see if within tolerance
        // normf() is Frobenius norm == 2-norm for vectors
        var nf = normf(dc[k..2*k-1]);
        const (n, _) = curNode;
        if((nf < thresh) || (n >= (max_level-1))) {
            sumC[child(0)] = s0;
            sumC[child(1)] = s1;
        }
        else {
            // these recursive calls on sub-trees can go in parallel
            // if the HashMap is syncronized
            refine(child(0));
            refine(child(1));
        }
    }


    /** Evaluate numerical representation of f at x.  Performed in scaling
        function basis only.
     */
    proc this(x) {
        if compressed then reconstruct();
        return evaluate( rootNode, x);
    }


    /** eval f(x) using adaptively refined numerical representation of f(x)
        answer should be within tolerance of the analytical f(x)

        Descend tree looking for box (n,l) with scaling function
        coefficients containing the point x.
     */
    proc evaluate(curNode = rootNode, in x): real {
        if sumC.has_coeffs(curNode) {
            const (n,_) = curNode;
            var p = phi(x, k);
            return inner(sumC[curNode], p)*sqrt(2.0**n);

        } else {
            const child = sumC.get_children(curNode);
            if (2*x < 1) then
                return evaluate (child(0), 2*x); 
            else
                return evaluate (child(1), 2*x-1);
        }
    }


    /** change from scaling function basis to 
        multi-wavelet basis (sumC -> diffC)
        tree is filled out with sumC[0][0] and diffC
        n is level in tree
        l is box index
     */
    proc compress(curNode = rootNode) {
        if compressed then return;

        // sub-trees can be done in parallel
        const child = sumC.get_children(curNode);
        if !sumC.has_coeffs(child(0)) then compress(child(0));
        if !sumC.has_coeffs(child(1)) then compress(child(1));

        var sc: [0..2*k-1] real;
        sc[0..k-1]   = sumC(child(0));
        sc[k..2*k-1] = sumC(child(1));

        // apply the two scale relationship to get difference coeff
        // in 1d this is O(k^2) flops (in 3d this is O(k^4) flops)
        var dc = sc*hgT;

        sumC[curNode] = dc[0..k-1];
        diffC[curNode] = dc[k..2*k-1];
        
        sumC.remove(child(0));
        sumC.remove(child(1));

        const (n,_) = curNode;
        if n==0 then compressed = true;
    }


    /** change from multi-wavelet basis to scaling function basis (d -> s)
        tree just has s at leaves
        n is level in tree
        l is box index
     */
    proc reconstruct(curNode = rootNode) {
        if !compressed then return;

        if diffC.has_coeffs(curNode) {
            var dc: [0..2*k-1] real;
            dc[0..k-1]   = sumC[curNode];
            dc[k..2*k-1] = diffC[curNode];
            diffC.remove(curNode);
            sumC.remove(curNode);

            // apply the two scale relationship to get difference coeff
            // in 1d this is O(k^2) flops (in 3d this is O(k^4) flops)
            var sc = dc*hg;
            
            const child = sumC.get_children(curNode);
            sumC[child(0)] = sc[0..k-1];
            sumC[child(1)] = sc[k..2*k-1];
            
            // sub-trees can be done in parallel
            reconstruct(child(0));
            reconstruct(child(1));
        }
        
        const (n,_) = curNode;
        if n == 0 then compressed = false;
    }

    
    /** In s are scaling coefficients for box n,l ... apply twoscale to generate
        the corresponding coefficients on level n+1 and insert the results into
        the tree of scaling function coefficients.
     */
    proc recur_down(curNode: 2*int) {
        if debug then writeln(" + recur_down",curNode);

        var sc : [0..2*k-1] real;
        sc[0..k-1] = sumC[curNode];

        var new_sc = sc*hg;
        const child = sumC.get_children(curNode);
        sumC(child(0)) = new_sc[0..k-1];
        sumC(child(1)) = new_sc[k..2*k-1];
    }

    
    /** If the scaling coefficients in box n,l exist, return them.
        (allow here for zero boundary conditions for boxes just off
        the ends of the domain)

        Else recur up to the next level looking for a parent.  If a
        parent exists, use two scale to recur those coefficients down
        to make n,l.  Note that this modifies the tree in place and
        you should eventually call sclean to tidy up when finished.

        Else, return None (corresponding child boxes exist at a finer scale)
     */
    proc get_coeffs(curNode: 2*int) {
        if debug then writeln(" @ get_coeffs",curNode);

        // Check to see if curNode is on the boundary.  If so,
        // return zeros for the coefficients.
        if sumC.on_boundary(curNode) {
           var coeffs : [0..k-1] real;
           return coeffs;
        }
        // Walk up the tree to find scaling coeffs
        var foundNode = emptyNode;
        for Node in sumC.path_upwards(curNode,rootNode) {
          if sumC.has_coeffs(Node) {
             foundNode = Node;
             break;
          }
        }

        // Didn't find coeffs, they must be below curNode
        if (foundNode == emptyNode) then return None;
  
        for Node in sumC.path_downwards(foundNode,curNode) {
            recur_down(Node);
        }
        return sumC[curNode];
    }


    /** Differentiation (also inner and mul) may leave scaling function
        coefficients below their original level.  Recur down to the
        locally first box with scaling function coefficients.
        Delete all children below there. 
     */
    proc sclean(curNode = rootNode, in cleaning=false) {
        if cleaning { //then
            if debug then writeln(" + sclean deleting ", curNode);
            sumC.remove(curNode);
        } else
            cleaning = sumC.has_coeffs(curNode);

        // Sub trees can run in parallel
        const (n,_) = curNode;
        if n < max_level {
            const child = sumC.get_children(curNode);
            if !cleaning || sumC.has_coeffs(child(0)) then
                sclean(child(0), cleaning);
            if !cleaning || sumC.has_coeffs(child(1)) then
                sclean(child(1), cleaning);
        }
    }


    /** Differentiate the function, which corresponds to application
        of a block triadiagonal matrix.  For an adaptively refined
        target function we may need to refine boxes down until three
        boxes exist in the same scale.
     */

  proc diff() {
    proc diffHelper(curNode = rootNode, result) {
        const (n,l) = curNode;
        if debug then writeln(" * diff",curNode);
        if !sumC.has_coeffs(curNode) {
            // Sub trees can run in parallel
            // Run down tree until we hit scaling function coefficients
            const child = sumC.get_children(curNode);
            diffHelper((n+1, 2*l), result);
            diffHelper((n+1, 2*l+1), result);
        } else {
            // These can also go in parallel since may involve
            // recurring up & down the tree.
            const neighbor = sumC.get_neighbors(curNode);
            if debug then writeln(" * diff: coeffs at ",curNode);
            var sm = get_coeffs(neighbor(0));
            var sp = get_coeffs(neighbor(1));
            var s0 = sumC[curNode];

            // We have s0, check if we found sm and sp at this level
            if !isNone(sm) && !isNone(sp) {
                var r = rp*sm + r0*s0 + rm*sp;
                result.sumC[curNode] = r * 2.0**n;
            } else {
                recur_down(curNode);
                // Sub trees can run in parallel
                diffHelper((n+1, 2*l), result);
                diffHelper((n+1, 2*l+1), result);
            }
        }
    }

    if compressed then reconstruct();
    var result = skeletonCopy();

    diffHelper(rootNode, result);

    sclean();
    return result;
  }


    /** Return sqrt(integral(f(x)**2))
     */
    proc norm2() {
        if compressed then reconstruct();
        return sqrt(+ reduce [i in sumC] normf(i)**2);
    }


    /** Perform GAXPY in the multi-wavelet (compressed) basis
        this = alpha*this + beta*other (other is not changed).
     */
    proc gaxpy(alpha, other, beta) {
        if !compressed then compress();
        if !other.compressed then other.compress();

        sumC[rootNode] = sumC[rootNode]*alpha + other.sumC[rootNode]*beta; // Do scaling coeffs
	for i in diffC.index_iter() {
            diffC[i] *= alpha;
        }
	for i in other.diffC.index_iter() {
            diffC[i] += other.diffC[i]*beta;
        }

        // return this so operations can be chained
        return _to_unmanaged(this);
    }


    /** Add this function to another and return the result in a new
        function.  This and other are unchanged.
     */ 
    proc add(other) {
        return copy().gaxpy(1.0, other, 1.0);
    }


    /** Subtract this function from another and return the result in a new
        function.  This and other are unchanged.
     */ 
    proc subtract(other) {
        return copy().gaxpy(1.0, other, -1.0);
    }

    
    /** Recursively multiply f1 and f2 put the result into this
     */ 
    proc multiply(f1, f2, curNode = rootNode) {
        const child = sumC.get_children(curNode);
        if f1.sumC.has_coeffs(curNode) && f2.sumC.has_coeffs(curNode) {
            const (n,_) = curNode;
            if autorefine && n+1 <= max_level {
                // if autorefine is set we are multiplying two polynomials
                // of order k-1 the result could be up to order 2(k-1) so
                // refine one more level to reduce the error and try to
                // keep it within the threshold

                // refine both one more level
                f1.recur_down(curNode);
                f2.recur_down(curNode);

                // scale factor for this level = sqrt((2^d)^(n+1))
                var scale_factor = sqrt(2.0**(n+1));

                // multiply f1.s[n+1][2*l] and f2.s[n+1][2*l]
                var f = f1.sumC[child(0)] * quad_phiT;
                var g = f2.sumC[child(0)] * quad_phiT;
                f *= g; // Note: Element-wise multiplication
                sumC[child(0)] = (f * quad_phiw) * scale_factor;

                // multiply f1.s[n+1][2*l+1] and f2.s[n+1][2*l+1]
                f  =  f1.sumC[child(1)] * quad_phiT;
                g  =  f2.sumC[child(1)] * quad_phiT;
                f *= g;
                sumC[child(1)] = (f * quad_phiw) * scale_factor;

            } else {
                // if autorefine is not set or we are at the max_level
                // live with what you get
                var f = f1.sumC[curNode] * quad_phiT;
                var g = f2.sumC[curNode] * quad_phiT;
                f *= g;

                // scale factor for this level = sqrt((2^d)^(n+1))
                sumC[curNode] = (f * quad_phiw) * sqrt(2.0**(n));
            }

        } else {
            if f1.sumC.has_coeffs(curNode) && !f2.sumC.has_coeffs(curNode) then
                // refine this box down to next level in f1
                f1.recur_down(curNode);
            else if !f1.sumC.has_coeffs(curNode) && f2.sumC.has_coeffs(curNode) then
                // refine this box down to next level in f2
                f2.recur_down(curNode);

            // calls on sub-trees can go in parallel
            multiply(f1, f2, child(0));
            multiply(f1, f2, child(1));
        }
    }


    /** Function Multiplication:
        For multiply, both operands need to be in the scaling function basis
        so possibly call reconstruct on one or both of them first
     */
    proc multiply(other) {
        if compressed then reconstruct();
        if other.compressed then other.reconstruct();

        // Store the result in a new Function
        var result = skeletonCopy();
        result.multiply(this, other);

        sclean();
        other.sclean();

        return result;
    }

    inline proc truncate(x) {
      const eps = 1e-8;
      if abs(x) < eps then return 0.0;
      if abs(x) > 1.0/eps then return trunc(x/10) * 10;
      return x;
    }
    
    /** Mostly for debugging, print summary of coefficients,
        optionally printing the norm of each block
     */
    proc summarize() {
        writeln("\n-----------------------------------------------------");
        writeln("k=", k, " thresh=", thresh, " compressed=", compressed);
        writeln("sum coefficients:");
        for n in 0..max_level {
            var sum = 0.0, ncoeffs = 0;
            for box in sumC.lvl_iter(n) {
                sum     += normf(box)**2;
                ncoeffs += 1;
            }
            if ncoeffs != 0 then
	        writef("   level %{##}   #boxes=%{####}  norm=%0.2er\n",
		       n, ncoeffs, truncate(sqrt(sum)));
        }

        writeln("difference coefficients:");
        for n in 0..max_level {
            var sum = 0.0, ncoeffs = 0;
            for box in diffC.lvl_iter(n) {
                sum     += normf(box)**2;
                ncoeffs += 1;
            }
            if ncoeffs != 0 then
	        writef("   level %{##}   #boxes=%{####}  norm=%0.2er\n",
		       n, ncoeffs, truncate(sqrt(sum)));
        }

        writeln("-----------------------------------------------------\n");
    }


    /** Evaluate the analytic and numerical functions over the given interval
        and print the error.
     */
    proc evalNPT(npt) {
        for i in 0..npt {
            var (fval, Fval) = (f!(i/npt:real), this(i/npt:real));
            writef(" -- %.2dr:  F_numeric()=% .8dr  f_analytic()=% .8dr%s\n",
		   i/npt:real, truncate(Fval), truncate(fval), 
		   if abs(Fval-fval) > thresh then " err > thresh" else "");
        }
    }
}


/*************************************************************************/
/* Standard operations on Function objects:                              */
/*************************************************************************/


proc +(F: unmanaged Function, G: unmanaged Function): unmanaged Function {
    return F.add(G);
}

proc -(F: unmanaged Function, G: unmanaged Function): unmanaged Function {
    return F.subtract(G);
}
    
proc *(F: unmanaged Function, G: unmanaged Function): unmanaged Function {
    return F.multiply(G);
}<|MERGE_RESOLUTION|>--- conflicted
+++ resolved
@@ -158,13 +158,8 @@
 
         for mu in quad_phiDom.dim(0) {
             var x  = (l + quad_x[mu]) * h;
-<<<<<<< HEAD
-            var fx = f(x);
+            var fx = f!(x);
             for i in quad_phiDom.dim(1) do
-=======
-            var fx = f!(x);
-            for i in quad_phiDom.dim(2) do
->>>>>>> fd3b8f10
                 s[i] += scale * fx * quad_phiw[mu, i];
         }
 
