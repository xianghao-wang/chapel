// blockLU: Computes block-LU with pivoting.  The arguments are as follows:
//   A: the input array to be factored.  It must be 2D, square, and
//        its dimensions must be defined using identical ranges
//
//   blk: the blocking factor, which must be positive and less than or
//        equal to A's size.
//
//   piv: a vector used to store and output the permutations performed
//        by pivoting operations

proc blockLU(x: [?D], piv, blk) where (D.rank != 2) {
// This routine will give a compiler error if blockLU
// is called with an array that is not two dimensional.

  compilerError("blockLU factors a matrix.  The first input parameter to blockLU must be a two-dimensional array.");
}

proc blockLU(A: [?D], blk, piv: [D.dim(0)]) where (D.rank == 2) {

  // Test that the domain of A is square with the same index set for
  // each dimension.
  if (D.dim(0) != D.dim(1)) then
    halt("blockLU requires square matrix with same dimensions");

  // Test that 0 < blk <= n, where n = length of one dimension of A.
<<<<<<< HEAD
  if (blk <= 0) || (blk > D.dim(0).length) then
=======
  if (blk <= 0) || (blk > D.dim(1).size) then
>>>>>>> fff56b98
    halt(blk," is an invalid block size passed to blockLU");

  [i in D.dim(0)] piv(i) = i;    // initialize the pivot vector

  // Main loop of block LU uses an iterator to compute three sets of
  // index ranges -- those that are unfactored, divided into those
  // currently being factored and those that remain.

  for (UnfactoredInds, CurrentBlockInds, TrailingBlockInds) 
        in generateBlockLURanges(D, blk) {

    // Create array aliases for various submatrices of current block
    // iteration as follows:
    //
    //     |Factored    |   |Factored   |   |Factored   |
    //     |  _ _ _ _ _ |   |    _ _ _ _|   |    _ _ _ _|
    // A = | |Unfactored| = |   |A1 | A2| = |   |A11 A12|
    //     | |          |   |   |   |   |   |   |A21 A22|
    //
    // where A1 = |A11| 
    //            |A21| is the current rectangular block that
    //                  is factored in this iteration
    //
    //       A2 = |A12| 
    //            |A22| is updated after the LU factorization
    //                  of A1
  
    ref A1  = A[UnfactoredInds, CurrentBlockInds],
        A2  = A[UnfactoredInds, TrailingBlockInds],
        A11 = A[CurrentBlockInds, CurrentBlockInds],
        A21 = A[TrailingBlockInds, CurrentBlockInds],
        A12 = A[CurrentBlockInds, TrailingBlockInds],
        A22 = A[TrailingBlockInds, TrailingBlockInds];

    // First compute the LU factorization of A1...
    //
    // We loop over the rows of A11, but we eliminate the
    // the full rectangular A1 block.

    for k in CurrentBlockInds {  

      // Find pivot for kth column:
      //   identify largest magnitude element in kth column 
      //   (pivot), from the diagonal element downward 
      //   through all rows of A1
      const pivotRow = computePivotRow(A1[UnfactoredInds(k..), k..k]),
            pivot = A1[pivotRow, k];
      
      // If kth row is not row of pivot, swap rows:
      if (pivotRow != k) {

        // store row permutation in piv array
        piv(k) <=> piv(pivotRow);

        // swap values in rows k and pivotRow of the full
        // matrix A
        A[k, ..] <=> A[pivotRow, ..];
      }

      // If pivot is zero, halt.  Matrix is singular and 
      // cannot be factored.  
      if (pivot == 0) then halt("zero pivot encountered");

      // Compute the k-th elimination step: 
      //   store multipliers...
      A1[UnfactoredInds(k+1..), k] /= pivot;

      //   ..and subtract scaled kth row from remaining 
      //   unfactored rows of A1

      forall (i,j) in {UnfactoredInds(k+1..), CurrentBlockInds(k+1..)} do
        A1(i,j) -= A1(i,k) * A1(k,j);
    }

    // ... and now update A2. 
    // First update A12.

    forall j in TrailingBlockInds do
      for k in CurrentBlockInds do
        forall i in CurrentBlockInds(k+1..) do
          A12(i,j) -= A1(i,k) * A12(k,j);

    // And then update A22 -= A21*A12.
    //
    // MMIterator is used to generate the indices for this
    // matrix-matrix multiplication step.  MMIterator can
    // be optimized (e.g., for the loop nesting order and loop 
    // unrolling) separately from this blockLU routine.

    for (i,j,k1,k2) in MMIterator(A21.domain, A12.domain) do
      A22(i,j) -= A21(i,k1) * A12(k2,j);
  }
}

// The generateBlockLURanges iterator returns a 3-tuple of 
// the ranges to be used in each iteration of block LU:
//   (UnfactoredInds, CurrentBlockInds, TrailingBlockInds).
// By defining these ranges, the blockLU code is cleaner. It
// eliminates the need to test for the last iteration where a full-sized
// block may not be possible and only the factorization step (and not
// the update step) is required. 
//
// The range UnfactoredInds is equivalent to the range 
// CurrentBlockInds concatenated with the range TrailingBlockInds. 
//
// The range CurrentBlockInds has the length of blksize, except
// for the end case when the last block may not be of full size.
// This iterator takes care of this end case so that testing for
//  it is not necessary in the blockLU code itself. 
//
// The range TrailingBlockInds will be an empty range for the
// the last block iteration.  When it is empty, the loops in
// the blockLU code will not execute, so testing for this case is
// not necessary.

iter generateBlockLURanges(D:domain(2), blksize) {
  const stop = D.dim(0).high;

  for i in D.dim(0) by blksize {
    const hi = min(i + blksize-1, stop);
    yield (i..stop, i..hi, hi+1..stop); 
  }
}


// The MMIterator generates indices for a matrix multiplication loop.
// This iterator can be tuned for loop nesting order or loop unrolling,
// isolating these optimizations from the blockLU code (or any other
// code in a complete linear algebra library that uses matrix-matrix
// multiplication).

iter MMIterator(D1, D2) {
  for j in D2.dim(1) do
    for (k1, k2) in zip(D1.dim(1), D2.dim(0)) do
      for i in D1.dim(0) do
        yield (i,j,k1,k2);
}


// This function computes the pivot row for an LU pivoting operation
// by using Chapel's maxloc reduction on the absolute values in the
// matrix, dropping the maximum value on the floor using the
// underscore operator, and returning the row of the resulting index.

proc computePivotRow(A:[?D]) {
   const (_, ind) = maxloc reduce zip(abs(A), D);
   return ind(0);
}

proc blockChol(A:[?D],blk,factor:string) where (D.rank == 2) {
  if (D.dim(0) != D.dim(1)) then
    halt("error:  blockChol requires a square matrix with same dimensions");

  var A1D = D.dim(0);
  const zero = 0.0:A.eltType;
  const upper = (factor == "U");

  for (PrecedingBlockInds,CurrentBlockInds,TrailingBlockInds) in GenerateCholBlocks(A1D,blk) {

    ref U1 = A[PrecedingBlockInds,CurrentBlockInds];
    ref U2 = A[PrecedingBlockInds,TrailingBlockInds];
    ref A11 = A[CurrentBlockInds,CurrentBlockInds];
    ref A21 = A[CurrentBlockInds,TrailingBlockInds];
    ref L1 = A[CurrentBlockInds,PrecedingBlockInds];
    ref L2 = A[TrailingBlockInds,PrecedingBlockInds];
    ref A12 = A[TrailingBlockInds,CurrentBlockInds];

    for j in CurrentBlockInds {
      for (i,k) in {CurrentBlockInds(j..),PrecedingBlockInds} {
        if upper then  
          A11(j,i) -= U1(k,j)*U1(k,i);
        else
          A11(i,j) -= L1(j,k)*L1(i,k);
      }
    }

    for j in CurrentBlockInds {
      for k in CurrentBlockInds(..j-1) {
        if upper then
          A11(j,j) -= A11(k,j)*A11(k,j);
        else
          A11(j,j) -= A11(j,k)*A11(j,k);
      }

      if (A11(j,j) <= zero) then 
        halt("Matrix is not positive definite.");
      else
        A11(j,j) = sqrt(A11(j,j));

      for i in CurrentBlockInds(j+1..) {
        for k in CurrentBlockInds(..j-1) {
          if upper then
            A11(j,i) -= A11(k,i)*A11(k,j);
          else
            A11(i,j) -= A11(i,k)*A11(j,k);
        }
        if upper then
          A11(j,i) /= A11(j,j);
        else
          A11(i,j) /= A11(j,j);
      }
    }

    for j in CurrentBlockInds {
      for k in PrecedingBlockInds {
        for i in TrailingBlockInds {
          if upper then
            A21(j,i) -= U1(k,j)*U2(k,i);
          else
            A12(i,j) -= L1(j,k)*L2(i,k);
        }
      }
    }
    
    for k in CurrentBlockInds {
      for i in TrailingBlockInds {
        if upper then
          A21(k,i) = A21(k,i)/A11(k,k);
        else
          A12(i,k) = A12(i,k)/A11(k,k);
      }
      for (i,j) in {TrailingBlockInds,CurrentBlockInds(k+1..)} {
        if upper then
          A21(j,i) -= A11(k,j)*A21(k,i);
        else
          A12(i,j) -= A11(j,k)*A12(i,k);
      }
    }  
  }
}

iter GenerateCholBlocks(D:range,blksize) {
  var start = D.low;
  var stop = D.high;
  var hi: int;

  for i in D by blksize {
    hi = min(i+blksize-1,stop);
    yield (start..i-1,i..hi,hi+1..stop);
  }
}<|MERGE_RESOLUTION|>--- conflicted
+++ resolved
@@ -23,11 +23,7 @@
     halt("blockLU requires square matrix with same dimensions");
 
   // Test that 0 < blk <= n, where n = length of one dimension of A.
-<<<<<<< HEAD
-  if (blk <= 0) || (blk > D.dim(0).length) then
-=======
-  if (blk <= 0) || (blk > D.dim(1).size) then
->>>>>>> fff56b98
+  if (blk <= 0) || (blk > D.dim(0).size) then
     halt(blk," is an invalid block size passed to blockLU");
 
   [i in D.dim(0)] piv(i) = i;    // initialize the pivot vector
