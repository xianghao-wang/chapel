/*
 * Copyright 2004-2014 Cray Inc.
 * Other additional copyright holders may be indicated within.
 * 
 * The entirety of this work is licensed under the Apache License,
 * Version 2.0 (the "License"); you may not use this file except
 * in compliance with the License.
 * 
 * You may obtain a copy of the License at
 * 
 *     http://www.apache.org/licenses/LICENSE-2.0
 * 
 * Unless required by applicable law or agreed to in writing, software
 * distributed under the License is distributed on an "AS IS" BASIS,
 * WITHOUT WARRANTIES OR CONDITIONS OF ANY KIND, either express or implied.
 * See the License for the specific language governing permissions and
 * limitations under the License.
 */

// Types.chpl
//
// Standard type routines.
//

//
// type predicates
//
pragma "no instantiation limit"
proc isType(type t) param return true;
pragma "no instantiation limit"
proc isType(e) param return false;

pragma "no instantiation limit"
proc isParam(type t)  param return false;
pragma "no instantiation limit"
proc isParam(param p) param return true;
pragma "no instantiation limit"
proc isParam(e)       param return false;

// TODO eliminate this; beware of isPrimitive()
pragma "no instantiation limit"
proc _isPrimitiveType(type t) param return
  isBoolType(t)  ||
  isIntegralType(t) ||
  isRealType(t)     ||
//To allow imag, need to define casts from primitive types into imag.
//isImagType(t)     ||
  (t == c_string);

// the set of primitive types, as defined by the spec
pragma "no instantiation limit"
proc isPrimitiveType(type t) param return
  isVoidType(t) || isBoolType(t) || isIntType(t) || isUintType(t) ||
  isRealType(t) || isImagType(t) || isComplexType(t) || isStringType(t);

pragma "no instantiation limit"
proc isVoidType(type t) param return t == void;

pragma "no instantiation limit"
proc isBoolType(type t) param return
  (t == bool) | (t == bool(8)) | (t == bool(16)) | (t == bool(32)) | (t == bool(64));

pragma "no instantiation limit"
proc isNumericType(type t) param return
  isIntegralType(t) || isFloatType(t) || isComplexType(t);

pragma "no instantiation limit"
proc isIntegralType(type t) param return
  isIntType(t) || isUintType(t);

pragma "no instantiation limit"
proc isIntType(type t) param return
  (t == int(8)) || (t == int(16)) || (t == int(32)) || (t == int(64));

pragma "no instantiation limit"
proc isUintType(type t) param return
  (t == uint(8)) || (t == uint(16)) || (t == uint(32)) || (t == uint(64));

pragma "no instantiation limit"
proc isEnumType(type t) param {
  proc isEnumHelp(type t: enumerated) param return true;
  proc isEnumHelp(type t) param return false;
  return isEnumHelp(t);
}

pragma "no instantiation limit"
proc isComplexType(type t) param return
  (t == complex(64)) | (t == complex(128));

pragma "no instantiation limit"
proc isFloatType(type t) param return
  isRealType(t) || isImagType(t);

pragma "no instantiation limit"
proc isRealType(type t) param return
  (t == real(32)) | (t == real(64));

pragma "no instantiation limit"
proc isImagType(type t) param return
  (t == imag(32)) | (t == imag(64));

pragma "no instantiation limit"
proc isStringType(type t) param return t == string;

// Returns the unsigned equivalent of the input type.
proc chpl__unsignedType(type t) type 
{
  if ! isIntegralType(t) then
    compilerError("range idxType is non-integral: ", typeToString(t));

  return uint(numBits(t));
}


// Returns the signed equivalent of the input type.
proc chpl__signedType(type t) type 
{
  if ! isIntegralType(t) then
    compilerError("range idxType is non-integral: ", typeToString(t));

  return int(numBits(t));
}

proc chpl__maxIntTypeSameSign(type t) type {
  if ! isIntegralType(t) then
    compilerError("type t is non-integral: ", typeToString(t));

  if (isIntType(t)) then
    return int(64);
  else
    return uint(64);
}


//
// isXxxValue() - trivial implementations
// no isVoid() or isVoidValue() - it might not work
// Let these be for internal consumption for now,
// due to lack of consensus for the name.
//

proc isBoolValue(e)      param  return isBoolType(e.type);
proc isIntValue(e)       param  return isIntType(e.type);
proc isUintValue(e)      param  return isUintType(e.type);
proc isRealValue(e)      param  return isRealType(e.type);
proc isImagValue(e)      param  return isImagType(e.type);
proc isComplexValue(e)   param  return isComplexType(e.type);
proc isStringValue(e)    param  return isStringType(e.type);
proc isIntegralValue(e)  param  return isIntegralType(e.type);
proc isFloatValue(e)     param  return isFloatType(e.type);
proc isNumericValue(e)   param  return isNumericType(e.type);
proc isPrimitiveValue(e) param  return isPrimitiveType(e.type);
proc isEnumValue(e)      param  return isEnumType(e.type);
//Defined elsewhere:
// isTupleValue
// isHomogeneousTupleValue
proc isClassValue(e)     param  return isClassType(e.type);
proc isRecordValue(e)    param  return isRecordType(e.type);
proc isUnionValue(e)     param  return isUnionType(e.type);
//Defined elsewhere:
// isRangeValue
// isDmapValue
// isDomainValue
// isArrayValue
// isSyncValue
// isSingleValue
proc isAtomicValue(e)    param  return isAtomicType(e.type);


//
// ixXxx() - the argument can be either a type or a value
//

// Set 1 - types.
proc isBool(type t)      param  return isBoolType(t);
proc isInt(type t)       param  return isIntType(t);
proc isUint(type t)      param  return isUintType(t);
proc isReal(type t)      param  return isRealType(t);
proc isImag(type t)      param  return isImagType(t);
proc isComplex(type t)   param  return isComplexType(t);
proc isString(type t)    param  return isStringType(t);
proc isIntegral(type t)  param  return isIntegralType(t);
proc isFloat(type t)     param  return isFloatType(t);
proc isNumeric(type t)   param  return isNumericType(t);
proc isPrimitive(type t) param  return isPrimitiveType(t);
proc isEnum(type t)      param  return isEnumType(t);
proc isTuple(type t)     param  return isTupleType(t);
proc isHomogeneousTuple(type t)  param  return isHomogeneousTupleType(t);
proc isClass(type t)     param  return isClassType(t);
proc isRecord(type t)    param  return isRecordType(t);
proc isUnion(type t)     param  return isUnionType(t);
proc isRange(type t)     param  return isRangeType(t);
proc isDmap(type t)      param  return isDmapType(t);
proc isDomain(type t)    param  return isDomainType(t);
proc isArray(type t)     param  return isArrayType(t);
proc isSync(type t)      param  return isSyncType(t);
proc isSingle(type t)    param  return isSingleType(t);
proc isAtomic(type t)    param  return isAtomicType(t);

// Set 2 - values.
proc isBool(e)      param  return isBoolValue(e);
proc isInt(e)       param  return isIntValue(e);
proc isUint(e)      param  return isUintValue(e);
proc isReal(e)      param  return isRealValue(e);
proc isImag(e)      param  return isImagValue(e);
proc isComplex(e)   param  return isComplexValue(e);
proc isString(e)    param  return isStringValue(e);
proc isIntegral(e)  param  return isIntegralValue(e);
proc isFloat(e)     param  return isFloatValue(e);
proc isNumeric(e)   param  return isNumericValue(e);
proc isPrimitive(e) param  return isPrimitiveValue(e);
proc isEnum(e)      param  return isEnumValue(e);
proc isTuple(e)     param  return isTupleValue(e);
proc isHomogeneousTuple(e: _tuple)  param  return isHomogeneousTupleValue(e);
proc isClass(e)     param  return isClassValue(e);
proc isRecord(e)    param  return isRecordValue(e);
proc isUnion(e)     param  return isUnionValue(e);
proc isRange(e)     param  return isRangeValue(e);
proc isDmap(e)      param  return isDmapValue(e);
proc isDomain(e)    param  return isDomainValue(e);
proc isArray(e)     param  return isArrayValue(e);
proc isSync(e: sync)     param  return true; // workaround: not isSyncValue
proc isSync(e)           param  return false;
proc isSingle(e: single) param  return true; // workaround: not isSingleValue
proc isSingle(e)         param  return false;
proc isAtomic(e)    param  return isAtomicValue(e);


// Is 'sub' a subtype (or equal to) 'super'?
proc isSubtype(type sub, type super) param where   sub: super  return true;
proc isSubtype(type sub, type super) param where !(sub: super) return false;

// Is 'sub' a proper subtype of 'super'?
proc isProperSubtype(type sub, type super) param
  where isSubtype(sub, super) && sub != super
  return true;
proc isProperSubtype(type sub, type super) param
  return false;

// What follows are the type _defaultOf methods, used to initialize types
// Booleans
inline proc _defaultOf(type t) param where (isBoolType(t)) return false:t;

// ints, reals, imags, complexes
inline proc _defaultOf(type t) param where (isIntegralType(t)) return 0:t;
// TODO: In order to make _defaultOf param for reals and imags we had to split
// the cases into their default size and a non-param case.  It is hoped that
// in the future, floating point numbers may be castable whilst param.  In that
// world, we can again shrink these calls into the size-ignorant case.
<<<<<<< HEAD
inline proc _defaultOf(type t) param where t == real(64) return 0.0:t;
inline proc _defaultOf(type t) where (isRealType(t) && t != real(64)) return 0.0:t;
inline proc _defaultOf(type t) param where t == imag(64) return 0.0i:t;
inline proc _defaultOf(type t) where (isImagType(t) && t != imag(64)) return 0.0i:t;
=======
inline proc _defaultOf(type t) param where t == real return 0.0;
inline proc _defaultOf(type t) where (_isRealType(t) && t != real) return 0.0:t;
inline proc _defaultOf(type t) param where t == imag return 0.0i;
inline proc _defaultOf(type t) where (_isImagType(t) && t != imag) return 0.0i:t;
>>>>>>> c4954c4d
// Also, complexes cannot yet be parametized
inline proc _defaultOf(type t): t where (isComplexType(t)) {
  var ret:t = noinit;
  param floatwidth = numBits(t)/2;
  ret.re = 0.0:real(floatwidth);
  ret.im = 0.0:real(floatwidth);
  return ret;
}

// Enums
inline proc _defaultOf(type t) param where (isEnumType(t)) {
  return chpl_enum_first(t);
}

// Classes
inline proc _defaultOf(type t) where (isClassType(t)) return nil:t;

// Various types whose default value is known
inline proc _defaultOf(type t) param where t: void return _void;
inline proc _defaultOf(type t) where t: opaque return _nullOpaque;
inline proc _defaultOf(type t) where t: chpl_taskID_t return chpl_nullTaskID;
inline proc _defaultOf(type t) where t: _sync_aux_t return _nullSyncVarAuxFields;
inline proc _defaultOf(type t) where t: _single_aux_t return _nullSingleVarAuxFields;
inline proc _defaultOf(type t) where t: _task_list return _nullTaskList;


// When I finish removing PRIM_INIT before initialization to a known value, then
// this method should work.  Until then, my stopgap will be an external function
// in the runtime.
//inline proc _defaultOf(type t) where t: memory_order return memory_order_seq_cst;
extern proc _defaultOfMemoryOrder(): memory_order;

pragma "no instantiation limit"
pragma "compiler generated"
inline proc _defaultOf(type t) {
  select t {
    when memory_order {
      return _defaultOfMemoryOrder();
    }
    otherwise {
      return nil:t;
    }
  }
}



// Returns true if it is legal to coerce t1 to t2, false otherwise.
proc chpl__legalIntCoerce(type t1, type t2) param
{
  if (isIntType(t2)) {
    if (isIntType(t1)) {
      return (numBits(t1) <= numBits(t2));
    } else {
      return (numBits(t1) < numBits(t2));
    }
  } else {
    if (isIntType(t1)) {
      return false;
    } else {
      return (numBits(t1) <= numBits(t2));
    }
  }
}


// Returns the type with which both s and t are compatible
// That is, both s and t can be coerced to the returned type.
proc chpl__commonType(type s, type t) type
{
  if ! isIntegralType(s) then
    compilerError("Type ", typeToString(s) , " is non-integral: ");
  if ! isIntegralType(t) then
    compilerError("Type ", typeToString(t) , " is non-integral: ");

  if numBits(s) > numBits(t) then return s;
  if numBits(s) < numBits(t) then return t;

  if isIntType(s) && ! isIntType(t) ||
     isIntType(t) && ! isIntType(s) then
    compilerError("Types ", typeToString(s) , " and ", typeToString(t), " are incompatible.");

  return s;
}

//
// numBits(type) -- returns the number of bits in a type
//

proc numBits(type t) param where t == bool {
  compilerError("default-width 'bool' does not have a well-defined size");
}
proc numBits(type t) param where t == bool(8) return 8;
proc numBits(type t) param where t == bool(16) return 16;
proc numBits(type t) param where t == bool(32) return 32;
proc numBits(type t) param where t == bool(64) return 64;
proc numBits(type t) param where t == int(8) return 8;
proc numBits(type t) param where t == int(16) return 16;
proc numBits(type t) param where t == int(32) return 32;
proc numBits(type t) param where t == int(64) return 64;
proc numBits(type t) param where t == uint(8) return 8;
proc numBits(type t) param where t == uint(16) return 16;
proc numBits(type t) param where t == uint(32) return 32;
proc numBits(type t) param where t == uint(64) return 64;
proc numBits(type t) param where t == real(32) return 32;
proc numBits(type t) param where t == real(64) return 64;
proc numBits(type t) param where t == imag(32) return 32;
proc numBits(type t) param where t == imag(64) return 64;
proc numBits(type t) param where t == complex(64) return 64;
proc numBits(type t) param where t == complex(128) return 128;

//
// numBytes(type) -- returns the number of bytes in a type
//

param bitsPerByte = 8;

proc numBytes(type t) param return numBits(t)/8;

//
// min(type) -- returns the minimum value a type can store
//

proc min(type t) where t == bool
  return false;

proc min(type t) where isIntegralType(t) || isFloatType(t)
  return __primitive( "_min", t);

proc min(type t) where isComplexType(t) {
  var x: t;
  x.re = min(x.re.type);
  x.im = min(x.im.type);
  return x;
}

//
// max(type) -- returns the maximum value a type can store
//

proc max(type t) where t == bool
  return true;

proc max(type t) where isIntegralType(t) || isFloatType(t)
  return __primitive( "_max", t);

proc max(type t) where isComplexType(t) {
  var x: t;
  x.re = max(x.re.type);
  x.im = max(x.im.type);
  return x;
}

iter chpl_enumerate(type t: enumerated) {
  const enumTuple = chpl_enum_enumerate(t);
  for i in 1..enumTuple.size do
    yield enumTuple(i);
}

proc enum_minbits(type t: enumerated) param {
  return __primitive( "enum min bits", t);
}
proc enum_issigned(type t: enumerated) param {
  return __primitive( "enum is signed", t);
}
proc enum_mintype(type t: enumerated) type {
  param minbits = enum_minbits(t);
  param signed = enum_issigned(t);
  if signed {
    return int(minbits);
  } else {
    return uint(minbits);
  }
}

proc numBits(type t: enumerated) param {
  return numBits(enum_mintype(t));
}


//
// identity functions (for reductions)
//
inline proc _prod_id(type t) return 1:t;
inline proc _land_id(type t) return true;
inline proc _lor_id(type t) return false;
inline proc _lxor_id(type t) return false;
inline proc _band_id(type t) {
  // MPF - this doesn't really make sense for floating-point types,
  // but old code had it casting MAX_UINT to the same type...
  // I just moved it from the code generator since we don't need
  // a primitive to generate constants.
  if t == bool then return true;
  if t == int(8) then return -1:t;
  if t == int(16) then return -1:t;
  if t == int(32) then return -1:t;
  if t == int(64) then return -1:t;
  if t == real(32) then return max(uint(32)):t;
  if t == real(64) then return max(uint(64)):t;
  if t == imag(32) then return max(uint(32)):t;
  if t == imag(64) then return max(uint(64)):t;
  if t == complex(64) then return (max(uint(32)):real(32), max(uint(32)):real(32)):t;
  if t == complex(128) then return (max(uint(64)):real(64), max(uint(64)):real(64)):t;
  return max(t);
}
inline proc _bor_id(type t) return 0:t;
inline proc _bxor_id(type t) return 0:t;
<|MERGE_RESOLUTION|>--- conflicted
+++ resolved
@@ -247,17 +247,10 @@
 // the cases into their default size and a non-param case.  It is hoped that
 // in the future, floating point numbers may be castable whilst param.  In that
 // world, we can again shrink these calls into the size-ignorant case.
-<<<<<<< HEAD
-inline proc _defaultOf(type t) param where t == real(64) return 0.0:t;
-inline proc _defaultOf(type t) where (isRealType(t) && t != real(64)) return 0.0:t;
-inline proc _defaultOf(type t) param where t == imag(64) return 0.0i:t;
-inline proc _defaultOf(type t) where (isImagType(t) && t != imag(64)) return 0.0i:t;
-=======
 inline proc _defaultOf(type t) param where t == real return 0.0;
-inline proc _defaultOf(type t) where (_isRealType(t) && t != real) return 0.0:t;
+inline proc _defaultOf(type t) where (isRealType(t) && t != real) return 0.0:t;
 inline proc _defaultOf(type t) param where t == imag return 0.0i;
-inline proc _defaultOf(type t) where (_isImagType(t) && t != imag) return 0.0i:t;
->>>>>>> c4954c4d
+inline proc _defaultOf(type t) where (isImagType(t) && t != imag) return 0.0i:t;
 // Also, complexes cannot yet be parametized
 inline proc _defaultOf(type t): t where (isComplexType(t)) {
   var ret:t = noinit;
