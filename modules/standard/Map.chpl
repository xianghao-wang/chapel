--- conflicted
+++ resolved
@@ -704,12 +704,7 @@
     :arg lhs: The map to assign to.
     :arg rhs: The map to assign from. 
   */
-<<<<<<< HEAD
-  proc =(ref lhs: map(?kt, ?vt, ?), const ref rhs: map(kt, vt, ?)) {
-=======
-  operator map.=(ref lhs: map(?kt, ?vt, ?ps), const ref rhs: map(kt, vt, ps)) {
->>>>>>> 427946da
-
+  operator map.=(ref lhs: map(?kt, ?vt, ?), const ref rhs: map(kt, vt, ?)) {
     if !isCopyableType(kt) || !isCopyableType(vt) then
       compilerError("assigning map with non-copyable type");
 
@@ -778,12 +773,8 @@
   }
 
   /* Returns a new map containing the keys and values in either a or b. */
-<<<<<<< HEAD
-  proc +(a: map(?keyType, ?valueType, ?), b: map(keyType, valueType, ?)) {
-=======
-  operator map.+(a: map(?keyType, ?valueType, ?parSafe),
-                 b: map(keyType, valueType, parSafe)) {
->>>>>>> 427946da
+  operator map.+(a: map(?keyType, ?valueType, ?),
+                 b: map(keyType, valueType, ?)) {
     return a | b;
   }
 
@@ -791,25 +782,15 @@
     Sets the left-hand side map to contain the keys and values in either
     a or b.
    */
-<<<<<<< HEAD
-  proc +=(ref a: map(?keyType, ?valueType, ?),
-              b: map(keyType, valueType, ?)) {
-=======
-  operator map.+=(ref a: map(?keyType, ?valueType, ?parSafe),
-                  b: map(keyType, valueType, parSafe)) {
->>>>>>> 427946da
+  operator map.+=(ref a: map(?keyType, ?valueType, ?),
+                      b: map(keyType, valueType, ?)) {
     a |= b;
   }
 
   /* Returns a new map containing the keys and values in either a or b. */
-<<<<<<< HEAD
-  proc |(a: map(?keyType, ?valueType, ?), b: map(keyType, valueType, ?)) {
+  operator map.|(a: map(?keyType, ?valueType, ?),
+                  b: map(keyType, valueType, ?)) {
     var newMap = new map(keyType, valueType, (a.parSafe || b.parSafe));
-=======
-  operator map.|(a: map(?keyType, ?valueType, ?parSafe),
-                 b: map(keyType, valueType, parSafe)) {
-    var newMap = new map(keyType, valueType, parSafe);
->>>>>>> 427946da
 
     for k in a do newMap.add(k, a.getValue(k));
     for k in b do newMap.add(k, b.getValue(k));
@@ -819,63 +800,35 @@
   /* Sets the left-hand side map to contain the keys and values in either
      a or b.
    */
-<<<<<<< HEAD
-  proc |=(ref a: map(?keyType, ?valueType, ?),
-              b: map(keyType, valueType, ?)) {
-=======
-  operator map.|=(ref a: map(?keyType, ?valueType, ?parSafe),
-                  b: map(keyType, valueType, parSafe)) {
->>>>>>> 427946da
+  operator map.|=(ref a: map(?keyType, ?valueType, ?),
+                      b: map(keyType, valueType, ?)) {
     // add keys/values from b to a if they weren't already in a
     for k in b do a.add(k, b.getValue(k));
   }
 
   /* Returns a new map containing the keys that are in both a and b. */
-<<<<<<< HEAD
-  proc &(a: map(?keyType, ?valueType, ?), b: map(keyType, valueType, ?)) {
+  operator map.&(a: map(?keyType, ?valueType, ?),
+                 b: map(keyType, valueType, ?)) {
     var newMap = new map(keyType, valueType, (a.parSafe || b.parSafe));
 
     for k in a.keys() do
       if b.contains(k) then
         newMap.add(k, a.getValue(k));
 
-=======
-  operator map.&(a: map(?keyType, ?valueType, ?parSafe),
-                 b: map(keyType, valueType, parSafe)) {
-    var newMap = new map(keyType, valueType, parSafe);
-    // TODO: This is a horrible way to do this. Fix it
-    for ak in a.keys() {
-      for bk in b.keys() {
-        if ak == bk then
-          newMap.add(ak, a[ak]);
-      }
-    }
->>>>>>> 427946da
     return newMap;
   }
 
   /* Sets the left-hand side map to contain the keys that are in both a and b.
    */
-<<<<<<< HEAD
-  proc &=(ref a: map(?keyType, ?valueType, ?),
-              b: map(keyType, valueType, ?)) {
-=======
-  operator map.&=(ref a: map(?keyType, ?valueType, ?parSafe),
-                  b: map(keyType, valueType, parSafe)) {
->>>>>>> 427946da
+  operator map.&=(ref a: map(?keyType, ?valueType, ?),
+                  b: map(keyType, valueType, ?)) {
     a = a & b;
   }
 
   /* Returns a new map containing the keys that are only in a, but not b. */
-<<<<<<< HEAD
-  proc -(a: map(?keyType, ?valueType, ?),
-         b: map(keyType, valueType, ?)) {
+  operator map.-(a: map(?keyType, ?valueType, ?),
+             b: map(keyType, valueType, ?)) {
     var newMap = new map(keyType, valueType, (a.parSafe || b.parSafe));
-=======
-  operator map.-(a: map(?keyType, ?valueType, ?parSafe),
-                 b: map(keyType, valueType, parSafe)) {
-    var newMap = new map(keyType, valueType, parSafe);
->>>>>>> 427946da
 
     for ak in a.keys() {
       if !b.contains(ak) then
@@ -887,13 +840,8 @@
 
   /* Sets the left-hand side map to contain the keys that are in the
      left-hand map, but not the right-hand map. */
-<<<<<<< HEAD
-  proc -=(ref a: map(?keyType, ?valueType, ?),
-              b: map(keyType, valueType, ?)) {
-=======
-  operator map.-=(ref a: map(?keyType, ?valueType, ?parSafe),
-                  b: map(keyType, valueType, parSafe)) {
->>>>>>> 427946da
+  operator map.-=(ref a: map(?keyType, ?valueType, ?),
+                      b: map(keyType, valueType, ?)) {
     a._enter(); defer a._leave();
 
     for k in b.keys() {
@@ -909,15 +857,9 @@
 
   /* Returns a new map containing the keys that are in either a or b, but
      not both. */
-<<<<<<< HEAD
-  proc ^(a: map(?keyType, ?valueType, ?),
-         b: map(keyType, valueType, ?)) {
+  operator map.^(a: map(?keyType, ?valueType, ?),
+                 b: map(keyType, valueType, ?)) {
     var newMap = new map(keyType, valueType, (a.parSafe || b.parSafe));
-=======
-  operator map.^(a: map(?keyType, ?valueType, ?parSafe),
-                 b: map(keyType, valueType, parSafe)) {
-    var newMap = new map(keyType, valueType, parSafe);
->>>>>>> 427946da
 
     for k in a.keys() do
       if !b.contains(k) then newMap.add(k, a.getValue(k));
@@ -928,13 +870,8 @@
 
   /* Sets the left-hand side map to contain the keys that are in either the
      left-hand map or the right-hand map, but not both. */
-<<<<<<< HEAD
-  proc ^=(ref a: map(?keyType, ?valueType, ?),
-              b: map(keyType, valueType, ?)) {
-=======
-  operator map.^=(ref a: map(?keyType, ?valueType, ?parSafe),
-                  b: map(keyType, valueType, parSafe)) {
->>>>>>> 427946da
+  operator map.^=(ref a: map(?keyType, ?valueType, ?),
+                      b: map(keyType, valueType, ?)) {
     for k in b.keys() {
       if a.contains(k) then a.remove(k);
       else a.add(k, b.getValue(k));
