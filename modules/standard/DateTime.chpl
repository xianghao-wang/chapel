/*
 * Copyright 2004-2018 Cray Inc.
 * Other additional copyright holders may be indicated within.
 *
 * The entirety of this work is licensed under the Apache License,
 * Version 2.0 (the "License"); you may not use this file except
 * in compliance with the License.
 *
 * You may obtain a copy of the License at
 *
 *     http://www.apache.org/licenses/LICENSE-2.0
 *
 * Unless required by applicable law or agreed to in writing, software
 * distributed under the License is distributed on an "AS IS" BASIS,
 * WITHOUT WARRANTIES OR CONDITIONS OF ANY KIND, either express or implied.
 * See the License for the specific language governing permissions and
 * limitations under the License.
 */

/* Support for representing dates, times, combined dates and times and
   timedeltas.  This module is modeled heavily off of the python module
   'datetime'.

   For more detailed descriptions of this functionality, please see the
   python docs:

   https://docs.python.org/2.7/library/datetime.html

   Operators are supported for adding, subtracting, and comparing dates,
   times, datetimes and timedeltas.

   Operators are also supported for multiplying and dividing timedeltas.
 */

module DateTime {
  use SharedObject;
  /* The minimum year allowed in `date` objects */
  param MINYEAR = 1;
  /* The maximum year allowed in `date` objects */
  param MAXYEAR = 9999;

  private const DAYS_IN_MONTH = [31, 28, 31, 30, 31, 30, 31, 31, 30, 31, 30, 31];
  private const DAYS_BEFORE_MONTH = init_days_before_month();

  /* The Unix Epoch date and time */
  const unixEpoch = new datetime(1970, 1, 1);

  private const DI400Y = daysBeforeYear(401);
  private const DI100Y = daysBeforeYear(101);
  private const DI4Y   = daysBeforeYear(5);

  // This avoids needing to create new Shared objects everywhere we need nil
  private const nilTZ = new Shared(nil: TZInfo);

  // This is here to work around issue #5267
  private const chpl_today = datetime.today();

  /* Days in the week, starting with `Monday` = 0 */
  enum DayOfWeek {
    Monday =    0,
    Tuesday =   1,
    Wednesday = 2,
    Thursday =  3,
    Friday =    4,
    Saturday =  5,
    Sunday =    6
  }

  /* Days in the week, starting with `Monday` = 1 */
  enum ISODayOfWeek {
    Monday =    1,
    Tuesday =   2,
    Wednesday = 3,
    Thursday =  4,
    Friday =    5,
    Saturday =  6,
    Sunday =    7
  }


  private proc getTimeOfDay() {
    extern "struct timeval" record timeval {
      var tv_sec: int;
      var tv_usec: int;
    }
    extern proc gettimeofday(ref tv: timeval, tz): int;

    var tv: timeval;
    if gettimeofday(tv, nil) != 0 then
      halt("error in call to gettimeofday()");
    return (tv.tv_sec, tv.tv_usec);
  }

  private proc tm_zoneType type {
    if CHPL_TARGET_PLATFORM == "darwin" then
      return c_ptr(c_char); // char *
    else
      return c_string; // const char *
  }

  pragma "no doc"
  extern "struct tm" record tm {
    var tm_sec:    c_int;         // seconds [0,61]
    var tm_min:    c_int;         // minutes [0,59]
    var tm_hour:   c_int;         // hour [0,23]
    var tm_mday:   c_int;         // day of month [1,31]
    var tm_mon:    c_int;         // month of year [0,11]
    var tm_year:   c_int;         // years since 1900
    var tm_wday:   c_int;         // day of week [0,6] (Sunday = 0)
    var tm_yday:   c_int;         // day of year [0,365]
    var tm_isdst:  c_int;         // daylight savings flag
    var tm_gmtoff: c_long;        // Seconds east of UTC
    var tm_zone:   tm_zoneType; // Timezone abbreviation
  }

  private proc getLocalTime(t: 2*int) {
    extern type time_t;

    extern proc localtime_r(const ref t: time_t, ref resultp: tm): void;

    const t1: time_t = __primitive("cast", time_t, t(1));
    var breakDownTime: tm;

    localtime_r(t1, breakDownTime);
    return breakDownTime;
  }

  private proc init_days_before_month() {
    var DBM: [1..12] int;
    for i in 2..12 {
      DBM[i] = DBM[i-1] + DAYS_IN_MONTH[i-1];
    }
    return DBM;
  }

  private proc daysBeforeYear(year: int) {
    const y = year - 1;
    return y*365 + y/4 - y/100 + y/400;
  }

  private proc daysBeforeMonth(year: int, month: int) {
    if month < 1 || month > 12 then
      halt("month must be between 1 and 12");
    return DAYS_BEFORE_MONTH(month) + if (month > 2 && isLeapYear(year)) then 1 else 0;
  }

  private proc ymdToOrd(year: int, month: int, day: int) {
    const dim = daysInMonth(year, month);
    if month < 1 || month > 12 then
      halt("month must be between 1 and 12");
    if day < 1 || day > dim then
      halt("day must be between 1 and ", dim);
    return daysBeforeYear(year) + daysBeforeMonth(year, month) + day;
  }

  private proc ordToYmd(in n: int) {
    n -= 1;
    const n400 = n / DI400Y;
    n = n % DI400Y;
    var year = n400*400 + 1;

    const n100 = n / DI100Y;
    n = n % DI100Y;

    const n4 = n / DI4Y;
    n = n % DI4Y;

    const n1 = n / 365;
    n = n % 365;

    year += n100*100 + n4*4 + n1;

    if n1 == 4 || n100 == 4 {
      assert(n == 0);
      return (year-1, 12, 31);
    }

    const leapyear = n1 == 3 && (n4 != 24 || n100 == 3);
    assert(leapyear == isLeapYear(year));

    var month = (n+50) >> 5;
    var preceding = daysBeforeMonth(year, month);
    if preceding > n {
      month -= 1;
      if month == 0 {
        month = 12;
        year -= 1;
      }
      preceding -= daysInMonth(year, month);
    }
    n -= preceding;
    assert(0 <= n && n < daysInMonth(year, month));
    return (year, month, n+1);
  }

  /* Return true if `year` is a leap year */
  proc isLeapYear(year: int) {
    return (year % 4 == 0) && ((year % 100 != 0) || (year % 400 == 0));
  }

  /* Return the number of days in month `month` during the year `year`.
     The number for a month can change from year to year due to leap years. */
  proc daysInMonth(year: int, month: int) {
    if month < 1 || month > 12 then
      halt("month must be between 1 and 12");
    if month == 2 && isLeapYear(year) then
      return 29;
    else
      return DAYS_IN_MONTH(month);
  }

/* A record representing a date */
  record date {
    pragma "no doc"
    var chpl_year, chpl_month, chpl_day: int;

    /* The year represented by this `date` value */
    proc year {
      return chpl_year;
    }

    /* The month represented by this `date` value */
    proc month {
      return chpl_month;
    }

    /* The day represented by this `date` value */
    proc day {
      return chpl_day;
    }

    /* The minimum representable `date` */
    proc type min {
      return new date(MINYEAR, 1, 1);
    }

    /* The maximum representable `date` */
    proc type max {
      return new date(MAXYEAR, 12, 31);
    }

    /* The minimum non-zero difference between two dates */
    proc type resolution {
      return new timedelta(days=1);
    }
  }


  /* constructors/factories for date values */

  pragma "no doc"
  proc date.init() {
  }

  /* Construct a new `date` value from a `year`, `month`, and `day`. All
     three arguments are required and must be in valid ranges.  The
     valid ranges are:

     1 <= `year` <= 9999

     1 <= `month` <= 12

     1 <= `day` <= the number of days in the given month and year
  */
  proc date.init(year, month, day) {
    if year < MINYEAR-1 || year > MAXYEAR+1 then
      halt("year is out of the valid range");
    if month < 1 || month > 12 then
      halt("month is out of the valid range");
    if day < 1 || day > daysInMonth(year, month) then
      halt("day is out of the valid range");

    this.chpl_year = year;
    this.chpl_month = month;
    this.chpl_day = day;
    super.init();
  }

  /* A `date` object representing the current day */
  proc type date.today() {
    const timeSinceEpoch = getTimeOfDay();
    const td = new timedelta(seconds=timeSinceEpoch(1),
                             microseconds=timeSinceEpoch(2));

    return unixEpoch.getdate() + td;
  }

  /* The date that is `timestamp` seconds from the epoch */
  proc type date.fromtimestamp(timestamp) {
    const sec = timestamp: int;
    const us = ((timestamp-sec) * 1000000 + 0.5): int;
    const td = new timedelta(seconds=sec, microseconds=us);
    return unixEpoch.getdate() + td;
  }

  /* The `date` that is `ord` days from 1-1-0001 */
  proc type date.fromordinal(ord) {
    if ord < 0 || ord > 1+date.max.toordinal() then
      halt("ordinal (", ord, ") out of range");
    const (y,m,d) = ordToYmd(ord);
    return new date(y,m,d);
  }


  /* Methods on date values */

  /* Replace the `year`, `month` and/or `day` in a date to create a
     new `date` */
  proc date.replace(year=0, month=0, day=0) {
    const newYear = if year > 0 then year else this.year;
    const newMonth = if month > 0 then month else this.month;
    const newDay = if day > 0 then day else this.day;
    return new date(newYear, newMonth, newDay);
  }

  /* Return a filled record matching the C `struct tm` type for the given date */
  proc date.timetuple() {
    var timeStruct: tm;

    timeStruct.tm_hour = 0;
    timeStruct.tm_min = 0;
    timeStruct.tm_sec = 0;

    timeStruct.tm_mday = day: int(32);
    timeStruct.tm_mon = month: int(32);
    timeStruct.tm_year = year: int(32);
    timeStruct.tm_wday = weekday(): int(32);
    timeStruct.tm_yday = (toordinal() - (new date(year, 1, 1)).toordinal() + 1): int(32);
    timeStruct.tm_isdst = (-1): int(32);
    return timeStruct; 
  }

  /* Return the number of days since 1-1-0001 this `date` represents */
  proc date.toordinal() {
    return ymdToOrd(year, month, day);
  }

  /* Return the day of the week as a `DayOfWeek`.
     `Monday` == 0, `Sunday` == 6
   */
  proc date.weekday() {
    // January 1 0001 is a Monday
    return ((toordinal() + 6) % 7): DayOfWeek;
  }

  /* Return the day of the week as an `ISODayOfWeek`.
     `Monday` == 1, `Sunday` == 7 */
  proc date.isoweekday() {
    return (weekday(): int + 1): ISODayOfWeek;
  }

  /* Return the ISO date as a tuple containing the ISO year, ISO week number,
     and ISO day of the week
   */
  proc date.isocalendar() {
    proc findThursday(d: date) {
      var wd = d.weekday();
      return d + new timedelta(days = (DayOfWeek.Thursday - wd): int);
    }

    proc findyear(d: date) {
      return findThursday(d).year;
    }

    proc findFirstDayOfYear(year) {
      var thu = findThursday((new date(year, 1, 1)));
      if thu.year < year {
        return thu + new timedelta(days=4);
      } else { // thu.year == year
        return thu + new timedelta(days=-3);
      }
    }

    const y = findyear(this);
    const firstDay = findFirstDayOfYear(y);
    const delta = this - firstDay;

    return (y, 1+delta.days/7, isoweekday(): int);
  }

  /* Return the date as a `string` in ISO 8601 format: "YYYY-MM-DD" */
  proc date.isoformat() {
    var yearstr = year: string;
    var monthstr = month: string;
    var daystr = day: string;

    if year < 10 then
      yearstr = "000" + yearstr;
    else if year < 100 then
      yearstr = "00" + yearstr;
    else if year < 1000 then
      yearstr = "0" + yearstr;

    if month < 10 then
      monthstr = "0" + monthstr;
    if day < 10 then
      daystr = "0" + daystr;

    return yearstr + "-" + monthstr + "-" + daystr;
  }

  /* Return a `string` representing the date */
  proc date.ctime() {
    const month = strftime("%b");
    const wday = strftime("%a");

    const extraSpace = if day < 10 then " " else "";
    return wday + " " + month +
           " " + extraSpace + day + " 00:00:00 " + year;
  }

  /* Return a formatted `string` matching the `format` argument and the date */
  proc date.strftime(fmt: string) {
    extern proc strftime(s: c_void_ptr, size: size_t, format: c_string, ref timeStruct: tm);
    const bufLen: size_t = 100;
    var buf: [1..bufLen] c_char;
    var timeStruct: tm;

    timeStruct.tm_sec = 0;
    timeStruct.tm_min = 0;
    timeStruct.tm_hour = 0;
    timeStruct.tm_isdst = 0;
    timeStruct.tm_gmtoff = 0;
    timeStruct.tm_zone = nil;

    timeStruct.tm_year = (year-1900): int(32); // 1900 based
    timeStruct.tm_mon = (month-1): int(32);    // 0 based
    timeStruct.tm_mday = day: int(32);
    timeStruct.tm_wday = (weekday(): int(32) + 1) % 7; // shift Sunday to 0
    timeStruct.tm_yday = (this - new date(year, 1, 1)).days: int(32);

    strftime(c_ptrTo(buf), bufLen, fmt.c_str(), timeStruct);
    var str = __primitive("cast", c_string, c_ptrTo(buf)): string;

    return str;
  }


  /* Operators on date values */
  pragma "no doc"
  proc +(d: date, t: timedelta): date {
    return date.fromordinal(d.toordinal() + t.days);
  }

  pragma "no doc"
  proc +(t: timedelta, d: date): date {
    return d + t;
  }

  pragma "no doc"
  proc -(d: date, t: timedelta): date {
    return date.fromordinal(d.toordinal() - t.days);
  }

  pragma "no doc"
  proc -(d1: date, d2: date): timedelta {
    return new timedelta(days=d1.toordinal() - d2.toordinal());
  }

  pragma "no doc"
  proc <(d1: date, d2: date) {
    return d1.toordinal() < d2.toordinal();
  }

  pragma "no doc"
  proc <=(d1: date, d2: date) {
    return d1.toordinal() <= d2.toordinal();
  }

  pragma "no doc"
  proc >(d1: date, d2: date) {
    return d1.toordinal() > d2.toordinal();
  }

  pragma "no doc"
  proc >=(d1: date, d2: date) {
    return d1.toordinal() >= d2.toordinal();
  }


  /* A record representing a time */
  record time {
    pragma "no doc"
    var chpl_hour, chpl_minute, chpl_second, chpl_microsecond: int;
    pragma "no doc"
    var chpl_tzinfo: Shared(TZInfo);

    /* The hour represented by this date value */
    proc hour {
      return chpl_hour;
    }

    /* The minute represented by this `date` value */
    proc minute {
      return chpl_minute;
    }

    /* The second represented by this `date` value */
    proc second {
      return chpl_second;
    }

    /* The microsecond represented by this `date` value */
    proc microsecond {
      return chpl_microsecond;
    }

    /* The timezone represented by this `date` value */
    proc tzinfo {
      return chpl_tzinfo;
    }

    /* The minimum representable `time` */
    proc type min {
      return new time();
    }

    /* The maximum representable `time` */
    proc type max {
      return new time(23, 59, 59, 999999);
    }

    /* The minimum non-zero difference between two times */
    proc type resolution {
      return new timedelta(microseconds=1);
    }
  }

  /* constructors/factories for time values */

  /* Construct a new `time` value from the given `hour`, `minute`, `second`,
     `microsecond`, and `timezone`.  All arguments are optional
   */
<<<<<<< HEAD
  proc time.init(hour=0, minute=0, second=0, microsecond=0,
                 tzinfo: TZInfo=nil) {
=======
  proc time.time(hour=0, minute=0, second=0, microsecond=0,
                 tzinfo: Shared(TZInfo)=new Shared(nil: TZInfo)) {
    // For some reason, the compiler fails if we use nilTZ for the
    // tzinfo argument above.  Almost everywhere else it works fine.
    // Testcase: test/library/standard/DateTime/testTimezone.chpl
>>>>>>> ee2c1526
    if hour < 0 || hour >= 24 then
      halt("hour out of range");
    if minute < 0 || minute >= 60 then
      halt("minute out of range");
    if second < 0 || second >= 60 then
      halt("second out of range");
    if microsecond < 0 || microsecond >= 1000000 then
      halt("microsecond out of range");
    this.chpl_hour = hour;
    this.chpl_minute = minute;
    this.chpl_second = second;
    this.chpl_microsecond = microsecond;
    this.chpl_tzinfo = tzinfo;
    super.init();
  }

  pragma "no doc"
  proc time.deinit() {
    // delete tzinfo if needed
  }

  /* Methods on time values */

  /* Replace the `hour`, `minute`, `second`, `microsecond` and `tzinfo` in a
     `time` to create a new `time`. All arguments are optional.
   */
  proc time.replace(hour=-1, minute=-1, second=-1, microsecond=-1,
                    tzinfo=this.tzinfo) {
    const newhour = if hour != -1 then hour else this.hour;
    const newminute = if minute != -1 then minute else this.minute;
    const newsecond = if second != -1 then second else this.second;
    const newmicrosecond = if microsecond != -1 then microsecond else this.microsecond;

    return new time(newhour, newminute, newsecond, newmicrosecond, tzinfo);
  }

  /* Return a `string` representing the `time` in ISO format */
  proc time.isoformat() {
    proc makeNDigits(n, d) {
      var ret = d: string;
      while ret.length < n {
        ret = "0" + ret;
      }
      return ret;
    }

    var ret = makeNDigits(2, hour) + ":" +
              makeNDigits(2, minute) + ":" +
              makeNDigits(2, second);

    if microsecond != 0 {
      ret = ret + "." + makeNDigits(6, microsecond);
    }
    var offset = utcoffset();
    if tzinfo.borrow() != nil {
      var sign: string;
      if offset.days < 0 {
        offset = -offset;
        sign = "-";
      } else {
        sign = "+";
      }
      ret = ret + sign + makeNDigits(2, offset.seconds/(60*60)) + ":" +
                         makeNDigits(2, offset.seconds % (60*60) / 60);
    }
    return ret;
  }

  /* Return the offset from UTC */
  proc time.utcoffset() {
    if tzinfo.borrow() == nil {
      return new timedelta();
    } else {
      return tzinfo.utcoffset(datetime.today());
    }
  }

  /* Return the daylight saving time offset */
  proc time.dst() {
    if tzinfo.borrow() == nil {
      return new timedelta();
    } else {
      return tzinfo.dst(datetime.today());
    }
  }

  /* Return the name of the timezone for this `time` value */
  proc time.tzname() {
    if tzinfo.borrow() == nil then
      return "";
    else
      return tzinfo.tzname(new datetime(1,1,1));
  }

  /* Return a `string` matching the `format` argument for this `time` */
  proc time.strftime(fmt: string) {
    extern proc strftime(s: c_void_ptr, size: size_t, format: c_string, ref timeStruct: tm);
    const bufLen: size_t = 100;
    var buf: [1..bufLen] c_char;
    var timeStruct: tm;

    timeStruct.tm_sec = second: int(32);
    timeStruct.tm_min = minute: int(32);
    timeStruct.tm_hour = hour: int(32);
    timeStruct.tm_year = 0;
    timeStruct.tm_mday = 1;
    timeStruct.tm_mon = 1;

    timeStruct.tm_wday = ((new date(1900, 1, 1)).weekday():int(32) + 1) % 7;
    timeStruct.tm_yday = 0;

    if tzinfo.borrow() != nil {
      timeStruct.tm_gmtoff = abs(utcoffset()).seconds: c_long;
      timeStruct.tm_zone = __primitive("cast", tm_zoneType, tzname().c_str());
      timeStruct.tm_isdst = dst().seconds: int(32);
    } else {
      timeStruct.tm_gmtoff = 0;
      timeStruct.tm_zone = __primitive("cast", tm_zoneType, "".c_str());
      timeStruct.tm_isdst = -1;
    }

    strftime(c_ptrTo(buf), bufLen, fmt.c_str(), timeStruct);
    var str = __primitive("cast", c_string, c_ptrTo(buf)): string;

    return str;
  }

  /* Operators on time values */

  pragma "no doc"
  proc ==(t1: time, t2: time): bool {
    var dt1 = datetime.combine(d=new date(2000, 1, 1), t=t1);
    var dt2 = datetime.combine(d=new date(2000, 1, 1), t=t2);
    return dt1 == dt2;
  }

  pragma "no doc"
  proc !=(t1: time, t2: time) {
    return !(t1 == t2);
  }

  pragma "no doc"
  proc <(t1: time, t2: time): bool {
    if (t1.tzinfo.borrow() != nil && t2.tzinfo.borrow() == nil) ||
        (t1.tzinfo.borrow() == nil && t2.tzinfo.borrow() != nil) {
      halt("both datetimes must both be either naive or aware");
    } else if t1.tzinfo == t2.tzinfo {
      const sec1 = t1.hour*3600 + t1.minute*60 + t1.second;
      const usec1 = t1.microsecond;
      const sec2 = t2.hour*3600 + t2.minute*60 + t2.second;
      const usec2 = t2.microsecond;
      if sec1 < sec2 then
        return true;
      else if sec1 == sec2 then
        return usec1 < usec2;
      else
        return false;
    } else {
      // As far as I can tell, python's datetime.time() comparisons don't
      // pay attention to the timezones.
      // >>> central = pytz.timezone("US/Central")
      // >>> pacific = pytz.timezone("US/Pacific")
      // >>> datetime.time(12,3,4,5,tzinfo=central) >
      //     datetime.time(12,3,4,5,tzinfo=pacific)
      // False
      // >>> datetime.time(12,3,4,6,tzinfo=central) >
      //     datetime.time(12,3,4,5,tzinfo=pacific)
      // True
      //
      // This compares the time on a specific date, and factors in the
      // time zones.
      const dt1 = datetime.combine(new date(1900, 1, 1), t1);
      const dt2 = datetime.combine(new date(1900, 1, 1), t2);
      return dt1 < dt2;
      //return (t1.replace(tzinfo=nilTZ) - t1.utcoffset()) <
      //       (t2.replace(tzinfo=nilTZ) - t2.utcoffset());
    }
    halt("unreachable");
    return false;
  }

  pragma "no doc"
  proc <=(t1: time, t2: time): bool {
    if (t1.tzinfo.borrow() != nil && t2.tzinfo.borrow() == nil) ||
        (t1.tzinfo.borrow() == nil && t2.tzinfo.borrow() != nil) {
      halt("both datetimes must both be either naive or aware");
    } else if t1.tzinfo == t2.tzinfo {
      const sec1 = t1.hour*3600 + t1.minute*60 + t1.second;
      const usec1 = t1.microsecond;
      const sec2 = t2.hour*3600 + t2.minute*60 + t2.second;
      const usec2 = t2.microsecond;
      if sec1 < sec2 then
        return true;
      else if sec1 == sec2 then
        return usec1 <= usec2;
      else
        return false;
    } else {
      const dt1 = datetime.combine(new date(1900, 1, 1), t1);
      const dt2 = datetime.combine(new date(1900, 1, 1), t2);
      return dt1 <= dt2;
    }
    halt("unreachable");
    return false;
  }

  pragma "no doc"
  proc >(t1: time, t2: time): bool {
    if (t1.tzinfo.borrow() != nil && t2.tzinfo.borrow() == nil) ||
        (t1.tzinfo.borrow() == nil && t2.tzinfo.borrow() != nil) {
      halt("both datetimes must both be either naive or aware");
    } else if t1.tzinfo == t2.tzinfo {
      const sec1 = t1.hour*3600 + t1.minute*60 + t1.second;
      const usec1 = t1.microsecond;
      const sec2 = t2.hour*3600 + t2.minute*60 + t2.second;
      const usec2 = t2.microsecond;
      if sec1 > sec2 then
        return true;
      else if sec1 == sec2 then
        return usec1 > usec2;
      else
        return false;
    } else {
      const dt1 = datetime.combine(new date(1900, 1, 1), t1);
      const dt2 = datetime.combine(new date(1900, 1, 1), t2);
      return dt1 > dt2;
    }
    halt("unreachable");
    return false;
  }

  pragma "no doc"
  proc >=(t1: time, t2: time): bool {
    if (t1.tzinfo.borrow() != nil && t2.tzinfo.borrow() == nil) ||
        (t1.tzinfo.borrow() == nil && t2.tzinfo.borrow() != nil) {
      halt("both datetimes must both be either naive or aware");
    } else if t1.tzinfo == t2.tzinfo {
      const sec1 = t1.hour*3600 + t1.minute*60 + t1.second;
      const usec1 = t1.microsecond;
      const sec2 = t2.hour*3600 + t2.minute*60 + t2.second;
      const usec2 = t2.microsecond;
      if sec1 > sec2 then
        return true;
      else if sec1 == sec2 then
        return usec1 >= usec2;
      else
        return false;
    } else {
      const dt1 = datetime.combine(new date(1900, 1, 1), t1);
      const dt2 = datetime.combine(new date(1900, 1, 1), t2);
      return dt1 >= dt2;
    }
    halt("unreachable");
    return false;
  }

  /* A record representing a combined `date` and `time` */
  record datetime {
    pragma "no doc"
    var chpl_date: date;
    pragma "no doc"
    var chpl_time: time;

    /* The minimum representable `date` and `time` */
    proc type min {
      return this.combine(date.min, time.min);
    }

    /* The maximum representable `date` and `time` */
    proc type max {
      return this.combine(date.max, time.max);
    }

    /* The minimum non-zero difference between two datetimes */
    proc type resolution {
      return new timedelta(microseconds=1);
    }

    /* The year represented by this `datetime` value */
    proc year {
      return chpl_date.year;
    }

    /* The month represented by this `datetime` value */
    proc month {
      return chpl_date.month;
    }

    /* The day represented by this `datetime` value */
    proc day {
      return chpl_date.day;
    }

    /* The hour represented by this `datetime` value */
    proc hour {
      return chpl_time.hour;
    }

    /* The minute represented by this `datetime` value */
    proc minute {
      return chpl_time.minute;
    }

    /* The second represented by this `datetime` value */
    proc second {
      return chpl_time.second;
    }

    /* The microsecond represented by this `datetime` value */
    proc microsecond {
      return chpl_time.microsecond;
    }

    /* The timezone represented by this `datetime` value */
    proc tzinfo {
      return chpl_time.tzinfo;
    }
  }

  /* Constructors/factories for datetime values */

  pragma "no doc"
  proc datetime.init() {
  }

  /* Construct a new `datetime` value from the given `year`, `month`, `day`,
     `hour`, `minute`, `second`, `microsecond` and timezone.  The `year`,
     `month`, and `day` arguments are required, the rest are optional.
   */
<<<<<<< HEAD
  proc datetime.init(year, month, day,
                     hour=0, minute=0, second=0, microsecond=0,
                     tzinfo: TZInfo=nil) {
=======
  proc datetime.datetime(year, month, day,
                hour=0, minute=0, second=0, microsecond=0,
                tzinfo: Shared(TZInfo)=new Shared(nil: TZInfo)) {
    // For some reason, the compiler fails if we use nilTZ for the
    // tzinfo argument above.  Almost everywhere else it works fine.
    // Testcase: test/library/standard/DateTime/testTimezone.chpl
>>>>>>> ee2c1526
    chpl_date = new date(year, month, day);
    chpl_time = new time(hour, minute, second, microsecond, tzinfo);
    super.init();
  }

  /* Return a `datetime` value representing the current time and date */
  proc type datetime.today() {
    return this.now();
  }

  /* Return a `datetime` value representing the current time and date */
  proc type datetime.now(tz: Shared(TZInfo) = nilTZ) {
    if tz.borrow() == nil {
      const timeSinceEpoch = getTimeOfDay();
      const lt = getLocalTime(timeSinceEpoch);
      return new datetime(year=lt.tm_year+1900, month=lt.tm_mon+1,
                          day=lt.tm_mday,       hour=lt.tm_hour,
                          minute=lt.tm_min,     second=lt.tm_sec,
                          microsecond=timeSinceEpoch(2));
    } else {
      const timeSinceEpoch = getTimeOfDay();
      const td = new timedelta(seconds=timeSinceEpoch(1),
                               microseconds=timeSinceEpoch(2));
      const utcNow = unixEpoch + td;

      return (utcNow + tz.borrow().utcoffset(utcNow)).replace(tzinfo=tz);
    }
  }

  /* Return a `datetime` value representing the current time and date in UTC */
  proc type datetime.utcnow() {
    const timeSinceEpoch = getTimeOfDay();
    const td = new timedelta(seconds=timeSinceEpoch(1),
                             microseconds=timeSinceEpoch(2));
    return unixEpoch + td;
  }

  /* The `datetime` that is `timestamp` seconds from the epoch */
  proc type datetime.fromtimestamp(timestamp: real, tz: Shared(TZInfo) = nilTZ) {
    if tz.borrow() == nil {
      var t = (timestamp: int, ((timestamp - timestamp: int)*1000000): int);
      const lt = getLocalTime(t);
      return new datetime(year=lt.tm_year+1900, month=lt.tm_mon+1,
                          day=lt.tm_mday,       hour=lt.tm_hour,
                          minute=lt.tm_min,     second=lt.tm_sec,
                          microsecond=t(2));
    } else {
      var dt = datetime.utcfromtimestamp(timestamp);
      return (dt + tz.borrow().utcoffset(dt)).replace(tzinfo=tz);
    }
  }

  /* The `datetime` that is `timestamp` seconds from the epoch in UTC */
  proc type datetime.utcfromtimestamp(timestamp) {
    return unixEpoch + new timedelta(seconds=timestamp: int, microseconds=((timestamp-timestamp: int)*1000000): int);
  }

  /* The `datetime` that is `ordinal` days from 1-1-0001 */
  proc type datetime.fromordinal(ordinal) {
    return datetime.combine(date.fromordinal(ordinal), new time());
  }

  /* Form a `datetime` value from a given `date` and `time` */
  proc type datetime.combine(d: date, t: time) {
    return new datetime(d.year, d.month, d.day,
                        t.hour, t.minute, t.second, t.microsecond, t.tzinfo);
  }

  /* Methods on datetime values */

  /* Get the `date` portion of the `datetime` value */
  proc datetime.getdate() {
    return chpl_date;
  }

  /* Get the `time` portion of the `datetime` value, with `tzinfo` = nil */
  proc datetime.gettime() {
    if chpl_time.tzinfo.borrow() == nil then
      return chpl_time;
    else
      return new time(hour=hour, minute=minute,
                      second=second, microsecond=microsecond);
  }

  /* Get the `time` portion of the `datetime` value including the
     `tzinfo` field
   */
  proc datetime.timetz() {
    return chpl_time;
  }

  /* Replace the `year`, `month`, `day`, `hour`, `minute`, `second`,
     `microsecond`, or `tzinfo` to form a new `datetime` object. All
     arguments are optional.
   */
  proc datetime.replace(year=-1, month=-1, day=-1,
                        hour=-1, minute=-1, second=-1, microsecond=-1,
                        tzinfo=this.tzinfo) {
    return datetime.combine(
      new date(if year == -1 then this.year else year,
               if month == -1 then this.month else month,
               if day == -1 then this.day else day),
      new time(if hour == -1 then this.hour else hour,
               if minute == -1 then this.minute else minute,
               if second == -1 then this.second else second,
               if microsecond == -1 then this.microsecond else microsecond,
               tzinfo));
  }

  /* Return the date and time converted into the timezone in the argument */
  proc datetime.astimezone(tz: Shared(TZInfo)) {
    if tzinfo == tz {
      return this;
    }
    const utc = (this - this.utcoffset()).replace(tzinfo=tz);
    return tz.borrow().fromutc(utc);
  }

  /* Return the offset from UTC */
  proc datetime.utcoffset() {
    if tzinfo.borrow() == nil {
      halt("utcoffset called on naive datetime");
    } else {
      return tzinfo.borrow().utcoffset(this);
    }
  }

  /* Return the daylight saving time offset */
  proc datetime.dst() {
    if tzinfo.borrow() == nil then
      halt("dst() called with nil tzinfo");
    return tzinfo.dst(this);
  }

  /* Return the name of the timezone for this `datetime` value */
  proc datetime.tzname() {
    if tzinfo.borrow() == nil then
      return "";
    return tzinfo.tzname(this);
  }

  /* Return a filled record matching the C `struct tm` type for the given
     `datetime` */
  proc datetime.timetuple() {
    var timeStruct: tm;
    timeStruct.tm_sec = second: int(32);
    timeStruct.tm_min = minute: int(32);
    timeStruct.tm_hour = hour: int(32);
    timeStruct.tm_mday = day: int(32);
    timeStruct.tm_mon = month: int(32);
    timeStruct.tm_year = year: int(32);
    timeStruct.tm_wday = weekday(): int(32);
    timeStruct.tm_yday = (toordinal() - (new date(year, 1, 1)).toordinal() + 1): int(32);

    if tzinfo.borrow() == nil {
      timeStruct.tm_isdst = -1;
    } else if dst() == new timedelta(0) {
      timeStruct.tm_isdst = 0;
    } else {
      timeStruct.tm_isdst = 1;
    }

    return timeStruct;
  }

  /* Return a filled record matching the C `struct tm` type for the given
     `datetime` in UTC
   */
  proc datetime.utctimetuple() {
    if tzinfo.borrow() == nil {
      var ret = timetuple();
      ret.tm_isdst = 0;
      return ret;
    } else {
      const utc = this.replace(tzinfo=nilTZ) - utcoffset();
      var ret = utc.timetuple();
      ret.tm_isdst = 0;
      return ret;
    }
  }

  /* Return the number of days since 1-1-0001 this `datetime` represents */
  proc datetime.toordinal() {
    return getdate().toordinal();
  }

  /* Return the day of the week as a `DayOfWeek`.
     `Monday` == 0, `Sunday` == 6
   */
  proc datetime.weekday() {
    return getdate().weekday();
  }

  /* Return the day of the week as an `ISODayOfWeek`.
     `Monday` == 1, `Sunday` == 7
   */
  proc datetime.isoweekday() {
    return getdate().isoweekday();
  }

  /* Return the ISO date as a tuple containing the ISO year, ISO week number,
     and ISO day of the week
   */
  proc datetime.isocalendar() {
    return getdate().isocalendar();
  }

  /* Return the `datetime` as a `string` in ISO format */
  proc datetime.isoformat(sep="T") {
    proc zeroPad(nDigits: int, i: int) {
      var numStr = i: string;
      for i in 1..nDigits-numStr.length {
        numStr = "0" + numStr;
      }
      return numStr;
    }
    var micro = if microsecond > 0 then "." + zeroPad(6, microsecond) else "";
    var offset: string;
    if tzinfo.borrow() != nil {
      var utcoff = utcoffset();
      var sign: string;
      if utcoff < new timedelta(0) {
        sign = '-';
        utcoff = abs(utcoff);
      } else {
        sign = '+';
      }
      var hours = utcoff.seconds / (60*60);
      var minutes = (utcoff.seconds % (60*60)) / 60;
      offset = sign +
               (if hours < 10 then "0" + hours: string else hours: string) +
               ":" +
               (if minutes < 10 then "0" + minutes: string else minutes: string);
    }

    // on our Linux64 systems, the "%Y" format doesn't zero-pad to 4
    // characters on its own, so do it manually.
    var year = zeroPad(4, strftime("%Y"):int);
    return strftime(year + "-%m-%d" + sep + "%H:%M:%S" + micro + offset);
  }

  /* Create a `datetime` as described by the `date_string` and `format`
     string */
  proc type datetime.strptime(date_string: string, format: string) {
    extern proc strptime(buf: c_string, format: c_string, ref ts: tm);
    var timeStruct: tm;
    strptime(date_string.c_str(), format.c_str(), timeStruct);
    return new datetime(timeStruct.tm_year + 1900,
                        timeStruct.tm_mon + 1,
                        timeStruct.tm_mday,
                        timeStruct.tm_hour,
                        timeStruct.tm_min,
                        timeStruct.tm_sec);
  }

  /* Create a `string` from a `datetime` matching the `format` string */
  proc datetime.strftime(fmt: string) {
    extern proc strftime(s: c_void_ptr, size: size_t, format: c_string, ref timeStruct: tm);
    const bufLen: size_t = 100;
    var buf: [1..bufLen] c_char;
    var timeStruct: tm;

    timeStruct.tm_hour = hour: int(32);
    timeStruct.tm_min = minute: int(32);
    timeStruct.tm_sec = second: int(32);

    if tzinfo.borrow() != nil {
      timeStruct.tm_isdst = tzinfo.dst(this).seconds: int(32);
      timeStruct.tm_gmtoff = tzinfo.utcoffset(this).seconds: c_long;
      timeStruct.tm_zone = nil;
    } else {
      timeStruct.tm_isdst = -1: int(32);
      timeStruct.tm_gmtoff = 0;
      timeStruct.tm_zone = nil;
    }

    timeStruct.tm_year = (year-1900): int(32); // 1900 based
    timeStruct.tm_mon = (month-1): int(32);    // 0 based
    timeStruct.tm_mday = day: int(32);
    timeStruct.tm_wday = (weekday(): int(32) + 1) % 7; // shift Sunday to 0
    timeStruct.tm_yday = (this.replace(tzinfo=nilTZ) - new datetime(year, 1, 1)).days: int(32);

    strftime(c_ptrTo(buf), bufLen, fmt.c_str(), timeStruct);
    var str = __primitive("cast", c_string, c_ptrTo(buf)): string;

    return str;
  }

  /* Return a `string` from a `datetime` in the form:
     Wed Dec  4 20:30:40 2002
  */
  proc datetime.ctime() {
    return this.strftime("%a %b %e %T %Y");
  }

  // TODO: Add a datetime.timestamp() method

  /* Operators on datetime values */

  pragma "no doc"
  proc +(td: timedelta, dt: datetime) {
    var newmicro = dt.microsecond + td.microseconds;
    var newsec = dt.second + td.seconds;
    var newmin = dt.minute;
    var newhour = dt.hour;

    // adjust to fit
    newsec += newmicro / 1000000;
    newmicro %= 1000000;

    newmin += newsec / 60;
    newsec %= 60;

    newhour += newmin / 60;
    newmin %= 60;

    var adddays = td.days + newhour / 24;
    newhour %= 24;

    return datetime.combine(date.fromordinal(dt.getdate().toordinal()+adddays),
                            new time(hour=newhour, minute=newmin,
                                     second=newsec, microsecond=newmicro,
                                     tzinfo=dt.tzinfo));

  }

  pragma "no doc"
  proc +(dt: datetime, td: timedelta) {
    return td + dt;
  }

  pragma "no doc"
  proc -(dt: datetime, td: timedelta) {
    var deltasec  = td.seconds % 60;
    var deltamin  = (td.seconds / 60) % 60;
    var deltahour = td.seconds / (60*60);

    var newmicro = dt.microsecond - td.microseconds;
    var newsec = dt.second - deltasec;
    var newmin = dt.minute - deltamin;
    var newhour = dt.hour - deltahour;

    var subDays = td.days;

    if newmicro < 0 {
      newsec -= 1;
      newmicro += 1000000;
    }
    if newsec < 0 {
      newmin -= 1;
      newsec += 60;
    }
    if newmin < 0 {
      newhour -= 1;
      newmin += 60;
    }
    if newhour < 0 {
      subDays += 1;
      newhour += 24;
    }
    return datetime.combine(date.fromordinal(dt.getdate().toordinal()-subDays),
                            new time(hour=newhour, minute=newmin,
                                     second=newsec, microsecond=newmicro,
                                     tzinfo=dt.tzinfo));
  }

  pragma "no doc"
  proc -(dt1: datetime, dt2: datetime): timedelta {
    if (dt1.tzinfo.borrow() != nil && dt2.tzinfo.borrow() == nil) ||
       (dt1.tzinfo.borrow() == nil && dt2.tzinfo.borrow() != nil) {
      halt("both datetimes must both be either naive or aware");
    }
    if dt1.tzinfo == dt2.tzinfo {
      const newmicro = dt1.microsecond - dt2.microsecond,
            newsec = dt1.second - dt2.second,
            newmin = dt1.minute - dt2.minute,
            newhour = dt1.hour - dt2.hour,
            newday = dt1.toordinal() - dt2.toordinal();
      return new timedelta(days=newday, hours=newhour, minutes=newmin,
                           seconds=newsec, microseconds=newmicro);
    } else {
      return dt1.replace(tzinfo=nilTZ) -
                                dt2.replace(tzinfo=nilTZ) +
                                dt2.utcoffset() - dt1.utcoffset();
    }
    halt("this should be unreachable");
    return new timedelta();
  }

  pragma "no doc"
  proc ==(dt1: datetime, dt2: datetime): bool {
    if dt1.tzinfo.borrow() == nil && dt2.tzinfo.borrow() != nil ||
       dt1.tzinfo.borrow() != nil && dt2.tzinfo.borrow() == nil {
      halt("Cannot compare naive datetime to aware datetime");
    } else if dt1.tzinfo == dt2.tzinfo {
      // just ignore tzinfo
      var d1: date = dt1.replace(tzinfo=nilTZ).getdate(),
          d2: date = dt2.replace(tzinfo=nilTZ).getdate();
      var t1: time = dt1.replace(tzinfo=nilTZ).gettime(),
          t2: time = dt2.replace(tzinfo=nilTZ).gettime();

      return d1.year == d2.year && d1.month == d2.month && d1.day == d2.day &&
                        t1.hour == t2.hour && t1.minute == t2.minute &&
                        t1.second == t2.second &&
                        t1.microsecond == t2.microsecond;
    } else {
      return (dt1.replace(tzinfo=nilTZ) - dt1.utcoffset()) ==
             (dt2.replace(tzinfo=nilTZ) - dt2.utcoffset());
    }
  }

  pragma "no doc"
  proc !=(dt1: datetime, dt2: datetime) {
    return !(dt1 == dt2);
  }

  pragma "no doc"
  proc <(dt1: datetime, dt2: datetime): bool {
    if (dt1.tzinfo.borrow() != nil && dt2.tzinfo.borrow() == nil) ||
        (dt1.tzinfo.borrow() == nil && dt2.tzinfo.borrow() != nil) {
      halt("both datetimes must both be either naive or aware");
    } else if dt1.tzinfo == dt2.tzinfo {
      const date1 = dt1.getdate(),
            date2 = dt2.getdate();
      if date1 < date2 then return true;
      else if date2 < date1 then return false;
      else return dt1.gettime() < dt2.gettime();
    } else {
      return (dt1.replace(tzinfo=nilTZ) - dt1.utcoffset()) <
             (dt2.replace(tzinfo=nilTZ) - dt2.utcoffset());
    }
    halt("this should be unreachable");
    return false;
  }

  pragma "no doc"
  proc <=(dt1: datetime, dt2: datetime): bool {
    if (dt1.tzinfo.borrow() != nil && dt2.tzinfo.borrow() == nil) ||
        (dt1.tzinfo.borrow() == nil && dt2.tzinfo.borrow() != nil) {
      halt("both datetimes must both be either naive or aware");
    } else if dt1.tzinfo == dt2.tzinfo {
      const date1 = dt1.getdate(),
            date2 = dt2.getdate();
      if date1 < date2 then return true;
      else if date2 < date1 then return false;
      else return dt1.gettime() <= dt2.gettime();
    } else {
      return (dt1.replace(tzinfo=nilTZ) - dt1.utcoffset()) <=
             (dt2.replace(tzinfo=nilTZ) - dt2.utcoffset());
    }
    halt("this should be unreachable");
    return false;
  }

  pragma "no doc"
  proc >(dt1: datetime, dt2: datetime): bool {
    if (dt1.tzinfo.borrow() != nil && dt2.tzinfo.borrow() == nil) ||
        (dt1.tzinfo.borrow() == nil && dt2.tzinfo.borrow() != nil) {
      halt("both datetimes must both be either naive or aware");
    } else if dt1.tzinfo == dt2.tzinfo {
      const date1 = dt1.getdate(),
            date2 = dt2.getdate();
      if date1 > date2 then return true;
      else if date2 > date1 then return false;
      else return dt1.gettime() > dt2.gettime();
    } else {
      return (dt1.replace(tzinfo=nilTZ) - dt1.utcoffset()) >
             (dt2.replace(tzinfo=nilTZ) - dt2.utcoffset());
    }
    halt("this should be unreachable");
    return false;
  }

  pragma "no doc"
  proc >=(dt1: datetime, dt2: datetime): bool {
    if (dt1.tzinfo.borrow() != nil && dt2.tzinfo.borrow() == nil) ||
        (dt1.tzinfo.borrow() == nil && dt2.tzinfo.borrow() != nil) {
      halt("both datetimes must both be either naive or aware");
    } else if dt1.tzinfo == dt2.tzinfo {
      const date1 = dt1.getdate(),
            date2 = dt2.getdate();
      if date1 > date2 then return true;
      else if date2 > date1 then return false;
      else return dt1.gettime() >= dt2.gettime();
    } else {
      return (dt1.replace(tzinfo=nilTZ) - dt1.utcoffset()) >=
             (dt2.replace(tzinfo=nilTZ) - dt2.utcoffset());
    }
    halt("this should be unreachable");
    return false;
  }



  /* A record representing an amount of time.  A `timedelta` has fields
     representing days, seconds, and microseconds.  These fields are always
     kept within the following ranges:

     0 <= `microseconds` < 1000000

     0 <= `seconds` < 60*60*24

     -999999999 <= `days` <= 999999999

     It is an overflow error if `days` is outside the given range.
   */
  record timedelta {
    pragma "no doc"
    var chpl_days: int;

    pragma "no doc"
    var chpl_seconds: int;

    pragma "no doc"
    var chpl_microseconds: int;

    /* The number of days this `timedelta` represents */
    proc days {
      return chpl_days;
    }

    /* The number of seconds this `timedelta` represents */
    proc seconds {
      return chpl_seconds;
    }

    /* The number of microseconds this `timedelta` represents */
    proc microseconds {
      return chpl_microseconds;
    }

    /* Return the minimum representable `timedelta` object. */
    proc type min {
      return new timedelta(days=-999999999);
    }

    /* Return the maximum representable `timedelta` object. */
    proc type max {
      return new timedelta(days=999999999, hours=23, minutes=59,
                           seconds=59, microseconds=999999);
    }

    /* Return the smallest positive value representable by a `timedelta`
       object.
     */
    proc type resolution {
      return new timedelta(microseconds=1);
    }
  }

  /* Constructors/factories for timedelta values */

  /* Construct a `timedelta` object.  All arguments are optional and
     default to 0. Since only `days`, `seconds` and `microseconds` are
     stored, the other arguments are converted to days, seconds
     and microseconds. */
  proc timedelta.init(days=0, seconds=0, microseconds=0,
                      milliseconds=0, minutes=0, hours=0, weeks=0) {
    param usps = 1000000,  // microseconds per second
          uspms = 1000,    // microseconds per millisecond
          spd = 24*60*60; // seconds per day

    //       us/sec   sec/min     min/hour
    //       |        |           |
    var us = usps * ((60 * (hours*60 + minutes)) + seconds) +
             uspms * milliseconds + microseconds;
    var sec = us / usps;
    us = us % usps;

    if us < 0 {
      sec -= 1;
      us = usps + us;
    }
    var day = weeks*7 + days + sec / spd;
    sec = sec % (spd);

    if sec < 0 {
      day -= 1;
      sec = spd + sec;
    }

    this.chpl_days = day;
    this.chpl_seconds = sec;
    this.chpl_microseconds = us;

    if this.days < -999999999 then
      halt("Overflow: days < -999999999");

    if this.days > 999999999 then
      halt("Overflow: days > 999999999");
    super.init();
  }

  /* Create a `timedelta` from a given number of seconds */
  proc timedelta.init(timestamp: real) {
    this.init(seconds = timestamp: int, microseconds=((timestamp - timestamp: int)*1000000): int);
  }


  /* Methods on timedelta values */

  /* Return the total number of seconds represented by this object */
  proc timedelta.total_seconds(): real {
    return days*(24*60*60) + seconds + microseconds / 1000000.0;
  }


  /* Operators on timedelta values */

  pragma "no doc"
  proc *(i: int, t: timedelta) {
    return new timedelta(days=i*t.days, seconds=i*t.seconds, microseconds=i*t.microseconds);
  }

  pragma "no doc"
  proc *(t: timedelta, i: int) {
    return new timedelta(days=i*t.days, seconds=i*t.seconds, microseconds=i*t.microseconds);
  }

  pragma "no doc"
  proc /(t: timedelta, i: int) {
    var day = t.days / i;
    var second = t.seconds + (t.days % i)*24*60*60;
    var microsecond = t.microseconds + (second % i)*1000000;
    var us_remainder = microsecond % i;
    second /= i;
    microsecond /= i;

    if us_remainder*2 >= i then
      microsecond += 1; // round up

    return new timedelta(days=day, seconds=second, microseconds=microsecond);
  }

  pragma "no doc"
  proc +(t: timedelta) {
    return t;
  }

  pragma "no doc"
  proc -(t: timedelta) {
    return new timedelta(days=-t.days, seconds=-t.seconds, microseconds=-t.microseconds);
  }

  pragma "no doc"
  proc +(lhs: timedelta, rhs: timedelta) {
    return new timedelta(days=lhs.days+rhs.days,
                         seconds=lhs.seconds+rhs.seconds,
                         microseconds=lhs.microseconds+rhs.microseconds);
  }

  pragma "no doc"
  proc -(lhs: timedelta, rhs: timedelta) {
    return new timedelta(days=lhs.days-rhs.days,
                         seconds=lhs.seconds-rhs.seconds,
                         microseconds=lhs.microseconds-rhs.microseconds);
  }

  pragma "no doc"
  proc >(lhs: timedelta, rhs: timedelta) {
    const ls = (lhs.days*(24*60*60) + lhs.seconds);
    const rs = (rhs.days*(24*60*60) + rhs.seconds);
    if ls > rs then return true;
    if rs > ls then return false;
    return lhs.microseconds > rhs.microseconds;
  }

  pragma "no doc"
  proc >=(lhs: timedelta, rhs: timedelta) {
    return lhs > rhs || lhs == rhs;
  }

  pragma "no doc"
  proc <(lhs: timedelta, rhs: timedelta) {
    const ls = (lhs.days*(24*60*60) + lhs.seconds);
    const rs = (rhs.days*(24*60*60) + rhs.seconds);
    if ls < rs then return true;
    if rs < ls then return false;
    return lhs.microseconds < rhs.microseconds;
  }

  pragma "no doc"
  proc <=(lhs: timedelta, rhs: timedelta) {
    return lhs < rhs || lhs == rhs;
  }

  /* Return the absolute value of `t`.  If `t` is negative, then returns `-t`,
     else returns `t`.
   */
  proc abs(t: timedelta) {
    if t.days < 0 then
      return -t;
    else
      return t;
  }

  pragma "no doc"
  proc _cast(type s, t: timedelta) where s == string {
    var str: string;
    if t.days != 0 {
      str = t.days: string + " day";
      if t.days != 1 && t.days != -1 then
        str += "s";
      str += ", ";
    }
    const seconds = t.seconds % 60;
    const minutes = (t.seconds / 60) % 60;
    const hours = t.seconds / (60*60);
    const microseconds = t.microseconds;

    str += hours: string + ":";
    if minutes < 10 then
      str += "0";
    str += minutes + ":";
    if seconds < 10 then
      str += "0";
    str += seconds;
    if microseconds != 0 {
      str += ".";
      const usLog10 = log10(microseconds): int;
      for i in 1..(5-usLog10) {
        str += "0";
      }

      str += microseconds: string;
    }
    return str;
  }

  /* Abstract base class for time zones. This class should not be used
     directly, but concrete implementations of time zones should be
     derived from it. */
  class TZInfo {
    /* The offset from UTC this class represents */
    proc utcoffset(dt: datetime): timedelta {
      halt("Abstract base method called");
      return new timedelta();
    }

    /* The `timedelta` for daylight saving time */
    proc dst(dt: datetime): timedelta {
      halt("Abstract base method called");
      return new timedelta();
    }

    /* The name of this time zone */
    proc tzname(dt: datetime): string {
      halt("Abstract base method called");
      return "";
    }

    /* Convert a `time` in UTC to this time zone */
    proc fromutc(in dt: datetime): datetime {
      halt("Abstract base method called");
      return new datetime(0,0,0);
    }
  }

  // TODO: Add a timezone class implementation
}<|MERGE_RESOLUTION|>--- conflicted
+++ resolved
@@ -531,16 +531,8 @@
   /* Construct a new `time` value from the given `hour`, `minute`, `second`,
      `microsecond`, and `timezone`.  All arguments are optional
    */
-<<<<<<< HEAD
   proc time.init(hour=0, minute=0, second=0, microsecond=0,
-                 tzinfo: TZInfo=nil) {
-=======
-  proc time.time(hour=0, minute=0, second=0, microsecond=0,
-                 tzinfo: Shared(TZInfo)=new Shared(nil: TZInfo)) {
-    // For some reason, the compiler fails if we use nilTZ for the
-    // tzinfo argument above.  Almost everywhere else it works fine.
-    // Testcase: test/library/standard/DateTime/testTimezone.chpl
->>>>>>> ee2c1526
+                 tzinfo: Shared(TZInfo)=nilTZ) {
     if hour < 0 || hour >= 24 then
       halt("hour out of range");
     if minute < 0 || minute >= 60 then
@@ -870,18 +862,12 @@
      `hour`, `minute`, `second`, `microsecond` and timezone.  The `year`,
      `month`, and `day` arguments are required, the rest are optional.
    */
-<<<<<<< HEAD
   proc datetime.init(year, month, day,
                      hour=0, minute=0, second=0, microsecond=0,
-                     tzinfo: TZInfo=nil) {
-=======
-  proc datetime.datetime(year, month, day,
-                hour=0, minute=0, second=0, microsecond=0,
-                tzinfo: Shared(TZInfo)=new Shared(nil: TZInfo)) {
+                     tzinfo: Shared(TZInfo)=new Shared(nil: TZInfo)) {
     // For some reason, the compiler fails if we use nilTZ for the
     // tzinfo argument above.  Almost everywhere else it works fine.
     // Testcase: test/library/standard/DateTime/testTimezone.chpl
->>>>>>> ee2c1526
     chpl_date = new date(year, month, day);
     chpl_time = new time(hour, minute, second, microsecond, tzinfo);
     super.init();
