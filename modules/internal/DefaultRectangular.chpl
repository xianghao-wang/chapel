--- conflicted
+++ resolved
@@ -158,7 +158,6 @@
       return dist;
     }
 
-<<<<<<< HEAD
     proc chpl__serialize() {
       return new _serialized_domain(rank, idxType, stridable, dsiDims(), true);
     }
@@ -171,10 +170,7 @@
 
     }
 
-    proc dsiDisplayRepresentation() {
-=======
     override proc dsiDisplayRepresentation() {
->>>>>>> 2431623c
       writeln("ranges = ", ranges);
     }
 
