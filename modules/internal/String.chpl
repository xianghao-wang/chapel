--- conflicted
+++ resolved
@@ -489,7 +489,7 @@
 
     :returns: A new `string`
   */
-  proc createStringWithBorrowedBuffer(s: c_string, length=s.length) {
+  proc createStringWithBorrowedBuffer(s: c_string, length=s.size) {
     //NOTE: This function is heavily used by the compiler to create string
     //literals. So, inlining this causes some bloat in the AST that increases
     //the compilation time slightly. Therefore, currently we are keeping this
@@ -540,7 +540,7 @@
 
     :returns: A new `string`
   */
-  inline proc createStringWithOwnedBuffer(s: c_string, length=s.length) {
+  inline proc createStringWithOwnedBuffer(s: c_string, length=s.size) {
     return createStringWithOwnedBuffer(s: bufferType, length=length,
                                                       size=length+1);
   }
@@ -593,7 +593,7 @@
 
     :returns: A new `string`
   */
-  inline proc createStringWithNewBuffer(s: c_string, length=s.length) {
+  inline proc createStringWithNewBuffer(s: c_string, length=s.size) {
     return createStringWithNewBuffer(s: bufferType, length=length,
                                                     size=length+1);
   }
@@ -718,7 +718,7 @@
 
     proc init=(cs: c_string) {
       this.complete();
-      initWithNewBuffer(this, cs:bufferType, length=cs.length, size=cs.length+1);
+      initWithNewBuffer(this, cs:bufferType, length=cs.size, size=cs.size+1);
     }
 
     /*
@@ -1221,14 +1221,9 @@
     }
 
     /*
-<<<<<<< HEAD
-      Slice a string. Halts if r is not completely inside the range
-      ``1..string.size``.
-=======
       Slice a string. Halts if r is non-empty and not completely inside the
-      range ``1..string.length`` when compiled with `--checks`. `--fast`
+      range ``1..string.size`` when compiled with `--checks`. `--fast`
       disables this check.
->>>>>>> 44e05a05
 
       :arg r: range of the indices the new string should be made from
 
@@ -1429,29 +1424,9 @@
                 to `count` times
      */
     // TODO: not ideal - count and single allocation probably faster
-<<<<<<< HEAD
     //                 - can special case on replacement|needle.size (0, 1)
-    proc replace(needle: string, replacement: string, count: int = -1) : string {
-      var result: string = this;
-      var found: int = 0;
-      var startIdx: byteIndex = 1;
-      const localNeedle: string = needle.localize();
-      const localReplacement: string = replacement.localize();
-
-      while (count < 0) || (found < count) {
-        const idx = result.find(localNeedle, startIdx..);
-        if !idx then break;
-
-        found += 1;
-        result = result[..idx-1] + localReplacement + result[(idx + localNeedle.numBytes)..];
-        startIdx = idx + localReplacement.numBytes;
-      }
-      return result;
-=======
-    //                 - can special case on replacement|needle.length (0, 1)
     inline proc replace(needle: string, replacement: string, count: int = -1) : string {
       return doReplace(this, needle, replacement, count);
->>>>>>> 44e05a05
     }
 
     /*
@@ -2034,17 +2009,7 @@
      Halts if `lhs` is a remote string.
   */
   proc =(ref lhs: string, rhs_c: c_string) {
-<<<<<<< HEAD
-    // Make this some sort of local check once we have local types/vars
-    if !_local && (lhs.locale_id != chpl_nodeID) then
-      halt("Cannot assign a c_string to a remote string.");
-
-    const len = rhs_c.size;
-    const buff:bufferType = rhs_c:bufferType;
-    lhs.reinitString(buff, len, len+1, needToCopy=true);
-=======
     doAssign(lhs, rhs_c);
->>>>>>> 44e05a05
   }
 
   //
