/*
 * Copyright 2020-2023 Hewlett Packard Enterprise Development LP
 * Copyright 2004-2019 Cray Inc.
 * Other additional copyright holders may be indicated within.
 *
 * The entirety of this work is licensed under the Apache License,
 * Version 2.0 (the "License"); you may not use this file except
 * in compliance with the License.
 *
 * You may obtain a copy of the License at
 *
 *     http://www.apache.org/licenses/LICENSE-2.0
 *
 * Unless required by applicable law or agreed to in writing, software
 * distributed under the License is distributed on an "AS IS" BASIS,
 * WITHOUT WARRANTIES OR CONDITIONS OF ANY KIND, either express or implied.
 * See the License for the specific language governing permissions and
 * limitations under the License.
 */

// ChapelBase.chpl
//

module ChapelBase {

  pragma "locale private"
  @chpldoc.nodoc
  var rootLocaleInitialized: bool = false;

  public use ChapelStandard;
  use CTypes;
  use ChplConfig;

  @chpldoc.nodoc
  @deprecated(notes="the '_file' type is deprecated; please use 'CTypes.c_FILE' instead")
  type _file = c_FILE_internal;

  config param enablePostfixBangChecks = false;

  // These two are called by compiler-generated code.
  extern proc chpl_config_has_value(name:c_string, module_name:c_string): bool;
  extern proc chpl_config_get_value(name:c_string, module_name:c_string): c_string;

  // the default low bound to use for arrays, tuples, etc.
  config param defaultLowBound = 0;

  // minimum buffer size allocated for string/bytes
  config param chpl_stringMinAllocSize = 0;

  config param warnMaximalRange = false;    // Warns if integer rollover will cause
                                            // the iterator to yield zero times.

  // Used to test "--warn-unstable-internal", ignore.
  @chpldoc.nodoc
  @unstable
  var chpl_unstableInternalSymbolForTesting: int;
  chpl_unstableInternalSymbolForTesting;

  pragma "object class"
  pragma "global type symbol"
  pragma "no object"
  class _object { }

<<<<<<< HEAD
  @deprecated(notes="the 'object' abstract root class has been deprecated; please use 'RootClass' instead")
  class object { }

  proc RootClass.encodeTo(f) throws {
    ref fmt = f.formatter;
    fmt.writeTypeStart(f, RootClass);
    fmt.writeTypeEnd(f, RootClass);
  }

=======
>>>>>>> b707f974

  enum iterKind {leader, follower, standalone};

  // This is a compatibility flag to maintain old behavior for applications
  // that rely on it (e.g., Arkouda). The tests for new features will run
  // with this set to FALSE. At a certain point the old behavior will be
  // deprecated, and this flag will be removed.
  // TODO: Move to a separate module if we add closure stuff to module code.
  config param fcfsUseLegacyBehavior = true;

  // This flag toggles on the new pointer-based implementation.
  // It is unstable and experimental.
  config param fcfsUsePointerImplementation = false;

  //
  // assignment on primitive types
  //
  inline operator =(ref a: bool(?), b: bool) { __primitive("=", a, b); }

  inline operator =(ref a: int(8), b: int(8)) do __primitive("=", a, b);
  inline operator =(ref a: int(16), b: int(16)) do __primitive("=", a, b);
  inline operator =(ref a: int(32), b: int(32)) do __primitive("=", a, b);
  inline operator =(ref a: int(64), b: int(64)) do __primitive("=", a, b);

  inline operator =(ref a: uint(8), b: uint(8)) do __primitive("=", a, b);
  inline operator =(ref a: uint(16), b: uint(16)) do __primitive("=", a, b);
  inline operator =(ref a: uint(32), b: uint(32)) do __primitive("=", a, b);
  inline operator =(ref a: uint(64), b: uint(64)) do __primitive("=", a, b);

  inline operator =(ref a: real(32), b: real(32)) do __primitive("=", a, b);
  inline operator =(ref a: real(64), b: real(64)) do __primitive("=", a, b);

  inline operator =(ref a: imag(32), b: imag(32)) do __primitive("=", a, b);
  inline operator =(ref a: imag(64), b: imag(64)) do __primitive("=", a, b);

  inline operator =(ref a: complex(64), b: complex(64)) do __primitive("=", a, b);
  inline operator =(ref a: complex(128), b: complex(128)) do __primitive("=", a, b);
  inline operator =(ref a:opaque, b:opaque) {__primitive("=", a, b); }
  inline operator =(ref a:enum, b:enum) where (a.type == b.type) {__primitive("=", a, b); }

  // Need pragma "last resort" to allow assignments to sync/single vars.
  // a.type in a formal's type is computed before instantiation vs.
  // a.type in the where clause is computed after instantiation.
  pragma "last resort"
  inline operator =(ref a: borrowed class,   b: a.type) where isSubtype(b.type, a.type) { __primitive("=", a, b); }
  pragma "last resort"
  inline operator =(ref a: borrowed class?,  b: a.type) where isSubtype(b.type, a.type) { __primitive("=", a, b); }
  pragma "last resort"
  inline operator =(ref a: unmanaged class,  b: a.type) where isSubtype(b.type, a.type) { __primitive("=", a, b); }
  pragma "last resort"
  inline operator =(ref a: unmanaged class?, b: a.type) where isSubtype(b.type, a.type) { __primitive("=", a, b); }

  inline operator =(ref a: nothing, b: ?t) where t != nothing {
    compilerError("a nothing variable cannot be assigned");
  }

  inline operator =(ref a: ?t, b: nothing) where t != nothing {
    compilerError("cannot assign none to a variable of non-nothing type");
  }

  // This needs to be param so calls to it are removed after they are resolved
  inline operator =(ref a: nothing, b: nothing) param { }

  //
  // equality comparison on primitive types
  //
  inline operator ==(a: _nilType, b: _nilType) param do return true;
  inline operator ==(a: bool, b: bool) do return __primitive("==", a, b);
<<<<<<< HEAD
  inline operator ==(a: int(?w), b: int(w)) do return __primitive("==", a, b);
  inline operator ==(a: uint(?w), b: uint(w)) do return __primitive("==", a, b);
  inline operator ==(a: real(?w), b: real(w)) do return __primitive("==", a, b);
  inline operator ==(a: imag(?w), b: imag(w)) do return __primitive("==", a, b);
  inline operator ==(a: complex(?w), b: complex(w)) do return a.re == b.re && a.im == b.im;
  inline operator ==(a: borrowed RootClass?, b: borrowed RootClass?) do return __primitive("ptr_eq", a, b);
=======

  inline operator ==(a: int(8), b: int(8)) do return __primitive("==", a, b);
  inline operator ==(a: int(16), b: int(16)) do return __primitive("==", a, b);
  inline operator ==(a: int(32), b: int(32)) do return __primitive("==", a, b);
  inline operator ==(a: int(64), b: int(64)) do return __primitive("==", a, b);

  inline operator ==(a: uint(8), b: uint(8)) do return __primitive("==", a, b);
  inline operator ==(a: uint(16), b: uint(16)) do return __primitive("==", a, b);
  inline operator ==(a: uint(32), b: uint(32)) do return __primitive("==", a, b);
  inline operator ==(a: uint(64), b: uint(64)) do return __primitive("==", a, b);

  inline operator ==(a: real(32), b: real(32)) do return __primitive("==", a, b);
  inline operator ==(a: real(64), b: real(64)) do return __primitive("==", a, b);

  inline operator ==(a: imag(32), b: imag(32)) do return __primitive("==", a, b);
  inline operator ==(a: imag(64), b: imag(64)) do return __primitive("==", a, b);

  inline operator ==(a: complex(64), b: complex(64)) do return a.re == b.re && a.im == b.im;
  inline operator ==(a: complex(128), b: complex(128)) do return a.re == b.re && a.im == b.im;
  inline operator ==(a: borrowed object?, b: borrowed object?) do return __primitive("ptr_eq", a, b);
>>>>>>> b707f974
  inline operator ==(a: enum, b: enum) where (a.type == b.type) {
    return __primitive("==", a, b);
  }
  pragma "last resort"
  inline operator ==(a: enum, b: enum) where (a.type != b.type) {
    compilerError("Comparisons between mixed enumerated types not supported by default");
    return false;
  }

  inline operator !=(a: _nilType, b: _nilType) param do return false;
  inline operator !=(a: bool, b: bool) do return __primitive("!=", a, b);
<<<<<<< HEAD
  inline operator !=(a: int(?w), b: int(w)) do return __primitive("!=", a, b);
  inline operator !=(a: uint(?w), b: uint(w)) do return __primitive("!=", a, b);
  inline operator !=(a: real(?w), b: real(w)) do return __primitive("!=", a, b);
  inline operator !=(a: imag(?w), b: imag(w)) do return __primitive("!=", a, b);
  inline operator !=(a: complex(?w), b: complex(w)) do return a.re != b.re || a.im != b.im;
  inline operator !=(a: borrowed RootClass?, b: borrowed RootClass?) do return __primitive("ptr_neq", a, b);
=======

  inline operator !=(a: int(8), b: int(8)) do return __primitive("!=", a, b);
  inline operator !=(a: int(16), b: int(16)) do return __primitive("!=", a, b);
  inline operator !=(a: int(32), b: int(32)) do return __primitive("!=", a, b);
  inline operator !=(a: int(64), b: int(64)) do return __primitive("!=", a, b);

  inline operator !=(a: uint(8), b: uint(8)) do return __primitive("!=", a, b);
  inline operator !=(a: uint(16), b: uint(16)) do return __primitive("!=", a, b);
  inline operator !=(a: uint(32), b: uint(32)) do return __primitive("!=", a, b);
  inline operator !=(a: uint(64), b: uint(64)) do return __primitive("!=", a, b);

  inline operator !=(a: real(32), b: real(32)) do return __primitive("!=", a, b);
  inline operator !=(a: real(64), b: real(64)) do return __primitive("!=", a, b);

  inline operator !=(a: imag(32), b: imag(32)) do return __primitive("!=", a, b);
  inline operator !=(a: imag(64), b: imag(64)) do return __primitive("!=", a, b);

  inline operator !=(a: complex(64), b: complex(64)) do return a.re != b.re || a.im != b.im;
  inline operator !=(a: complex(128), b: complex(128)) do return a.re != b.re || a.im != b.im;
  inline operator !=(a: borrowed object?, b: borrowed object?) do return __primitive("ptr_neq", a, b);
>>>>>>> b707f974
  inline operator !=(a: enum, b: enum) where (a.type == b.type) {
    return __primitive("!=", a, b);
  }
  pragma "last resort"
  inline operator !=(a: enum, b: enum) where (a.type != b.type) {
    compilerError("Comparisons between mixed enumerated types not supported by default");
    return true;
  }

  inline operator ==(param a: bool, param b: bool) param do return __primitive("==", a, b);

  inline operator ==(param a: int(8), param b: int(8)) param do return __primitive("==", a, b);
  inline operator ==(param a: int(16), param b: int(16)) param do return __primitive("==", a, b);
  inline operator ==(param a: int(32), param b: int(32)) param do return __primitive("==", a, b);
  inline operator ==(param a: int(64), param b: int(64)) param do return __primitive("==", a, b);

  inline operator ==(param a: uint(8), param b: uint(8)) param do return __primitive("==", a, b);
  inline operator ==(param a: uint(16), param b: uint(16)) param do return __primitive("==", a, b);
  inline operator ==(param a: uint(32), param b: uint(32)) param do return __primitive("==", a, b);
  inline operator ==(param a: uint(64), param b: uint(64)) param do return __primitive("==", a, b);
  //
  inline operator ==(param a: enum, param b: enum) param where (a.type == b.type) do return __primitive("==", a, b);
  //
  // NOTE: For param enums, Only '==' is implemented in the compiler
  // as a primitive. It assumes that the two param enums are of the
  // same type, as guaranteed by the where clause above.  All other
  // param enum routines are defined as module code to avoid having to
  // teach the compiler how to implement all enum comparisons.

  inline operator ==(param a: real(32), param b: real(32)) param do return __primitive("==", a, b);
  inline operator ==(param a: real(64), param b: real(64)) param do return __primitive("==", a, b);

  inline operator ==(param a: imag(32), param b: imag(32)) param do return __primitive("==", a, b);
  inline operator ==(param a: imag(64), param b: imag(64)) param do return __primitive("==", a, b);

  inline operator ==(param a: complex(64), param b: complex(64)) param do return __primitive("==", a, b);
  inline operator ==(param a: complex(128), param b: complex(128)) param do return __primitive("==", a, b);
  inline operator ==(a: nothing, b: nothing) param do return true;

  inline operator !=(param a: bool, param b: bool) param do return __primitive("!=", a, b);

  inline operator !=(param a: int(8), param b: int(8)) param do return __primitive("!=", a, b);
  inline operator !=(param a: int(16), param b: int(16)) param do return __primitive("!=", a, b);
  inline operator !=(param a: int(32), param b: int(32)) param do return __primitive("!=", a, b);
  inline operator !=(param a: int(64), param b: int(64)) param do return __primitive("!=", a, b);

  inline operator !=(param a: uint(8), param b: uint(8)) param do return __primitive("!=", a, b);
  inline operator !=(param a: uint(16), param b: uint(16)) param do return __primitive("!=", a, b);
  inline operator !=(param a: uint(32), param b: uint(32)) param do return __primitive("!=", a, b);
  inline operator !=(param a: uint(64), param b: uint(64)) param do return __primitive("!=", a, b);

  inline operator !=(param a: enum, param b: enum) param where (a.type == b.type) do return __primitive("!=", chpl__enumToOrder(a), chpl__enumToOrder(b));

  inline operator !=(param a: real(32), param b: real(32)) param do return __primitive("!=", a, b);
  inline operator !=(param a: real(64), param b: real(64)) param do return __primitive("!=", a, b);

  inline operator !=(param a: imag(32), param b: imag(32)) param do return __primitive("!=", a, b);
  inline operator !=(param a: imag(64), param b: imag(64)) param do return __primitive("!=", a, b);

  inline operator !=(param a: complex(64), param b: complex(64)) param do return __primitive("!=", a, b);
  inline operator !=(param a: complex(128), param b: complex(128)) param do return __primitive("!=", a, b);
  inline operator !=(a: nothing, b: nothing) param do return false;

  //
  // ordered comparison on primitive types
  //
  inline operator <=(a: int(8), b: int(8)) do return __primitive("<=", a, b);
  inline operator <=(a: int(16), b: int(16)) do return __primitive("<=", a, b);
  inline operator <=(a: int(32), b: int(32)) do return __primitive("<=", a, b);
  inline operator <=(a: int(64), b: int(64)) do return __primitive("<=", a, b);

  inline operator <=(a: uint(8), b: uint(8)) do return __primitive("<=", a, b);
  inline operator <=(a: uint(16), b: uint(16)) do return __primitive("<=", a, b);
  inline operator <=(a: uint(32), b: uint(32)) do return __primitive("<=", a, b);
  inline operator <=(a: uint(64), b: uint(64)) do return __primitive("<=", a, b);

  inline operator <=(a: real(32), b: real(32)) do return __primitive("<=", a, b);
  inline operator <=(a: real(64), b: real(64)) do return __primitive("<=", a, b);
  operator <=(a: enum, b: enum) where (a.type == b.type) {
    return __primitive("<=", chpl__enumToOrder(a), chpl__enumToOrder(b));
  }
  pragma "last resort"
  inline operator <=(a: enum, b: enum) where (a.type != b.type) {
    compilerError("Comparisons between mixed enumerated types not supported by default");
    return false;
  }

  inline operator >=(a: int(8), b: int(8)) do return __primitive(">=", a, b);
  inline operator >=(a: int(16), b: int(16)) do return __primitive(">=", a, b);
  inline operator >=(a: int(32), b: int(32)) do return __primitive(">=", a, b);
  inline operator >=(a: int(64), b: int(64)) do return __primitive(">=", a, b);

  inline operator >=(a: uint(8), b: uint(8)) do return __primitive(">=", a, b);
  inline operator >=(a: uint(16), b: uint(16)) do return __primitive(">=", a, b);
  inline operator >=(a: uint(32), b: uint(32)) do return __primitive(">=", a, b);
  inline operator >=(a: uint(64), b: uint(64)) do return __primitive(">=", a, b);

  inline operator >=(a: real(32), b: real(32)) do return __primitive(">=", a, b);
  inline operator >=(a: real(64), b: real(64)) do return __primitive(">=", a, b);
  operator >=(a: enum, b: enum) where (a.type == b.type) {
    return __primitive(">=", chpl__enumToOrder(a), chpl__enumToOrder(b));
  }
  pragma "last resort"
  inline operator >=(a: enum, b: enum) where (a.type != b.type) {
    compilerError("Comparisons between mixed enumerated types not supported by default");
    return false;
  }

  inline operator <(a: int(8), b: int(8)) do return __primitive("<", a, b);
  inline operator <(a: int(16), b: int(16)) do return __primitive("<", a, b);
  inline operator <(a: int(32), b: int(32)) do return __primitive("<", a, b);
  inline operator <(a: int(64), b: int(64)) do return __primitive("<", a, b);

  inline operator <(a: uint(8), b: uint(8)) do return __primitive("<", a, b);
  inline operator <(a: uint(16), b: uint(16)) do return __primitive("<", a, b);
  inline operator <(a: uint(32), b: uint(32)) do return __primitive("<", a, b);
  inline operator <(a: uint(64), b: uint(64)) do return __primitive("<", a, b);

  inline operator <(a: real(32), b: real(32)) do return __primitive("<", a, b);
  inline operator <(a: real(64), b: real(64)) do return __primitive("<", a, b);
  operator <(a: enum, b: enum) where (a.type == b.type) {
    return __primitive("<", chpl__enumToOrder(a), chpl__enumToOrder(b));
  }
  pragma "last resort"
  inline operator <(a: enum, b: enum) where (a.type != b.type) {
    compilerError("Comparisons between mixed enumerated types not supported by default");
    return false;
  }

  inline operator >(a: int(8), b: int(8)) do return __primitive(">", a, b);
  inline operator >(a: int(16), b: int(16)) do return __primitive(">", a, b);
  inline operator >(a: int(32), b: int(32)) do return __primitive(">", a, b);
  inline operator >(a: int(64), b: int(64)) do return __primitive(">", a, b);

  inline operator >(a: uint(8), b: uint(8)) do return __primitive(">", a, b);
  inline operator >(a: uint(16), b: uint(16)) do return __primitive(">", a, b);
  inline operator >(a: uint(32), b: uint(32)) do return __primitive(">", a, b);
  inline operator >(a: uint(64), b: uint(64)) do return __primitive(">", a, b);

  inline operator >(a: real(32), b: real(32)) do return __primitive(">", a, b);
  inline operator >(a: real(64), b: real(64)) do return __primitive(">", a, b);
  operator >(a: enum, b: enum) where (a.type == b.type) {
    return __primitive(">", chpl__enumToOrder(a), chpl__enumToOrder(b));
  }
  pragma "last resort"
  inline operator >(a: enum, b: enum) where (a.type != b.type) {
    compilerError("Comparisons between mixed enumerated types not supported by default");
    return false;
  }

  inline operator <=(param a: int(8), param b: int(8)) param do return __primitive("<=", a, b);
  inline operator <=(param a: int(16), param b: int(16)) param do return __primitive("<=", a, b);
  inline operator <=(param a: int(32), param b: int(32)) param do return __primitive("<=", a, b);
  inline operator <=(param a: int(64), param b: int(64)) param do return __primitive("<=", a, b);

  inline operator <=(param a: uint(8), param b: uint(8)) param do return __primitive("<=", a, b);
  inline operator <=(param a: uint(16), param b: uint(16)) param do return __primitive("<=", a, b);
  inline operator <=(param a: uint(32), param b: uint(32)) param do return __primitive("<=", a, b);
  inline operator <=(param a: uint(64), param b: uint(64)) param do return __primitive("<=", a, b);
  inline operator <=(param a: enum, param b: enum) param where (a.type == b.type) do return __primitive("<=", chpl__enumToOrder(a), chpl__enumToOrder(b));

  inline operator <=(param a: real(32), param b: real(32)) param do return __primitive("<=", a, b);
  inline operator <=(param a: real(64), param b: real(64)) param do return __primitive("<=", a, b);

  inline operator >=(param a: int(8), param b: int(8)) param do return __primitive(">=", a, b);
  inline operator >=(param a: int(16), param b: int(16)) param do return __primitive(">=", a, b);
  inline operator >=(param a: int(32), param b: int(32)) param do return __primitive(">=", a, b);
  inline operator >=(param a: int(64), param b: int(64)) param do return __primitive(">=", a, b);

  inline operator >=(param a: uint(8), param b: uint(8)) param do return __primitive(">=", a, b);
  inline operator >=(param a: uint(16), param b: uint(16)) param do return __primitive(">=", a, b);
  inline operator >=(param a: uint(32), param b: uint(32)) param do return __primitive(">=", a, b);
  inline operator >=(param a: uint(64), param b: uint(64)) param do return __primitive(">=", a, b);
  inline operator >=(param a: enum, param b: enum) param where (a.type == b.type) do return __primitive(">=", chpl__enumToOrder(a), chpl__enumToOrder(b));

  inline operator >=(param a: real(32), param b: real(32)) param do return __primitive(">=", a, b);
  inline operator >=(param a: real(64), param b: real(64)) param do return __primitive(">=", a, b);

  inline operator <(param a: int(8), param b: int(8)) param do return __primitive("<", a, b);
  inline operator <(param a: int(16), param b: int(16)) param do return __primitive("<", a, b);
  inline operator <(param a: int(32), param b: int(32)) param do return __primitive("<", a, b);
  inline operator <(param a: int(64), param b: int(64)) param do return __primitive("<", a, b);

  inline operator <(param a: uint(8), param b: uint(8)) param do return __primitive("<", a, b);
  inline operator <(param a: uint(16), param b: uint(16)) param do return __primitive("<", a, b);
  inline operator <(param a: uint(32), param b: uint(32)) param do return __primitive("<", a, b);
  inline operator <(param a: uint(64), param b: uint(64)) param do return __primitive("<", a, b);
  inline operator <(param a: enum, param b: enum) param where (a.type == b.type) do return __primitive("<", chpl__enumToOrder(a), chpl__enumToOrder(b));

  inline operator <(param a: real(32), param b: real(32)) param do return __primitive("<", a, b);
  inline operator <(param a: real(64), param b: real(64)) param do return __primitive("<", a, b);

  inline operator >(param a: int(8), param b: int(8)) param do return __primitive(">", a, b);
  inline operator >(param a: int(16), param b: int(16)) param do return __primitive(">", a, b);
  inline operator >(param a: int(32), param b: int(32)) param do return __primitive(">", a, b);
  inline operator >(param a: int(64), param b: int(64)) param do return __primitive(">", a, b);

  inline operator >(param a: uint(8), param b: uint(8)) param do return __primitive(">", a, b);
  inline operator >(param a: uint(16), param b: uint(16)) param do return __primitive(">", a, b);
  inline operator >(param a: uint(32), param b: uint(32)) param do return __primitive(">", a, b);
  inline operator >(param a: uint(64), param b: uint(64)) param do return __primitive(">", a, b);
  inline operator >(param a: enum, param b: enum) param where (a.type == b.type) do return __primitive(">", chpl__enumToOrder(a), chpl__enumToOrder(b));

  inline operator >(param a: real(32), param b: real(32)) param do return __primitive(">", a, b);
  inline operator >(param a: real(64), param b: real(64)) param do return __primitive(">", a, b);

  //
  // unary + and - on primitive types
  //
  inline operator +(a: int(?w)) do return a;
  inline operator +(a: uint(?w)) do return a;
  inline operator +(a: real(?w)) do return a;
  inline operator +(a: imag(?w)) do return a;
  inline operator +(a: complex(?w)) do return a;

  inline operator -(a: int(?w)) do return __primitive("u-", a);
  inline operator -(a: uint(?w)) { compilerError("illegal use of '-' on operand of type ", a.type:string); }

  inline operator -(a: real(?w)) do return __primitive("u-", a);
  inline operator -(a: imag(?w)) do return __primitive("u-", a);
  inline operator -(a: complex(?w)) do return __primitive("u-", a);

  inline operator +(param a: int(?w)) param do return a;
  inline operator +(param a: uint(?w)) param do return a;
  inline operator +(param a: real(?w)) param do return a;
  inline operator +(param a: imag(?w)) param do return a;
  inline operator +(param a: complex(?w)) param do return a;

  inline operator -(param a: int(?w)) param do return __primitive("u-", a);
  inline operator -(param a: uint(?w)) param {
    compilerError("illegal use of '-' on operand of type ", a.type:string);
  }

  inline operator -(param a: real(?w)) param do return __primitive("u-", a);
  inline operator -(param a: imag(?w)) param do return __primitive("u-", a);
  inline operator -(param a: complex(?w)) param do return __primitive("u-", a);

  //
  // binary + and - on primitive types for runtime values
  //
  inline operator +(a: int(8), b: int(8)) do return __primitive("+", a, b);
  inline operator +(a: int(16), b: int(16)) do return __primitive("+", a, b);
  inline operator +(a: int(32), b: int(32)) do return __primitive("+", a, b);
  inline operator +(a: int(64), b: int(64)) do return __primitive("+", a, b);

  inline operator +(a: uint(8), b: uint(8)) do return __primitive("+", a, b);
  inline operator +(a: uint(16), b: uint(16)) do return __primitive("+", a, b);
  inline operator +(a: uint(32), b: uint(32)) do return __primitive("+", a, b);
  inline operator +(a: uint(64), b: uint(64)) do return __primitive("+", a, b);

  inline operator +(a: real(32), b: real(32)) do return __primitive("+", a, b);
  inline operator +(a: real(64), b: real(64)) do return __primitive("+", a, b);

  inline operator +(a: imag(32), b: imag(32)) do return __primitive("+", a, b);
  inline operator +(a: imag(64), b: imag(64)) do return __primitive("+", a, b);

  inline operator +(a: complex(64), b: complex(64)) do return __primitive("+", a, b);
  inline operator +(a: complex(128), b: complex(128)) do return __primitive("+", a, b);


  inline operator +(a: real(32), b: imag(32)) do return (a, _i2r(b)) : complex(64);
  inline operator +(a: real(64), b: imag(64)) do return (a, _i2r(b)) : complex(128);

  inline operator +(a: imag(32), b: real(32)) do return (b, _i2r(a)) : complex(64);
  inline operator +(a: imag(64), b: real(64)) do return (b, _i2r(a)) : complex(128);

  inline operator +(a: real(32), b: complex(64)) do return (a+b.re, b.im) : complex(64);
  inline operator +(a: real(64), b: complex(128)) do return (a+b.re, b.im) : complex(128);

  inline operator +(a: complex(64), b: real(32)) do return (a.re+b, a.im) : complex(64);
  inline operator +(a: complex(128), b: real(64)) do return (a.re+b, a.im) : complex(128);

  inline operator +(a: imag(32), b: complex(64)) do return (b.re, _i2r(a)+b.im) : complex(64);
  inline operator +(a: imag(64), b: complex(128)) do return (b.re, _i2r(a)+b.im) : complex(128);

  inline operator +(a: complex(64), b: imag(32)) do return (a.re, a.im+_i2r(b)) : complex(64);
  inline operator +(a: complex(128), b: imag(64)) do return (a.re, a.im+_i2r(b)) : complex(128);


  inline operator -(a: int(8), b: int(8)) do return __primitive("-", a, b);
  inline operator -(a: int(16), b: int(16)) do return __primitive("-", a, b);
  inline operator -(a: int(32), b: int(32)) do return __primitive("-", a, b);
  inline operator -(a: int(64), b: int(64)) do return __primitive("-", a, b);

  inline operator -(a: uint(8), b: uint(8)) do return __primitive("-", a, b);
  inline operator -(a: uint(16), b: uint(16)) do return __primitive("-", a, b);
  inline operator -(a: uint(32), b: uint(32)) do return __primitive("-", a, b);
  inline operator -(a: uint(64), b: uint(64)) do return __primitive("-", a, b);

  inline operator -(a: real(32), b: real(32)) do return __primitive("-", a, b);
  inline operator -(a: real(64), b: real(64)) do return __primitive("-", a, b);

  inline operator -(a: imag(32), b: imag(32)) do return __primitive("-", a, b);
  inline operator -(a: imag(64), b: imag(64)) do return __primitive("-", a, b);

  inline operator -(a: complex(64), b: complex(64)) do return __primitive("-", a, b);
  inline operator -(a: complex(128), b: complex(128)) do return __primitive("-", a, b);

  inline operator -(a: real(32), b: imag(32)) do return (a, -_i2r(b)) : complex(64);
  inline operator -(a: real(64), b: imag(64)) do return (a, -_i2r(b)) : complex(128);

  inline operator -(a: imag(32), b: real(32)) do return (-b, _i2r(a)) : complex(64);
  inline operator -(a: imag(64), b: real(64)) do return (-b, _i2r(a)) : complex(128);

  inline operator -(a: real(32), b: complex(64)) do return (a-b.re, -b.im) : complex(64);
  inline operator -(a: real(64), b: complex(128)) do return (a-b.re, -b.im) : complex(128);

  inline operator -(a: complex(64), b: real(32)) do return (a.re-b, a.im) : complex(64);
  inline operator -(a: complex(128), b: real(64)) do return (a.re-b, a.im) : complex(128);

  inline operator -(a: imag(32), b: complex(64)) do return (-b.re, _i2r(a)-b.im) : complex(64);
  inline operator -(a: imag(64), b: complex(128)) do return (-b.re, _i2r(a)-b.im) : complex(128);

  inline operator -(a: complex(64), b: imag(32)) do return (a.re, a.im-_i2r(b)) : complex(64);
  inline operator -(a: complex(128), b: imag(64)) do return (a.re, a.im-_i2r(b)) : complex(128);

  //
  // binary + and - on param values
  //
  inline operator +(param a: int(8), param b: int(8)) param do return __primitive("+", a, b);
  inline operator +(param a: int(16), param b: int(16)) param do return __primitive("+", a, b);
  inline operator +(param a: int(32), param b: int(32)) param do return __primitive("+", a, b);
  inline operator +(param a: int(64), param b: int(64)) param do return __primitive("+", a, b);

  inline operator +(param a: uint(8), param b: uint(8)) param do return __primitive("+", a, b);
  inline operator +(param a: uint(16), param b: uint(16)) param do return __primitive("+", a, b);
  inline operator +(param a: uint(32), param b: uint(32)) param do return __primitive("+", a, b);
  inline operator +(param a: uint(64), param b: uint(64)) param do return __primitive("+", a, b);

  inline operator +(param a: real(32), param b: real(32)) param do return __primitive("+", a, b);
  inline operator +(param a: real(64), param b: real(64)) param do return __primitive("+", a, b);

  inline operator +(param a: imag(32), param b: imag(32)) param do return __primitive("+", a, b);
  inline operator +(param a: imag(64), param b: imag(64)) param do return __primitive("+", a, b);

  inline operator +(param a: complex(64), param b: complex(64)) param do return __primitive("+", a, b);
  inline operator +(param a: complex(128), param b: complex(128)) param do return __primitive("+", a, b);

  inline operator +(param a: real(32), param b: imag(32)) param do return __primitive("+", a, b);
  inline operator +(param a: real(64), param b: imag(64)) param do return __primitive("+", a, b);

  inline operator +(param a: imag(32), param b: real(32)) param do return __primitive("+", a, b);
  inline operator +(param a: imag(64), param b: real(64)) param do return __primitive("+", a, b);
  /*inline operator +(param a: real(?w), param b: complex(w*2)) param do return
  __primitive("+", a, b);*/

  inline operator -(param a: int(8), param b: int(8)) param do return __primitive("-", a, b);
  inline operator -(param a: int(16), param b: int(16)) param do return __primitive("-", a, b);
  inline operator -(param a: int(32), param b: int(32)) param do return __primitive("-", a, b);
  inline operator -(param a: int(64), param b: int(64)) param do return __primitive("-", a, b);

  inline operator -(param a: uint(8), param b: uint(8)) param do return __primitive("-", a, b);
  inline operator -(param a: uint(16), param b: uint(16)) param do return __primitive("-", a, b);
  inline operator -(param a: uint(32), param b: uint(32)) param do return __primitive("-", a, b);
  inline operator -(param a: uint(64), param b: uint(64)) param do return __primitive("-", a, b);

  inline operator -(param a: real(32), param b: real(32)) param do return __primitive("-", a, b);
  inline operator -(param a: real(64), param b: real(64)) param do return __primitive("-", a, b);

  inline operator -(param a: imag(32), param b: imag(32)) param do return __primitive("-", a, b);
  inline operator -(param a: imag(64), param b: imag(64)) param do return __primitive("-", a, b);

  inline operator -(param a: complex(64), param b: complex(64)) param do return __primitive("-", a, b);
  inline operator -(param a: complex(128), param b: complex(128)) param do return __primitive("-", a, b);

  inline operator -(param a: real(32), param b: imag(32)) param do return __primitive("-", a, b);
  inline operator -(param a: real(64), param b: imag(64)) param do return __primitive("-", a, b);

  inline operator -(param a: imag(32), param b: real(32)) param do return __primitive("-", a, b);
  inline operator -(param a: imag(64), param b: real(64)) param do return __primitive("-", a, b);
  /*inline operator -(param a: real(?w), param b: complex(w*2)) param do return
  __primitive("-", a, b);*/

  //
  // * and / on primitive types
  //
  inline operator *(a: int(8), b: int(8)) do return __primitive("*", a, b);
  inline operator *(a: int(16), b: int(16)) do return __primitive("*", a, b);
  inline operator *(a: int(32), b: int(32)) do return __primitive("*", a, b);
  inline operator *(a: int(64), b: int(64)) do return __primitive("*", a, b);

  inline operator *(a: uint(8), b: uint(8)) do return __primitive("*", a, b);
  inline operator *(a: uint(16), b: uint(16)) do return __primitive("*", a, b);
  inline operator *(a: uint(32), b: uint(32)) do return __primitive("*", a, b);
  inline operator *(a: uint(64), b: uint(64)) do return __primitive("*", a, b);

  inline operator *(a: real(32), b: real(32)) do return __primitive("*", a, b);
  inline operator *(a: real(64), b: real(64)) do return __primitive("*", a, b);

  inline operator *(a: imag(32), b: imag(32)) do return _i2r(__primitive("*", -a, b));
  inline operator *(a: imag(64), b: imag(64)) do return _i2r(__primitive("*", -a, b));

  inline operator *(a: complex(64), b: complex(64)) do return __primitive("*", a, b);
  inline operator *(a: complex(128), b: complex(128)) do return __primitive("*", a, b);

  inline operator *(a: real(32), b: imag(32)) do return _r2i(a*_i2r(b));
  inline operator *(a: real(64), b: imag(64)) do return _r2i(a*_i2r(b));

  inline operator *(a: imag(32), b: real(32)) do return _r2i(_i2r(a)*b);
  inline operator *(a: imag(64), b: real(64)) do return _r2i(_i2r(a)*b);

  inline operator *(a: real(32), b: complex(64)) do return (a*b.re, a*b.im) : complex(64);
  inline operator *(a: real(64), b: complex(128)) do return (a*b.re, a*b.im) : complex(128);

  inline operator *(a: complex(64), b: real(32)) do return (a.re*b, a.im*b) : complex(64);
  inline operator *(a: complex(128), b: real(64)) do return (a.re*b, a.im*b) : complex(128);

  inline operator *(a: imag(32), b: complex(64)) do return (-_i2r(a)*b.im, _i2r(a)*b.re) : complex(64);
  inline operator *(a: imag(64), b: complex(128)) do return (-_i2r(a)*b.im, _i2r(a)*b.re) : complex(128);

  inline operator *(a: complex(64), b: imag(32)) do return (-a.im*_i2r(b), a.re*_i2r(b)) : complex(64);
  inline operator *(a: complex(128), b: imag(64)) do return (-a.im*_i2r(b), a.re*_i2r(b)) : complex(128);

  inline operator /(a: int(8), b: int(8)) {
    if (chpl_checkDivByZero) then
      if b == 0 then
        halt("Attempt to divide by zero");
    return __primitive("/", a, b);
  }
  inline operator /(a: int(16), b: int(16)) {
    if (chpl_checkDivByZero) then
      if b == 0 then
        halt("Attempt to divide by zero");
    return __primitive("/", a, b);
  }
  inline operator /(a: int(32), b: int(32)) {
    if (chpl_checkDivByZero) then
      if b == 0 then
        halt("Attempt to divide by zero");
    return __primitive("/", a, b);
  }
  inline operator /(a: int(64), b: int(64)) {
    if (chpl_checkDivByZero) then
      if b == 0 then
        halt("Attempt to divide by zero");
    return __primitive("/", a, b);
  }

  inline operator /(a: uint(8), b: uint(8)) {
    if (chpl_checkDivByZero) then
      if b == 0 then
        halt("Attempt to divide by zero");
    return __primitive("/", a, b);
  }
  inline operator /(a: uint(16), b: uint(16)) {
    if (chpl_checkDivByZero) then
      if b == 0 then
        halt("Attempt to divide by zero");
    return __primitive("/", a, b);
  }
  inline operator /(a: uint(32), b: uint(32)) {
    if (chpl_checkDivByZero) then
      if b == 0 then
        halt("Attempt to divide by zero");
    return __primitive("/", a, b);
  }
  inline operator /(a: uint(64), b: uint(64)) {
    if (chpl_checkDivByZero) then
      if b == 0 then
        halt("Attempt to divide by zero");
    return __primitive("/", a, b);
  }

  inline operator /(a: real(32), b: real(32)) do return __primitive("/", a, b);
  inline operator /(a: real(64), b: real(64)) do return __primitive("/", a, b);

  inline operator /(a: imag(32), b: imag(32)) do return _i2r(__primitive("/", a, b));
  inline operator /(a: imag(64), b: imag(64)) do return _i2r(__primitive("/", a, b));

  inline operator /(a: complex(64), b: complex(64)) do return __primitive("/", a, b);
  inline operator /(a: complex(128), b: complex(128)) do return __primitive("/", a, b);

  inline operator /(a: real(32), b: imag(32)) do return _r2i(-a/_i2r(b));
  inline operator /(a: real(64), b: imag(64)) do return _r2i(-a/_i2r(b));

  inline operator /(a: imag(32), b: real(32)) do return _r2i(_i2r(a)/b);
  inline operator /(a: imag(64), b: real(64)) do return _r2i(_i2r(a)/b);

  inline operator /(a: real(32), b: complex(64)) {
    const d = abs(b);
    return ((a/d)*(b.re/d), (-a/d)*(b.im/d)):complex(64);
  }
  inline operator /(a: real(64), b: complex(128)) {
    const d = abs(b);
    return ((a/d)*(b.re/d), (-a/d)*(b.im/d)):complex(128);
  }

  inline operator /(a: complex(64), b: real(32)) do return (a.re/b, a.im/b) : complex(64);
  inline operator /(a: complex(128), b: real(64)) do return (a.re/b, a.im/b) : complex(128);

  inline operator /(a: imag(32), b: complex(64)) {
    const d = abs(b);
    return ((_i2r(a)/d)*(b.im/d), (_i2r(a)/d)*(b.re/d)):complex(64);
  }
  inline operator /(a: imag(64), b: complex(128)) {
    const d = abs(b);
    return ((_i2r(a)/d)*(b.im/d), (_i2r(a)/d)*(b.re/d)):complex(128);
  }

  inline operator /(a: complex(64), b: imag(32)) do return (a.im/_i2r(b), -a.re/_i2r(b)) : complex(64);
  inline operator /(a: complex(128), b: imag(64)) do return (a.im/_i2r(b), -a.re/_i2r(b)) : complex(128);

  inline operator *(param a: int(8), param b: int(8)) param do return __primitive("*", a, b);
  inline operator *(param a: int(16), param b: int(16)) param do return __primitive("*", a, b);
  inline operator *(param a: int(32), param b: int(32)) param do return __primitive("*", a, b);
  inline operator *(param a: int(64), param b: int(64)) param do return __primitive("*", a, b);

  inline operator *(param a: uint(8), param b: uint(8)) param do return __primitive("*", a, b);
  inline operator *(param a: uint(16), param b: uint(16)) param do return __primitive("*", a, b);
  inline operator *(param a: uint(32), param b: uint(32)) param do return __primitive("*", a, b);
  inline operator *(param a: uint(64), param b: uint(64)) param do return __primitive("*", a, b);

  inline operator *(param a: real(32), param b: real(32)) param do return __primitive("*", a, b);
  inline operator *(param a: real(64), param b: real(64)) param do return __primitive("*", a, b);

  inline operator *(param a: imag(32), param b: imag(32)) param do return __primitive("*", -a, b) : real(32);
  inline operator *(param a: imag(64), param b: imag(64)) param do return __primitive("*", -a, b) : real(64);

  inline operator *(param a: real(32), param b: imag(32)) param do return __primitive("*", a, b : real(32)) : imag(32);
  inline operator *(param a: real(64), param b: imag(64)) param do return __primitive("*", a, b : real(64)) : imag(64);

  inline operator *(param a: imag(32), param b: real(32)) param do return __primitive("*", a : real(32), b) : imag(32);
  inline operator *(param a: imag(64), param b: real(64)) param do return __primitive("*", a : real(64), b) : imag(64);

  inline operator /(param a: int(8), param b: int(8)) param {
    if b == 0 then compilerError("Attempt to divide by zero");
    return __primitive("/", a, b);
  }
  inline operator /(param a: int(16), param b: int(16)) param {
    if b == 0 then compilerError("Attempt to divide by zero");
    return __primitive("/", a, b);
  }
  inline operator /(param a: int(32), param b: int(32)) param {
    if b == 0 then compilerError("Attempt to divide by zero");
    return __primitive("/", a, b);
  }
  inline operator /(param a: int(64), param b: int(64)) param {
    if b == 0 then compilerError("Attempt to divide by zero");
    return __primitive("/", a, b);
  }

  inline operator /(param a: uint(8), param b: uint(8)) param {
    if b == 0 then compilerError("Attempt to divide by zero");
    return __primitive("/", a, b);
  }
  inline operator /(param a: uint(16), param b: uint(16)) param {
    if b == 0 then compilerError("Attempt to divide by zero");
    return __primitive("/", a, b);
  }
  inline operator /(param a: uint(32), param b: uint(32)) param {
    if b == 0 then compilerError("Attempt to divide by zero");
    return __primitive("/", a, b);
  }
  inline operator /(param a: uint(64), param b: uint(64)) param {
    if b == 0 then compilerError("Attempt to divide by zero");
    return __primitive("/", a, b);
  }

  inline operator /(param a: real(32), param b: real(32)) param do return __primitive("/", a, b);
  inline operator /(param a: real(64), param b: real(64)) param do return __primitive("/", a, b);

  inline operator /(param a: imag(32), param b: imag(32)) param do return __primitive("/", a, b) : real(32);
  inline operator /(param a: imag(64), param b: imag(64)) param do return __primitive("/", a, b) : real(64);

  inline operator /(param a: real(32), param b: imag(32)) param do return __primitive("/", -a, b : real(32)) : imag(32);
  inline operator /(param a: real(64), param b: imag(64)) param do return __primitive("/", -a, b : real(64)) : imag(64);

  inline operator /(param a: imag(32), param b: real(32)) param do return __primitive("/", a : real(32), b) : imag(32);
  inline operator /(param a: imag(64), param b: real(64)) param do return __primitive("/", a : real(64), b) : imag(64);


  //
  // % on primitive types
  //

  inline operator %(a: int(8), b: int(8)) {
    if (chpl_checkDivByZero) then
      if b == 0 then
        halt("Attempt to compute a modulus by zero");
    return __primitive("%", a, b);
  }
  inline operator %(a: int(16), b: int(16)) {
    if (chpl_checkDivByZero) then
      if b == 0 then
        halt("Attempt to compute a modulus by zero");
    return __primitive("%", a, b);
  }
  inline operator %(a: int(32), b: int(32)) {
    if (chpl_checkDivByZero) then
      if b == 0 then
        halt("Attempt to compute a modulus by zero");
    return __primitive("%", a, b);
  }
  inline operator %(a: int(64), b: int(64)) {
    if (chpl_checkDivByZero) then
      if b == 0 then
        halt("Attempt to compute a modulus by zero");
    return __primitive("%", a, b);
  }

  inline operator %(a: uint(8), b: uint(8)) {
    if (chpl_checkDivByZero) then
      if b == 0 then
        halt("Attempt to compute a modulus by zero");
    return __primitive("%", a, b);
  }
  inline operator %(a: uint(16), b: uint(16)) {
    if (chpl_checkDivByZero) then
      if b == 0 then
        halt("Attempt to compute a modulus by zero");
    return __primitive("%", a, b);
  }
  inline operator %(a: uint(32), b: uint(32)) {
    if (chpl_checkDivByZero) then
      if b == 0 then
        halt("Attempt to compute a modulus by zero");
    return __primitive("%", a, b);
  }
  inline operator %(a: uint(64), b: uint(64)) {
    if (chpl_checkDivByZero) then
      if b == 0 then
        halt("Attempt to compute a modulus by zero");
    return __primitive("%", a, b);
  }

  inline operator %(param a: int(8), param b: int(8)) param {
    if b == 0 then
      compilerError("Attempt to compute a modulus by zero");
    return __primitive("%", a, b);
  }
  inline operator %(param a: int(16), param b: int(16)) param {
    if b == 0 then
      compilerError("Attempt to compute a modulus by zero");
    return __primitive("%", a, b);
  }
  inline operator %(param a: int(32), param b: int(32)) param {
    if b == 0 then
      compilerError("Attempt to compute a modulus by zero");
    return __primitive("%", a, b);
  }
  inline operator %(param a: int(64), param b: int(64)) param {
    if b == 0 then
      compilerError("Attempt to compute a modulus by zero");
    return __primitive("%", a, b);
  }

  inline operator %(param a: uint(8), param b: uint(8)) param {
    if b == 0 then
      compilerError("Attempt to compute a modulus by zero");
    return __primitive("%", a, b);
  }
  inline operator %(param a: uint(16), param b: uint(16)) param {
    if b == 0 then
      compilerError("Attempt to compute a modulus by zero");
    return __primitive("%", a, b);
  }
  inline operator %(param a: uint(32), param b: uint(32)) param {
    if b == 0 then
      compilerError("Attempt to compute a modulus by zero");
    return __primitive("%", a, b);
  }
  inline operator %(param a: uint(64), param b: uint(64)) param {
    if b == 0 then
      compilerError("Attempt to compute a modulus by zero");
    return __primitive("%", a, b);
  }

  //
  // ** on primitive types
  //

  inline proc _intExpHelp(a: integral, b) where a.type == b.type {
    if isIntType(b.type) && b < 0 then
      if a == 0 then
        halt("cannot compute ", a, " ** ", b);
      else if a == 1 then
        return 1;
      else if a == -1 then
        return if b % 2 == 0 then 1 else -1;
      else
        return 0;
    var i = b, y:a.type = 1, z = a;
    while i != 0 {
      if i % 2 == 1 then
        y *= z;
      z *= z;
      i /= 2;
    }
    return y;
  }

  inline operator **(a: int(8), b: int(8)) do return _intExpHelp(a, b);
  inline operator **(a: int(16), b: int(16)) do return _intExpHelp(a, b);
  inline operator **(a: int(32), b: int(32)) do return _intExpHelp(a, b);
  inline operator **(a: int(64), b: int(64)) do return _intExpHelp(a, b);

  inline operator **(a: uint(8), b: uint(8)) do return _intExpHelp(a, b);
  inline operator **(a: uint(16), b: uint(16)) do return _intExpHelp(a, b);
  inline operator **(a: uint(32), b: uint(32)) do return _intExpHelp(a, b);
  inline operator **(a: uint(64), b: uint(64)) do return _intExpHelp(a, b);

  inline operator **(a: real(32), b: real(32)) do return __primitive("**", a, b);
  inline operator **(a: real(64), b: real(64)) do return __primitive("**", a, b);

  inline operator **(a: complex(64), b: complex(64)) {
    pragma "fn synchronization free"
    extern proc cpowf(x: complex(64), y: complex(64)): complex(64);
    return cpowf(a, b);
  }
  inline operator **(a: complex(128), b: complex(128)) {
    pragma "fn synchronization free"
    extern proc cpow(x: complex(128), y: complex(128)): complex(128);
    return cpow(a, b);
  }

  operator **(param a: int(8), param b: int(8)) param {
    if a == 0 && b < 0 then
      compilerError("0 cannot be raised to a negative power");
    return __primitive("**", a, b);
  }
  operator **(param a: int(16), param b: int(16)) param {
    if a == 0 && b < 0 then
      compilerError("0 cannot be raised to a negative power");
    return __primitive("**", a, b);
  }
  operator **(param a: int(32), param b: int(32)) param {
    if a == 0 && b < 0 then
      compilerError("0 cannot be raised to a negative power");
    return __primitive("**", a, b);
  }
  operator **(param a: int(64), param b: int(64)) param {
    if a == 0 && b < 0 then
      compilerError("0 cannot be raised to a negative power");
    return __primitive("**", a, b);
  }

  operator **(param a: uint(8), param b: uint(8)) param do return __primitive("**", a, b);
  operator **(param a: uint(16), param b: uint(16)) param do return __primitive("**", a, b);
  operator **(param a: uint(32), param b: uint(32)) param do return __primitive("**", a, b);
  operator **(param a: uint(64), param b: uint(64)) param do return __primitive("**", a, b);

  inline proc _expHelp(a, param b: integral) {
    if b == 0 {
      return 1:a.type;
    } else if b == 1 {
      return a;
    } else if b == 2 {
      return a*a;
    } else if b == 3 {
      return a*a*a;
    } else if b == 4 {
      const t = a*a;
      return t*t;
    } else if b == 5 {
      const t = a*a;
      return t*t*a;
    } else if b == 6 {
      const t = a*a;
      return t*t*t;
    } else if b == 8 {
      const t = a*a, u = t*t;
      return u*u;
    }
    else
      compilerError("unexpected case in exponentiation optimization");
  }

  inline proc _expBaseHelp(param a: int, b) where _basePowerTwo(a) {
    if b == 0 then
      return 1:a.type;
    if b < 0 then
      if a == 1 then // "where _basePowerTwo(a)" means 'a' cannot be <= 0
        return 1;
      else
        return 0;
    var c = 0;
    var x: int = a;
    while (x > 1) // shift right to count the power
    {
      c += 1;
      x = x >> 1;
    }
    var exp = c * (b-1);
    return a << exp;
  }

  proc _canOptimizeExp(param b: integral) param do return b >= 0 && b <= 8 && b != 7;

  // complement and compare is an efficient way to test for a power of 2
  proc _basePowerTwo(param a: integral) param do return (a > 0 && ((a & (~a + 1)) == a));

  inline operator **(a: int(?w), param b: integral) where _canOptimizeExp(b) do return _expHelp(a, b);
  inline operator **(a: uint(?w), param b: integral) where _canOptimizeExp(b) do return _expHelp(a, b);
  inline operator **(a: real(?w), param b: integral) where _canOptimizeExp(b) do return _expHelp(a, b);
  inline operator **(param a: integral, b: int) where _basePowerTwo(a) do return _expBaseHelp(a, b);

  //
  // logical operations on primitive types
  //
  inline operator !(a: bool) do return __primitive("u!", a);
  inline operator !(a: int(?w)) do return (a == 0);
  inline operator !(a: uint(?w)) do return (a == 0);

  inline proc isTrue(a: bool) do return a;
  inline proc isTrue(param a: bool) param do return a;

  proc isTrue(a: integral) { compilerError("short-circuiting logical operators not supported on integers"); }

  inline operator !(param a: bool) param do return __primitive("u!", a);
  inline operator !(param a: int(?w)) param do return (a == 0);
  inline operator !(param a: uint(?w)) param do return (a == 0);

  //
  // bitwise operations on primitive types
  //
  inline operator ~(a: int(?w)) do return __primitive("u~", a);
  inline operator ~(a: uint(?w)) do return __primitive("u~", a);
  inline operator ~(a: bool) { compilerError("~ is not supported on operands of boolean type"); }

  inline operator &(a: bool, b: bool) do return __primitive("&", a, b);

  inline operator &(a: int(8), b: int(8)) do return __primitive("&", a, b);
  inline operator &(a: int(16), b: int(16)) do return __primitive("&", a, b);
  inline operator &(a: int(32), b: int(32)) do return __primitive("&", a, b);
  inline operator &(a: int(64), b: int(64)) do return __primitive("&", a, b);

  inline operator &(a: uint(8), b: uint(8)) do return __primitive("&", a, b);
  inline operator &(a: uint(16), b: uint(16)) do return __primitive("&", a, b);
  inline operator &(a: uint(32), b: uint(32)) do return __primitive("&", a, b);
  inline operator &(a: uint(64), b: uint(64)) do return __primitive("&", a, b);

  inline operator &(a: uint(8), b: int(8)) do return __primitive("&", a, b : uint(8));
  inline operator &(a: uint(16), b: int(16)) do return __primitive("&", a, b : uint(16));
  inline operator &(a: uint(32), b: int(32)) do return __primitive("&", a, b : uint(32));
  inline operator &(a: uint(64), b: int(64)) do return __primitive("&", a, b : uint(64));

  inline operator &(a: int(8), b: uint(8)) do return __primitive("&", a : uint(8), b);
  inline operator &(a: int(16), b: uint(16)) do return __primitive("&", a : uint(16), b);
  inline operator &(a: int(32), b: uint(32)) do return __primitive("&", a : uint(32), b);
  inline operator &(a: int(64), b: uint(64)) do return __primitive("&", a : uint(64), b);

  inline operator |(a: bool, b: bool) do return __primitive("|", a, b);

  inline operator |(a: int(8), b: int(8)) do return __primitive("|", a, b);
  inline operator |(a: int(16), b: int(16)) do return __primitive("|", a, b);
  inline operator |(a: int(32), b: int(32)) do return __primitive("|", a, b);
  inline operator |(a: int(64), b: int(64)) do return __primitive("|", a, b);

  inline operator |(a: uint(8), b: uint(8)) do return __primitive("|", a, b);
  inline operator |(a: uint(16), b: uint(16)) do return __primitive("|", a, b);
  inline operator |(a: uint(32), b: uint(32)) do return __primitive("|", a, b);
  inline operator |(a: uint(64), b: uint(64)) do return __primitive("|", a, b);

  inline operator |(a: uint(8), b: int(8)) do return __primitive("|", a, b : uint(8));
  inline operator |(a: uint(16), b: int(16)) do return __primitive("|", a, b : uint(16));
  inline operator |(a: uint(32), b: int(32)) do return __primitive("|", a, b : uint(32));
  inline operator |(a: uint(64), b: int(64)) do return __primitive("|", a, b : uint(64));

  inline operator |(a: int(8), b: uint(8)) do return __primitive("|", a : uint(8), b);
  inline operator |(a: int(16), b: uint(16)) do return __primitive("|", a : uint(16), b);
  inline operator |(a: int(32), b: uint(32)) do return __primitive("|", a : uint(32), b);
  inline operator |(a: int(64), b: uint(64)) do return __primitive("|", a : uint(64), b);

  inline operator ^(a: bool, b: bool) do return __primitive("^", a, b);

  inline operator ^(a: int(8), b: int(8)) do return __primitive("^", a, b);
  inline operator ^(a: int(16), b: int(16)) do return __primitive("^", a, b);
  inline operator ^(a: int(32), b: int(32)) do return __primitive("^", a, b);
  inline operator ^(a: int(64), b: int(64)) do return __primitive("^", a, b);

  inline operator ^(a: uint(8), b: uint(8)) do return __primitive("^", a, b);
  inline operator ^(a: uint(16), b: uint(16)) do return __primitive("^", a, b);
  inline operator ^(a: uint(32), b: uint(32)) do return __primitive("^", a, b);
  inline operator ^(a: uint(64), b: uint(64)) do return __primitive("^", a, b);

  inline operator ^(a: uint(8), b: int(8)) do return __primitive("^", a, b : uint(8));
  inline operator ^(a: uint(16), b: int(16)) do return __primitive("^", a, b : uint(16));
  inline operator ^(a: uint(32), b: int(32)) do return __primitive("^", a, b : uint(32));
  inline operator ^(a: uint(64), b: int(64)) do return __primitive("^", a, b : uint(64));

  inline operator ^(a: int(8), b: uint(8)) do return __primitive("^", a : uint(8), b);
  inline operator ^(a: int(16), b: uint(16)) do return __primitive("^", a : uint(16), b);
  inline operator ^(a: int(32), b: uint(32)) do return __primitive("^", a : uint(32), b);
  inline operator ^(a: int(64), b: uint(64)) do return __primitive("^", a : uint(64), b);

  inline operator ~(param a: bool) { compilerError("~ is not supported on operands of boolean type"); }
  inline operator ~(param a: int(?w)) param do return __primitive("u~", a);
  inline operator ~(param a: uint(?w)) param do return __primitive("u~", a);

  inline operator &(param a: bool, param b: bool) param do return __primitive("&", a, b);

  inline operator &(param a: int(8), param b: int(8)) param do return __primitive("&", a, b);
  inline operator &(param a: int(16), param b: int(16)) param do return __primitive("&", a, b);
  inline operator &(param a: int(32), param b: int(32)) param do return __primitive("&", a, b);
  inline operator &(param a: int(64), param b: int(64)) param do return __primitive("&", a, b);

  inline operator &(param a: uint(8), param b: uint(8)) param do return __primitive("&", a, b);
  inline operator &(param a: uint(16), param b: uint(16)) param do return __primitive("&", a, b);
  inline operator &(param a: uint(32), param b: uint(32)) param do return __primitive("&", a, b);
  inline operator &(param a: uint(64), param b: uint(64)) param do return __primitive("&", a, b);

  inline operator &(param a: uint(8), param b: int(8)) param do return __primitive("&", a, b : uint(8));
  inline operator &(param a: uint(16), param b: int(16)) param do return __primitive("&", a, b : uint(16));
  inline operator &(param a: uint(32), param b: int(32)) param do return __primitive("&", a, b : uint(32));
  inline operator &(param a: uint(64), param b: int(64)) param do return __primitive("&", a, b : uint(64));

  inline operator &(param a: int(8), param b: uint(8)) param do return __primitive("&", a : uint(8), b);
  inline operator &(param a: int(16), param b: uint(16)) param do return __primitive("&", a : uint(16), b);
  inline operator &(param a: int(32), param b: uint(32)) param do return __primitive("&", a : uint(32), b);
  inline operator &(param a: int(64), param b: uint(64)) param do return __primitive("&", a : uint(64), b);

  inline operator |(param a: bool, param b: bool) param do return __primitive("|", a, b);

  inline operator |(param a: int(8), param b: int(8)) param do return __primitive("|", a, b);
  inline operator |(param a: int(16), param b: int(16)) param do return __primitive("|", a, b);
  inline operator |(param a: int(32), param b: int(32)) param do return __primitive("|", a, b);
  inline operator |(param a: int(64), param b: int(64)) param do return __primitive("|", a, b);

  inline operator |(param a: uint(8), param b: uint(8)) param do return __primitive("|", a, b);
  inline operator |(param a: uint(16), param b: uint(16)) param do return __primitive("|", a, b);
  inline operator |(param a: uint(32), param b: uint(32)) param do return __primitive("|", a, b);
  inline operator |(param a: uint(64), param b: uint(64)) param do return __primitive("|", a, b);

  inline operator |(param a: uint(8), param b: int(8)) param do return __primitive("|", a, b : uint(8));
  inline operator |(param a: uint(16), param b: int(16)) param do return __primitive("|", a, b : uint(16));
  inline operator |(param a: uint(32), param b: int(32)) param do return __primitive("|", a, b : uint(32));
  inline operator |(param a: uint(64), param b: int(64)) param do return __primitive("|", a, b : uint(64));

  inline operator |(param a: int(8), param b: uint(8)) param do return __primitive("|", a : uint(8), b);
  inline operator |(param a: int(16), param b: uint(16)) param do return __primitive("|", a : uint(16), b);
  inline operator |(param a: int(32), param b: uint(32)) param do return __primitive("|", a : uint(32), b);
  inline operator |(param a: int(64), param b: uint(64)) param do return __primitive("|", a : uint(64), b);

  inline operator ^(param a: bool, param b: bool) param do return __primitive("^", a, b);

  inline operator ^(param a: int(8), param b: int(8)) param do return __primitive("^", a, b);
  inline operator ^(param a: int(16), param b: int(16)) param do return __primitive("^", a, b);
  inline operator ^(param a: int(32), param b: int(32)) param do return __primitive("^", a, b);
  inline operator ^(param a: int(64), param b: int(64)) param do return __primitive("^", a, b);

  inline operator ^(param a: uint(8), param b: uint(8)) param do return __primitive("^", a, b);
  inline operator ^(param a: uint(16), param b: uint(16)) param do return __primitive("^", a, b);
  inline operator ^(param a: uint(32), param b: uint(32)) param do return __primitive("^", a, b);
  inline operator ^(param a: uint(64), param b: uint(64)) param do return __primitive("^", a, b);

  inline operator ^(param a: uint(8), param b: int(8)) param do return __primitive("^", a, b : uint(8));
  inline operator ^(param a: uint(16), param b: int(16)) param do return __primitive("^", a, b : uint(16));
  inline operator ^(param a: uint(32), param b: int(32)) param do return __primitive("^", a, b : uint(32));
  inline operator ^(param a: uint(64), param b: int(64)) param do return __primitive("^", a, b : uint(64));

  inline operator ^(param a: int(8), param b: uint(8)) param do return __primitive("^", a : uint(8), b);
  inline operator ^(param a: int(16), param b: uint(16)) param do return __primitive("^", a : uint(16), b);
  inline operator ^(param a: int(32), param b: uint(32)) param do return __primitive("^", a : uint(32), b);
  inline operator ^(param a: int(64), param b: uint(64)) param do return __primitive("^", a : uint(64), b);

  //
  // left and right shift on primitive types
  //

  inline proc bitshiftChecks(a, b: integral) {
    use HaltWrappers;

    if b < 0 {
      var msg = "Cannot bitshift " + a:string + " by " + b:string +
                " because " + b:string + " is less than 0";
      HaltWrappers.boundsCheckHalt(msg);
    } else if b >= numBits(a.type) {
      var msg = "Cannot bitshift " + a:string + " by " + b:string +
                " because " + b:string + " is >= the bitwidth of " +
                a.type:string;
      HaltWrappers.boundsCheckHalt(msg);
    }
  }

  inline proc bitshiftChecks(param a, param b: integral) {
    if b < 0 {
      param msg = "Cannot bitshift " + a:string + " by " + b:string +
                  " because " + b:string + " is less than 0";
      compilerError(msg);
    } else if b >= numBits(a.type) {
      param msg = "Cannot bitshift " + a:string + " by " + b:string +
                  " because " + b:string + " is >= the bitwidth of " +
                  a.type:string;
      compilerError(msg);
    }
  }

  inline operator <<(a: int(?w), b: integral) {
    if boundsChecking then bitshiftChecks(a, b);
    // Intentionally cast `a` to `uint(w)` for an unsigned left shift.
    return __primitive("<<", a:uint(w), b):int(w);
  }

  inline operator <<(a: uint(?w), b: integral) {
    if boundsChecking then bitshiftChecks(a, b);
    return __primitive("<<", a, b);
  }

  inline operator >>(a: int(?w), b: integral) {
    if boundsChecking then bitshiftChecks(a, b);
    return __primitive(">>", a, b);
  }

  inline operator >>(a: uint(?w), b: integral) {
    if boundsChecking then bitshiftChecks(a, b);
    return __primitive(">>", a, b);
  }

  inline operator <<(param a: int(?w), param b: integral) param {
    if boundsChecking then bitshiftChecks(a, b);
    // Intentionally cast `a` to `uint(w)` for an unsigned left shift.
    return __primitive("<<", a:uint(w), b):int(w);
  }

  inline operator <<(param a: uint(?w), param b: integral) param {
    if boundsChecking then bitshiftChecks(a, b);
    return __primitive("<<", a, b);
  }

  inline operator >>(param a: int(?w), param b: integral) param {
    if boundsChecking then bitshiftChecks(a, b);
    return __primitive(">>", a, b);
  }

  inline operator >>(param a: uint(?w), param b: integral) param {
    if boundsChecking then bitshiftChecks(a, b);
    return __primitive(">>", a, b);
  }

  pragma "always propagate line file info"
  private inline proc checkNotNil(x:borrowed class?) {
    import HaltWrappers;
    // Check only if --nil-checks is enabled or user requested
    if chpl_checkNilDereferences || enablePostfixBangChecks {
      // Add check for nilable types only.
      if x == nil {
        HaltWrappers.nilCheckHalt("argument to ! is nil");
      }
    }
  }

  inline proc postfix!(x:unmanaged class) {
    return _to_nonnil(x);
  }
  inline proc postfix!(x:borrowed class) {
    return _to_nonnil(x);
  }

  pragma "always propagate line file info"
  inline proc postfix!(x:unmanaged class?) {
    checkNotNil(_to_borrowed(x));
    return _to_nonnil(x);
  }
  pragma "always propagate line file info"
  inline proc postfix!(x:borrowed class?) {
    checkNotNil(x);
    return _to_nonnil(x);
  }

  pragma "last resort"
  proc postfix!(x) {
    compilerError("postfix ! can only apply to classes");
  }

  //
  // These functions are used to implement the semantics of
  // reading a sync/single var when the variable is not actually
  // assigned to anything.  For example, a statement that simply uses
  // a sync to read it or a sync returned from a function but not
  // explicitly captured.
  //
  inline proc chpl_statementLevelSymbol(a) { }
  inline proc chpl_statementLevelSymbol(a: sync)  {
    compilerWarning("implicitly reading from a sync is deprecated; apply a '.read??()' method");
    a.readFE();
  }
  inline proc chpl_statementLevelSymbol(a: single) {
    compilerWarning("implicitly reading from a single is deprecated; apply a '.read??()' method");
    a.readFF();
  }
  // param and type args are handled in the compiler

  //
  // If an iterator is called without capturing the result, iterate over it
  // to ensure any side effects it has will happen.
  //
  inline proc chpl_statementLevelSymbol(ir: _iteratorRecord) {
    iter _ir_copy_recursive(ir) {
      for e in ir do
        yield chpl__initCopy(e, definedConst=false);
    }

    pragma "no copy" var irc = _ir_copy_recursive(ir);
    for e in irc { }
  }

  //
  // _cond_test function supports statement bool conversions and sync
  //   variables in conditional statements; and checks for errors
  // _cond_invalid function checks a conditional expression for
  //   incorrectness; it is used to give better error messages for
  //   promotion of && and ||
  //
  // These are written with two generic functions
  // to avoid problems with preference between implicitly
  // converting and using a generic fall-back.

  inline proc _cond_test(param x: ?t) param : bool {
    if isCoercible(t, bool) {
      return x;
    } else if (isCoercible(t, int) || isCoercible(t, uint)) {
      return x != 0:x.type;
    } else if t == strideKind {
      // to support deprecation by Vass in 1.31 to implement #17131
//RSDW:  compilerWarning("this condition is checking a strideKind value, which is deprecated; one possible cause is the recent change where a formal argument's type like 'range(?i,?b,?s)' causes 's' to be a strideKind where it used to be a bool");
      return x.toStridable();
    } else {
      compilerError("invalid type ", t:string, " used in if or while condition");
    }
  }

  inline proc _cond_test(x: ?t): bool {
    if isSubtype(t, sync(?)) {
      compilerWarning("direct reads of sync variables are deprecated; please apply a 'read??' method");
      return _cond_test(x.readFE());
    } else if isSubtype(t, single(?)) {
      compilerWarning("direct reads of single variables are deprecated; please use 'readFF'");
      return _cond_test(x.readFF());
    } else if isCoercible(t, borrowed RootClass?) {
      return x != nil;
    } else if isCoercible(t, bool) {
      return x;
    } else if isCoercible(t, int) || isCoercible(t, uint) {
      return x != 0;
    } else if isSubtype(t, c_ptr) || isSubtype(t, c_void_ptr) {
      return x != nil;
    } else {
      use Reflection;
      if canResolveMethod(x, "chpl_cond_test_method") {
        return x.chpl_cond_test_method();
      } else {
        if isSubtype(t, _iteratorRecord) {
          compilerError("iterator or promoted expression iterator used in if or while condition");
        } else {
          compilerError("type '", x.type:string, "' used in if or while condition");
        }
      }
    }
  }

  proc _cond_invalid(x: borrowed RootClass?) param do return false;
  proc _cond_invalid(x: bool) param do return false;
  proc _cond_invalid(x: int) param do return false;
  proc _cond_invalid(x: uint) param do return false;
  pragma "last resort"
  proc _cond_invalid(x) param do return true;

  //
  // isNonnegative(i) == (i>=0), but is a param value if i is unsigned.
  //
  inline proc isNonnegative(i: int(?)) do return i >= 0;
  inline proc isNonnegative(i: uint(?)) param do return true;
  inline proc isNonnegative(param i) param do return i >= 0;


  //
  // complex component methods re and im
  //
  inline proc ref chpl_anycomplex.re ref {
    return __primitive("complex_get_real", this);
  }
  inline proc chpl_anycomplex.re {
    if this.type == complex(128) {
      pragma "fn synchronization free"
      extern proc creal(x:complex(128)): real(64);
      return creal(this);
    } else {
      pragma "fn synchronization free"
      extern proc crealf(x:complex(64)): real(32);
      return crealf(this);
    }
  }
  inline proc ref chpl_anycomplex.im ref {
    return __primitive("complex_get_imag", this);
  }
  inline proc chpl_anycomplex.im {
    if this.type == complex(128) {
      pragma "fn synchronization free"
      extern proc cimag(x:complex(128)): real(64);
      return cimag(this);
    } else {
      pragma "fn synchronization free"
      extern proc cimagf(x:complex(64)): real(32);
      return cimagf(this);
    }
  }

  //
  // helper functions
  //
  inline proc _i2r(a: imag(?w)) do return __primitive("cast", real(w), a);
  inline proc _r2i(a: real(?w)) do return __primitive("cast", imag(w), a);

  //
  // More primitive funs
  //
  enum ArrayInit {heuristicInit, noInit, serialInit, parallelInit, gpuInit};
  config param chpl_defaultArrayInitMethod = ArrayInit.heuristicInit;
  config param chpl_defaultGpuArrayInitMethod =
    if CHPL_GPU_MEM_STRATEGY == "array_on_device" then
      ArrayInit.gpuInit else chpl_defaultArrayInitMethod;

  config param chpl_arrayInitMethodRuntimeSelectable = false;
  private var chpl_arrayInitMethod = chpl_defaultArrayInitMethod;

  inline proc chpl_setArrayInitMethod(initMethod: ArrayInit) {
    if chpl_arrayInitMethodRuntimeSelectable == false {
      compilerWarning("must set 'chpl_arrayInitMethodRuntimeSelectable' for ",
                      "'chpl_setArrayInitMethod' to have any effect");
    }
    const oldInit = chpl_arrayInitMethod;
    chpl_arrayInitMethod = initMethod;
    return oldInit;
  }

  inline proc chpl_getArrayInitMethod() {
    if chpl_arrayInitMethodRuntimeSelectable == false {
      return chpl_defaultArrayInitMethod;
    } else {
      return chpl_arrayInitMethod;
    }
  }

  proc chpl_shouldDoGpuInit(): bool {
    pragma "codegen for CPU and GPU"
    extern proc chpl_task_getRequestedSubloc(): int(32);
    return
      CHPL_LOCALE_MODEL=="gpu" &&
      chpl_defaultGpuArrayInitMethod == ArrayInit.gpuInit &&
      chpl_task_getRequestedSubloc() >= 0;
  }

  // s is the number of elements, t is the element type
  proc init_elts_method(s, type t) {
    var initMethod = chpl_getArrayInitMethod();

    if s == 0 {
      // Skip init for empty arrays. Needed for uints so that `s-1` in init_elts
      // code doesn't overflow.
      initMethod = ArrayInit.noInit;
    } else if chpl_shouldDoGpuInit() {
        initMethod = ArrayInit.gpuInit;
    } else if  !rootLocaleInitialized {
      // The parallel range iter uses 'here`/rootLocale, so fallback to serial
      // initialization if the root locale hasn't been setup. Only used early
      // in module initialization
      initMethod = ArrayInit.serialInit;
    } else if initMethod == ArrayInit.heuristicInit {
      // Heuristically determine if we should do parallel initialization. The
      // current heuristic really just checks that we have an array that's at
      // least 2MB. This value was chosen experimentally: Any smaller and the
      // cost of a forall (mostly the task creation) outweighs the benefit of
      // using multiple tasks. This was tested on a 2 core laptop, 8 core
      // workstation, and 24 core XC40.
      const elemsizeInBytes = if isNumericType(t) then numBytes(t)
                              else c_sizeof(t).safeCast(int);
      const arrsizeInBytes = s.safeCast(int) * elemsizeInBytes;
      param heuristicThresh = 2 * 1024 * 1024;
      const heuristicWantsPar = arrsizeInBytes > heuristicThresh;

      if heuristicWantsPar {
        initMethod = ArrayInit.parallelInit;
      } else {
        initMethod = ArrayInit.serialInit;
      }
    }

    return initMethod;
  }

  proc init_elts(x, s, type t, lo=0:s.type) : void {

    var initMethod = init_elts_method(s, t);

    // Q: why is the declaration of 'y' in the following loops?
    //
    // A: so that if the element type is something like an array,
    // the element can 'steal' the array rather than copying it.
    // One effect of having it in the loop is that the reference
    // count for an array element's domain gets bumped once per
    // element.  Is this good, bad, necessary?  Unclear.
    select initMethod {
      when ArrayInit.noInit {
        return;
      }
      when ArrayInit.serialInit {
        for i in lo..s-1 {
          pragma "no auto destroy" pragma "unsafe" var y: t;
          __primitive("array_set_first", x, i, y);
        }
      }
      when ArrayInit.gpuInit {
        // This branch should only occur when we're on a GPU sublocale and the
        // following `foreach` loop will become a kernel
        foreach i in lo..s-1 {
          //assertOnGpu(); TODO: this assertion fails for a hello world style
          // program investigate why (I don't think it's erroring out in user
          // code but rather something from one of our standard modules).
          pragma "no auto destroy" pragma "unsafe" var y: t;
          __primitive("array_set_first", x, i, y);
        }
      }
      when ArrayInit.parallelInit {
        forall i in lo..s-1 {
          pragma "no auto destroy" pragma "unsafe" var y: t;
          __primitive("array_set_first", x, i, y);
        }
      }
      otherwise {
        halt("ArrayInit.", initMethod, " should have been made concrete");
      }
    }
  }

  // TODO (EJR: 02/25/16): see if we can remove this explicit type declaration.
  // chpl_mem_descInt_t is really a well known compiler type since the compiler
  // emits calls for the chpl_mem_descs table. Maybe the compiler should just
  // create the type and export it to the runtime?
  @chpldoc.nodoc
  extern type chpl_mem_descInt_t = int(16);

  @chpldoc.nodoc
  enum chpl_ddataResizePolicy { normalInit, skipInit, skipInitButClearMem }

  // dynamic data block class
  // (note that c_ptr(type) is similar, but local only,
  //  and defined in CTypes.chpl)
  pragma "data class"
  pragma "no object"
  pragma "no default functions"
  class _ddata {
    type eltType;

    inline proc this(i: integral) ref {
      return __primitive("array_get", this, i);
    }
  }

  proc chpl_isDdata(type t:_ddata) param do return true;
  proc chpl_isDdata(type t) param do return false;

  inline operator =(ref a: _ddata(?t), b: _ddata(t)) {
    __primitive("=", a, b);
  }

  // Removing the 'eltType' arg results in errors for --baseline
  inline proc _ddata_shift(type eltType, data: _ddata(eltType), shift: integral) {
    var ret: _ddata(eltType);
     __primitive("shift_base_pointer", ret, data, shift);
    return ret;
  }

  inline proc _ddata_sizeof_element(type t: _ddata): c_size_t {
    return __primitive("sizeof_ddata_element", t):c_size_t;
  }

  inline proc _ddata_sizeof_element(x: _ddata): c_size_t {
    return _ddata_sizeof_element(x.type);
  }

  // Never initializes elements
  //
  // if callPostAlloc=true, then _ddata_allocate_postalloc should
  // be called after the elements are initialized.
  //
  //
  // Cyclic/Block will function OK if postAlloc isn't called yet
  // during initialization and a PUT e.g. occurs.
  //
  // List could never call postAlloc or call it immediately
  //   -> calling it immediately should result in allocating domain owning it
  //   -> never calling it should result in always using bounce buffers
  //
  // Associative array - makes sense to call postAlloc
  //  after touching memory in usual order
  //

  pragma "llvm return noalias"
  proc _ddata_allocate_noinit(type eltType, size: integral,
                                     out callPostAlloc: bool,
                                     subloc = c_sublocid_none) {
    pragma "fn synchronization free"
    pragma "insert line file info"
    extern proc chpl_mem_array_alloc(nmemb: c_size_t, eltSize: c_size_t,
                                     subloc: chpl_sublocID_t,
                                     ref callPostAlloc: bool): c_void_ptr;
    var ret: _ddata(eltType);
    ret = chpl_mem_array_alloc(size:c_size_t, _ddata_sizeof_element(ret),
                               subloc, callPostAlloc):ret.type;
    return ret;
  }

  inline proc _ddata_allocate_postalloc(data:_ddata, size: integral) {
    pragma "fn synchronization free"
    pragma "insert line file info"
    extern proc chpl_mem_array_postAlloc(data: c_void_ptr, nmemb: c_size_t,
                                         eltSize: c_size_t);
    chpl_mem_array_postAlloc(data:c_void_ptr, size:c_size_t,
                             _ddata_sizeof_element(data));
  }

  inline proc _ddata_allocate(type eltType, size: integral,
                              subloc = c_sublocid_none) {
    var callPostAlloc: bool;
    var ret: _ddata(eltType);

    ret = _ddata_allocate_noinit(eltType, size, callPostAlloc, subloc);

    init_elts(ret, size, eltType);

    if callPostAlloc {
      _ddata_allocate_postalloc(ret, size);
    }

    return ret;
  }

  inline proc _ddata_supports_reallocate(oldDdata,
                                         type eltType,
                                         oldSize: integral,
                                         newSize: integral) {
    pragma "fn synchronization free"
    pragma "insert line file info"
    extern proc chpl_mem_array_supports_realloc(ptr: c_void_ptr,
                                                oldNmemb: c_size_t, newNmemb:
                                                c_size_t, eltSize: c_size_t): bool;
      return chpl_mem_array_supports_realloc(oldDdata: c_void_ptr,
                                             oldSize.safeCast(c_size_t),
                                             newSize.safeCast(c_size_t),
                                             _ddata_sizeof_element(oldDdata));
  }

  inline proc _ddata_fill(ddata,
                          type eltType,
                          lo: integral,
                          hi: integral,
                          fill: int(8)=0) {
    import OS.POSIX.memset;
    if hi > lo {
      const elemWidthInBytes: uint  = _ddata_sizeof_element(ddata);
      const numElems = (hi - lo).safeCast(uint);
      if safeMul(numElems, elemWidthInBytes) {
        const numBytes = numElems * elemWidthInBytes;
        const shiftedPtr = _ddata_shift(eltType, ddata, lo);
        memset(shiftedPtr:c_void_ptr, fill, numBytes.safeCast(c_size_t));
      } else {
        halt('internal error: Unsigned integer overflow during ' +
             'memset of dynamic block');
      }
    }
  }

  inline proc _ddata_reallocate(oldDdata,
                                type eltType,
                                oldSize: integral,
                                newSize: integral,
                                subloc = c_sublocid_none,
                                policy = chpl_ddataResizePolicy.normalInit) {
    pragma "fn synchronization free"
    pragma "insert line file info"
    extern proc chpl_mem_array_realloc(ptr: c_void_ptr,
                                       oldNmemb: c_size_t, newNmemb: c_size_t,
                                       eltSize: c_size_t,
                                       subloc: chpl_sublocID_t,
                                       ref callPostAlloc: bool): c_void_ptr;
    var callPostAlloc: bool;

    // destroy any elements that are going away
    param needsDestroy = __primitive("needs auto destroy",
                                     __primitive("deref", oldDdata[0]));
    if needsDestroy && (oldSize > newSize) {
      if _deinitElementsIsParallel(eltType, oldSize) {
        forall i in newSize..oldSize-1 do
          chpl__autoDestroy(oldDdata[i]);
      } else {
        for i in newSize..oldSize-1 do
          chpl__autoDestroy(oldDdata[i]);
      }
    }

    var newDdata = chpl_mem_array_realloc(oldDdata: c_void_ptr,
                                          oldSize.safeCast(c_size_t),
                                          newSize.safeCast(c_size_t),
                                          _ddata_sizeof_element(oldDdata),
                                          subloc,
                                          callPostAlloc): oldDdata.type;

    // The resize policy dictates whether or not we should default-init,
    // skip initializing, or zero out the memory of new slots.
    select policy {
      when chpl_ddataResizePolicy.normalInit do
        if !isDefaultInitializable(eltType) {
          halt('internal error: Attempt to resize dynamic block ' +
               'containing non-default-initializable elements');
        } else {
          init_elts(newDdata, newSize, eltType, lo=oldSize);
        }
      when chpl_ddataResizePolicy.skipInit do;
      when chpl_ddataResizePolicy.skipInitButClearMem do
        _ddata_fill(newDdata, eltType, oldSize, newSize);
    }

    if (callPostAlloc) {
      pragma "fn synchronization free"
      pragma "insert line file info"
      extern proc chpl_mem_array_postRealloc(oldData: c_void_ptr,
                                             oldNmemb: c_size_t,
                                             newData: c_void_ptr,
                                             newNmemb: c_size_t,
                                             eltSize: c_size_t);
      chpl_mem_array_postRealloc(oldDdata:c_void_ptr, oldSize.safeCast(c_size_t),
                                 newDdata:c_void_ptr, newSize.safeCast(c_size_t),
                                 _ddata_sizeof_element(oldDdata));
    }
    return newDdata;
  }


  inline proc _ddata_free(data: _ddata, size: integral) {
    var subloc = chpl_sublocFromLocaleID(__primitive("_wide_get_locale", data));

    pragma "fn synchronization free"
    pragma "insert line file info"
    extern proc chpl_mem_array_free(data: c_void_ptr,
                                    nmemb: c_size_t, eltSize: c_size_t,
                                    subloc: chpl_sublocID_t);
    chpl_mem_array_free(data:c_void_ptr, size:c_size_t,
                        _ddata_sizeof_element(data),
                        subloc);
  }

  inline operator ==(a: _ddata, b: _ddata)
      where _to_borrowed(a.eltType) == _to_borrowed(b.eltType) {
    return __primitive("ptr_eq", a, b);
  }
  inline operator ==(a: _ddata, b: _nilType) {
    return __primitive("ptr_eq", a, nil);
  }
  inline operator ==(a: _nilType, b: _ddata) {
    return __primitive("ptr_eq", nil, b);
  }

  inline operator !=(a: _ddata, b: _ddata) where a.eltType == b.eltType {
    return __primitive("ptr_neq", a, b);
  }
  inline operator !=(a: _ddata, b: _nilType) {
    return __primitive("ptr_neq", a, nil);
  }
  inline operator !=(a: _nilType, b: _ddata) {
    return __primitive("ptr_neq", nil, b);
  }


  inline proc _cond_test(x: _ddata) do return x != nil;


  //
  // internal reference type
  //
  pragma "ref"
  pragma "no default functions"
  pragma "no object"
  class _ref {
    var _val;
  }

  //
  // data structures for naive implementation of end used for
  // sync statements and for joining coforall and cobegin tasks
  //

  inline proc chpl_rt_reset_task_spawn() {
    pragma "fn synchronization free"
    extern proc chpl_task_reset_spawn_order();
    chpl_task_reset_spawn_order();
  }

  proc chpl_resetTaskSpawn(numTasks) {
    const dptpl = if dataParTasksPerLocale==0 then here.maxTaskPar
                  else dataParTasksPerLocale;

    if numTasks >= dptpl {
      chpl_rt_reset_task_spawn();
    } else if numTasks == 1 {
      // Don't create a task for local single iteration coforalls
      use ChapelTaskData;
      var tls = chpl_task_getInfoChapel();
      chpl_task_data_setNextCoStmtSerial(tls, true);
    }
  }

  config param useAtomicTaskCnt = defaultAtomicTaskCount();

  proc defaultAtomicTaskCount() param {
    use ChplConfig;
    return ChplConfig.CHPL_NETWORK_ATOMICS != "none";
  }

  config param commDiagsTrackEndCounts = false;

  pragma "no default functions"
  record endCountDiagsManager {
    var taskInfo: c_ptr(chpl_task_infoChapel_t);
    var prevDiagsDisabledVal: bool;
    inline proc enterThis() : void {
      if !commDiagsTrackEndCounts {
        taskInfo = chpl_task_getInfoChapel();
        prevDiagsDisabledVal = chpl_task_data_setCommDiagsTemporarilyDisabled(taskInfo, true);
      }
    }

    inline proc leaveThis(in unused: owned Error?) {
      if !commDiagsTrackEndCounts {
        chpl_task_data_setCommDiagsTemporarilyDisabled(taskInfo, prevDiagsDisabledVal);
      }
    }
  }

  // Parent class for _EndCount instances so that it's easy
  // to add non-generic fields here.
  // And to get 'errors' field from any generic instantiation.
  pragma "no default functions"
  class _EndCountBase {
    var errors: chpl_TaskErrors;
  }

  pragma "end count"
  pragma "no default functions"
  class _EndCount : _EndCountBase {
    type iType;
    type taskType;
    var i: iType;
    var taskCnt: taskType;
    proc init(type iType, type taskType) {
      this.iType = iType;
      this.taskType = taskType;
    }

    inline proc add(value: int, param order: memoryOrder) {
      manage new endCountDiagsManager() do
        this.i.add(value, order);
    }

    inline proc sub(value: int, param order: memoryOrder) {
      manage new endCountDiagsManager() do
        this.i.sub(value, order);
    }

    inline proc waitFor(value: int, param order: memoryOrder) {
      manage new endCountDiagsManager() do
        this.i.waitFor(value, order);
    }
  }

  // This function is called once by the initiating task.  No on
  // statement needed, because the task should be running on the same
  // locale as the sync/coforall/cobegin was initiated on and thus the
  // same locale on which the object is allocated.
  //
  // TODO: 'taskCnt' can sometimes be local even if 'i' has to be remote.
  // It is currently believed that only a remote-begin will want a network
  // atomic 'taskCnt'. There should be a separate argument to control the type
  // of 'taskCnt'.
  pragma "dont disable remote value forwarding"
  inline proc _endCountAlloc(param forceLocalTypes : bool) {
    type taskCntType = if !forceLocalTypes && useAtomicTaskCnt then atomic int
                                           else int;
    if forceLocalTypes {
      return new unmanaged _EndCount(iType=chpl__processorAtomicType(int),
                                     taskType=taskCntType);
    } else {
      return new unmanaged _EndCount(iType=chpl__atomicType(int),
                                     taskType=taskCntType);
    }
  }

  // Compiler looks for this variable to determine the return type of
  // the "get end count" primitive.
  type _remoteEndCountType = _endCountAlloc(false).type;

  // This function is called once by the initiating task.  As above, no
  // on statement needed.
  pragma "dont disable remote value forwarding"
  inline proc _endCountFree(e: _EndCount) {
    delete _to_unmanaged(e);
  }

  // This function is called by the initiating task once for each new
  // task *before* any of the tasks are started.  As above, no on
  // statement needed.
  pragma "dont disable remote value forwarding"
  pragma "no remote memory fence"
  pragma "task spawn impl fn"
  proc _upEndCount(e: _EndCount, param countRunningTasks=true) {
    if isAtomic(e.taskCnt) {
      e.add(1, memoryOrder.release);
      e.taskCnt.add(1, memoryOrder.release);
    } else {
      // note that this on statement does not have the usual
      // remote memory fence because of pragma "no remote memory fence"
      // above. So we do an acquire fence before it.
      chpl_rmem_consist_fence(memoryOrder.release);
      on e {
        e.add(1, memoryOrder.release);
        e.taskCnt += 1;
      }
    }
    if countRunningTasks {
      here.runningTaskCntAdd(1);  // decrement is in _waitEndCount()
      chpl_comm_task_create();    // countRunningTasks is a proxy for "is local"
                                  // here.  Comm layers are responsible for the
                                  // remote case themselves.
    }
  }

  pragma "dont disable remote value forwarding"
  pragma "no remote memory fence"
  pragma "task spawn impl fn"
  proc _upEndCount(e: _EndCount, param countRunningTasks=true, numTasks) {
    e.add(numTasks:int, memoryOrder.release);

    if countRunningTasks {
      if numTasks > 1 {
        here.runningTaskCntAdd(numTasks:int-1);  // decrement is in _waitEndCount()
      }
      chpl_comm_task_create();    // countRunningTasks is a proxy for "is local"
                                  // here.  Comm layers are responsible for the
                                  // remote case themselves.
    } else {
      here.runningTaskCntSub(1);
    }
  }

  extern proc chpl_comm_unordered_task_fence(): void;

  extern proc chpl_comm_task_create();

  pragma "task complete impl fn"
  extern proc chpl_comm_task_end(): void;

  pragma "compiler added remote fence"
  proc chpl_after_forall_fence() {
    chpl_comm_unordered_task_fence();
  }

  // This function is called once by each newly initiated task.  No on
  // statement is needed because the call to sub() will do a remote
  // fork (on) if needed.
  pragma "dont disable remote value forwarding"
  pragma "task complete impl fn"
  pragma "down end count fn"
  proc _downEndCount(e: _EndCount, err: unmanaged Error?) {
    chpl_save_task_error(e, err);
    chpl_comm_task_end();
    // inform anybody waiting that we're done
    e.sub(1, memoryOrder.release);
  }

  // This function is called once by the initiating task.  As above, no
  // on statement needed.
  // called for sync blocks (implicit or explicit), unbounded coforalls
  pragma "dont disable remote value forwarding"
  pragma "task join impl fn"
  pragma "unchecked throws"
  proc _waitEndCount(e: _EndCount, param countRunningTasks=true) throws {
    // Remove the task that will just be waiting/yielding in the following
    // waitFor() from the running task count to let others do real work. It is
    // re-added after the waitFor().
    here.runningTaskCntSub(1);

    // Wait for all tasks to finish
    e.waitFor(0, memoryOrder.acquire);

    if countRunningTasks {
      const taskDec = if isAtomic(e.taskCnt) then e.taskCnt.read() else e.taskCnt;
      // taskDec-1 to adjust for the task that was waiting for others to finish
      here.runningTaskCntSub(taskDec-1);  // increment is in _upEndCount()
    } else {
      // re-add the task that was waiting for others to finish
      here.runningTaskCntAdd(1);
    }

    // Throw any error raised by a task this is waiting for
    if ! e.errors.empty() then
      throw new owned TaskErrors(e.errors);
  }

  // called for bounded coforalls and cobegins
  pragma "dont disable remote value forwarding"
  pragma "task join impl fn"
  pragma "unchecked throws"
  proc _waitEndCount(e: _EndCount, param countRunningTasks=true, numTasks) throws {
    // Wait for all tasks to finish
    e.waitFor(0, memoryOrder.acquire);

    if countRunningTasks {
      if numTasks > 1 {
        here.runningTaskCntSub(numTasks:int-1);
      }
    } else {
      here.runningTaskCntAdd(1);
    }

    // Throw any error raised by a task this is waiting for
    if ! e.errors.empty() then
      throw new owned TaskErrors(e.errors);
  }

  pragma "task spawn impl fn"
  proc _upDynamicEndCount(param countRunningTasks=true) {
    var e = __primitive("get dynamic end count");
    _upEndCount(e, countRunningTasks);
  }

  pragma "dont disable remote value forwarding"
  pragma "task complete impl fn"
  pragma "down end count fn"
  proc _downDynamicEndCount(err: unmanaged Error?) {
    var e = __primitive("get dynamic end count");
    _downEndCount(e, err);
  }

  // This version is called for normal sync blocks.
  pragma "task join impl fn"
  pragma "unchecked throws"
  proc chpl_waitDynamicEndCount(param countRunningTasks=true) throws {
    var e = __primitive("get dynamic end count");
    _waitEndCount(e, countRunningTasks);

    // Throw any error raised by a task this sync statement is waiting for
    if ! e.errors.empty() then
      throw new owned TaskErrors(e.errors);
  }

  // Routines for re-interpreting reals as uints and vice-versa, at
  // the bit level
  //
  @unstable("This routine may change names / signatures")
  proc param (real(64)).transmute(type t) param : t {
    if t != uint {
      compilerError("Cannot (currently) transmute from " + this.type:string +
                    " to " + t:string);
    } else {
      param ui: uint(64) = __primitive("real64 as uint64", this);
      return ui;
    }
  }

  @unstable("This routine may change names / signatures")
  proc param (real(32)).transmute(type t) param : t {
    if t != uint(32) {
      compilerError("Cannot (currently) transmute from " + this.type:string +
                    " to " + t:string);
    } else {
      param ui: uint(32) = __primitive("real32 as uint32", this);
      return ui;
    }
  }

  @unstable("This routine may change names / signatures")
  inline proc (real(?w)).transmute(type t): t {
    use CTypes;
    import OS.POSIX.memcpy;

    if t != uint(w) {
      compilerError("Cannot (currently) transmute from " + this.type:string +
                    " to " + t:string);
    } else {
      var src = this,
          dst: uint(w);
      memcpy(c_ptrTo(dst), c_ptrTo(src), numBytes(t).safeCast(c_size_t));
      return dst;
    }
  }

  @unstable("This routine may change names / signatures")
  proc param (uint(64)).transmute(type t) param : t {
    if t != real(64) {
      compilerError("Cannot (currently) transmute from " + this.type:string +
                    " to " + t:string);
    } else {
      param r: real(64) = __primitive("uint64 as real64", this);
      return r;
    }
  }

  @unstable("This routine may change names / signatures")
  inline proc param (uint(32)).transmute(type t) param : t {
    if t != real(32) {
      compilerError("Cannot (currently) transmute from " + this.type:string +
                    " to " + t:string);
    } else {
      param r: real(32) = __primitive("uint32 as real32", this);
      return r;
    }
  }

  @unstable("This routine may change names / signatures")
  inline proc (uint(?w)).transmute(type t): t {
    use CTypes;
    import OS.POSIX.memcpy;

    if t != real(w) {
      compilerError("Cannot (currently) transmute from " + this.type:string +
                    " to " + t:string);
    } else {
      var src = this,
          dst: real(w);
      memcpy(c_ptrTo(dst), c_ptrTo(src), numBytes(t).safeCast(c_size_t));
      return dst;
    }
  }


  //
  // Similar to isPrimitiveType, but excludes imaginaries because they
  // are handled within the Chapel code directly (using overloads further
  // down in the file) to save complexity in the compiler.
  //
  inline proc chpl_typeSupportsPrimitiveCast(type t) param do
    return isBoolType(t) ||
           isIntegralType(t) ||
           isRealType(t);

  inline operator :(x:chpl_anybool, type t:chpl_anybool) do
    return __primitive("cast", t, x);
  inline operator :(x:chpl_anybool, type t:integral) do
    return __primitive("cast", t, x);
  inline operator :(x:chpl_anybool, type t:chpl_anyreal) do
    return __primitive("cast", t, x);

  inline operator :(x:integral, type t:chpl_anybool) do
    return __primitive("cast", t, x);
  inline operator :(x:integral, type t:integral) do
    return __primitive("cast", t, x);
  inline operator :(x:integral, type t:chpl_anyreal) do
    return __primitive("cast", t, x);

  inline operator :(x:chpl_anyreal, type t:chpl_anybool) do
    return __primitive("cast", t, x);
  inline operator :(x:chpl_anyreal, type t:integral) do
    return __primitive("cast", t, x);
  inline operator :(x:chpl_anyreal, type t:chpl_anyreal) do
    return __primitive("cast", t, x);

  @unstable("enum-to-bool casts are likely to be deprecated in the future")
  inline operator :(x:enum, type t:chpl_anybool) throws {
    return x: int: bool;
  }
  // operator :(x: enum, type t:integral)
  // is generated for each enum in buildDefaultFunctions
  inline operator :(x: enum, type t:enum) where x.type == t do
    return x;

  @unstable("enum-to-float casts are likely to be deprecated in the future")
  inline operator :(x: enum, type t:chpl_anyreal) throws {
    return x: int: real;
  }

  inline operator :(x:_nilType, type t:unmanaged class)
  {
      compilerError("cannot cast nil to " + t:string);
  }
  inline operator :(x:_nilType, type t:borrowed class)
  {
    compilerError("cannot cast nil to " + t:string);
  }

  // casting to unmanaged?, no class downcast
  inline operator :(x:borrowed class?, type t:unmanaged class?)
    where isSubtype(_to_unmanaged(x.type),t)
  {
    return __primitive("cast", t, x);
  }
  inline operator :(x:borrowed class, type t:unmanaged class?)
    where isSubtype(_to_nonnil(_to_unmanaged(x.type)),t)
  {
    return __primitive("cast", t, x);
  }

  // casting to unmanaged, no class downcast
  inline operator :(x:borrowed class, type t:unmanaged class)
    where isSubtype(_to_unmanaged(x.type),t)
  {
    return __primitive("cast", t, x);
  }

  // casting away nilability, no class downcast
  inline operator :(x:unmanaged class?, type t:borrowed class) throws
    where isSubtype(_to_nonnil(x.type),t)
  {
    if x == nil {
      throw new owned NilClassError();
    }
    return __primitive("cast", t, x);
  }


  // casting away nilability, no class downcast
  inline operator :(x:borrowed class?, type t:borrowed class)  throws
    where isSubtype(_to_nonnil(x.type),t)
  {
    if x == nil {
      throw new owned NilClassError();
    }
    return __primitive("cast", t, x);
  }

  // casting away nilability, no class downcast
  inline operator :(x:borrowed class?, type t:unmanaged class)  throws
    where isSubtype(_to_nonnil(_to_unmanaged(x.type)),t)
  {
    if x == nil {
      throw new owned NilClassError();
    }
    return __primitive("cast", t, x);
  }

  // this version handles downcast to non-nil borrowed
  inline operator :(x:borrowed class?, type t:borrowed class)  throws
    where isProperSubtype(t,_to_nonnil(x.type))
  {
    if x == nil {
      throw new owned NilClassError();
    }
    var tmp = __primitive("dynamic_cast", t, x);
    if tmp == nil {
      throw new owned ClassCastError();
    }

    return _to_nonnil(_to_borrowed(tmp));
  }

  // this version handles downcast to nilable borrowed
  inline operator :(x:borrowed class?, type t:borrowed class?)
    where isProperSubtype(t,x.type)
  {
    if x == nil {
      return nil;
    }
    var tmp = __primitive("dynamic_cast", t, x);
    return _to_nilable(_to_borrowed(tmp));
  }


  // this version handles downcast to non-nil unmanaged
  inline operator :(x:borrowed class?, type t:unmanaged class) throws
    where isProperSubtype(t,_to_nonnil(_to_unmanaged(x.type)))
  {
    if x == nil {
      throw new owned NilClassError();
    }
    var tmp = __primitive("dynamic_cast", t, x);
    if tmp == nil {
      throw new owned ClassCastError();
    }

    return _to_nonnil(_to_unmanaged(tmp));
  }

  // this version handles downcast to nilable unmanaged
  inline operator :(x:borrowed class?, type t:unmanaged class?)
    where isProperSubtype(t,_to_unmanaged(x.type))
  {
    if x == nil {
      return nil;
    }
    var tmp = __primitive("dynamic_cast", t, x);
    return _to_nilable(_to_unmanaged(tmp));
  }

  // this version handles downcast to nilable unmanaged
  inline operator :(x:borrowed class, type t:unmanaged class?)
    where isProperSubtype(_to_nonnil(_to_borrowed(t)),x.type)
  {
    if x == nil {
      return nil;
    }
    var tmp = __primitive("dynamic_cast", t, x);
    return _to_nilable(_to_unmanaged(tmp));
  }



  //
  // casts to complex
  //
  inline operator :(x: bool, type t:chpl_anycomplex) do
    return (x, 0):t;

  inline operator :(x: integral, type t:chpl_anycomplex) do
    return (x, 0):t;

  inline operator :(x: chpl_anyreal, type t:chpl_anycomplex) do
    return (x, 0):t;

  inline operator :(x: chpl_anyimag, type t:chpl_anycomplex) do
    return (0, _i2r(x)):t;

  inline operator :(x: chpl_anycomplex, type t:chpl_anycomplex) do
    return (x.re, x.im):t;

  @unstable("enum-to-float casts are likely to be deprecated in the future")
  inline operator :(x: enum, type t:chpl_anycomplex) throws do
    return (x:real, 0):t;

  //
  // casts to imag
  //
  inline operator :(x: bool, type t:chpl_anyimag) do
    return if x then 1i:t else 0i:t;

  inline operator :(x: integral, type t:chpl_anyimag) do
    return __primitive("cast", t, x);

  inline operator :(x: chpl_anyreal, type t:chpl_anyimag) do
    return __primitive("cast", t, x);

  inline operator :(x: chpl_anyimag, type t:chpl_anyimag) do
    return __primitive("cast", t, x);

  inline operator :(x: chpl_anycomplex, type t:chpl_anyimag) do
    return __primitive("cast", t, x.im);

  @unstable("enum-to-float casts are likely to be deprecated in the future")
  inline operator :(x: enum, type t:chpl_anyimag)  throws do
    return x:real:imag;

  //
  // casts from complex
  //
  inline operator :(x: chpl_anycomplex, type t:chpl_anyreal)  {
    var y: t;
    y = x.re:t;
    return y;
  }
  inline operator :(x: chpl_anycomplex, type t:integral)  {
    var y: t;
    y = x.re:t;
    return y;
  }

  //
  // casts from imag
  //
  inline operator :(x: chpl_anyimag, type t:chpl_anyreal) do
    return __primitive("cast", t, x);
  inline operator :(x: chpl_anyimag, type t:integral) do
    return __primitive("cast", t, x);

  inline operator :(x: chpl_anyimag, type t:chpl_anybool) do
    return if x != 0i then true else false;

  pragma "init copy fn"
  inline proc chpl__initCopy(type t, definedConst: bool)  type {
    compilerError("illegal assignment of type to value");
    return t;
  }

  pragma "compiler generated"
  pragma "last resort"
  pragma "init copy fn"
  inline proc chpl__initCopy(x: _tuple, definedConst: bool) {
    // body inserted during generic instantiation
  }

  // Catch-all initCopy implementation:
  pragma "compiler generated"
  pragma "last resort"
  pragma "init copy fn"
  pragma "suppress lvalue error"
  inline proc chpl__initCopy(const x, definedConst: bool) {
    // body adjusted during generic instantiation
    return x;
  }

  pragma "compiler generated"
  pragma "last resort"
  pragma "auto copy fn"
  inline proc chpl__autoCopy(x: _tuple, definedConst: bool) {
    // body inserted during generic instantiation
  }

  pragma "compiler generated"
  pragma "last resort"
  pragma "unref fn"
  inline proc chpl__unref(x: _tuple) {
    // body inserted during generic instantiation
  }


  pragma "compiler generated"
  pragma "auto copy fn"
  inline proc chpl__autoCopy(ir: _iteratorRecord, definedConst: bool) {
    // body modified during call destructors pass
    return ir;
  }

  pragma "compiler generated"
  pragma "last resort"
  pragma "auto copy fn"
  pragma "suppress lvalue error"
  inline proc chpl__autoCopy(const x, definedConst: bool) {
    return chpl__initCopy(x, definedConst);
  }

  pragma "compiler generated"
  pragma "auto destroy fn"
  inline proc chpl__autoDestroy(x: borrowed RootClass) { }

  pragma "compiler generated"
  pragma "last resort"
  pragma "auto destroy fn"
  inline proc chpl__autoDestroy(type t)  { }

  pragma "compiler generated"
  pragma "last resort"
  pragma "auto destroy fn"
  inline proc chpl__autoDestroy(x) {
    __primitive("call destructor", x);
  }
  pragma "auto destroy fn"
  inline proc chpl__autoDestroy(ir: _iteratorRecord) {
    // body inserted during call destructors pass
  }

  // These might seem the same as the generic version
  // but they currently necessary to prevent resolution from
  // using promotion (for example with an array of sync variables)
  pragma "dont disable remote value forwarding"
  pragma "removable auto destroy"
  pragma "auto destroy fn"
  proc chpl__autoDestroy(x: _distribution) {
    __primitive("call destructor", x);
  }
  pragma "dont disable remote value forwarding"
  pragma "removable auto destroy"
  pragma "auto destroy fn"
  proc chpl__autoDestroy(x: domain) {
    __primitive("call destructor", x);
  }
  pragma "dont disable remote value forwarding"
  pragma "removable auto destroy"
  pragma "auto destroy fn"
  proc chpl__autoDestroy(x: []) {
    __primitive("call destructor", x);
  }

  /*
  inline proc chpl__tounmanaged(ref arg:Owned) {
    return owned.release(arg);
  }
  inline proc chpl__tounmanaged(arg) where arg:object {
    return arg;
  }*/


  // implements 'delete' statement
  pragma "no borrow convert"
  proc chpl__delete(arg) {

    if chpl_isDdata(arg.type) then
      compilerError("cannot delete data class");
    if arg.type == _nilType then
      compilerError("should not delete 'nil'");
    if isSubtype(arg.type, _owned) then
      compilerError("'delete' is not allowed on an owned class type");
    if isSubtype(arg.type, _shared) then
      compilerError("'delete' is not allowed on a shared class type");
    if isRecord(arg) then
      // special case for records as a more likely occurrence
      compilerError("'delete' is not allowed on records");
    if !isCoercible(arg.type, borrowed class?) then
      compilerError("'delete' is not allowed on non-class type ",
                    arg.type:string);
    if !isCoercible(arg.type, unmanaged class?) then
      compilerError("'delete' can only be applied to unmanaged classes");

    if (arg != nil) {
      arg!.deinit();

      on arg do
        chpl_here_free(__primitive("_wide_get_addr", arg));
    }
  }

  proc chpl__delete(arr: []) {
    forall a in arr do
      chpl__delete(a);
  }

  // delete two or more things
  proc chpl__delete(arg, args...) {
    chpl__delete(arg);
    for param i in 0..args.size-1 do
      chpl__delete(args(i));
  }

  // c_void_ptr operations
  inline operator =(ref a: c_void_ptr, b: c_void_ptr) { __primitive("=", a, b); }
  inline operator ==(a: c_void_ptr, b: c_void_ptr) {
    return __primitive("ptr_eq", a, b);
  }
  inline operator !=(a: c_void_ptr, b: c_void_ptr) {
    return __primitive("ptr_neq", a, b);
  }

  // Type functions for representing function types
  inline proc func() type { return __primitive("create fn type", void); }
  inline proc func(type rettype) type { return __primitive("create fn type", rettype); }
  inline proc func(type t...?n, type rettype) type { return __primitive("create fn type", (...t), rettype); }

  proc isIterator(ic: _iteratorClass) param do return true;
  proc isIterator(ir: _iteratorRecord) param do return true;
  proc isIterator(not_an_iterator) param do return false;


  /* op= operators
   */
  inline operator +=(ref lhs: int(8), rhs: int(8)) do __primitive("+=", lhs, rhs);
  inline operator +=(ref lhs: int(16), rhs: int(16)) do __primitive("+=", lhs, rhs);
  inline operator +=(ref lhs: int(32), rhs: int(32)) do __primitive("+=", lhs, rhs);
  inline operator +=(ref lhs: int(64), rhs: int(64)) do __primitive("+=", lhs, rhs);

  inline operator +=(ref lhs: uint(8), rhs: uint(8)) do __primitive("+=", lhs, rhs);
  inline operator +=(ref lhs: uint(16), rhs: uint(16)) do __primitive("+=", lhs, rhs);
  inline operator +=(ref lhs: uint(32), rhs: uint(32)) do __primitive("+=", lhs, rhs);
  inline operator +=(ref lhs: uint(64), rhs: uint(64)) do __primitive("+=", lhs, rhs);

  inline operator +=(ref lhs: real(32), rhs: real(32)) do __primitive("+=", lhs, rhs);
  inline operator +=(ref lhs: real(64), rhs: real(64)) do __primitive("+=", lhs, rhs);

  inline operator +=(ref lhs: imag(32), rhs: imag(32)) do __primitive("+=", lhs, rhs);
  inline operator +=(ref lhs: imag(64), rhs: imag(64)) do __primitive("+=", lhs, rhs);

  inline operator +=(ref lhs: complex(64), rhs: complex(64)) do lhs = (lhs+rhs);
  inline operator +=(ref lhs: complex(128), rhs: complex(128)) do lhs = (lhs+rhs);
  // This function shouldn't be 'last resort'
  // because if it is, that would interfere with things like
  //  A += A or A += [i in A.domain] A[i]
  // due to the existing array += eltType overloads & those being promoted.
  // So, use a where clause so that the overloads above are used if
  // they are available.
  inline operator +=(ref lhs, rhs)
  where !(isNumericType(lhs.type) && isNumericType(rhs.type)) {
    lhs = lhs + rhs;
  }

  inline operator -=(ref lhs: int(8), rhs: int(8)) do __primitive("-=", lhs, rhs);
  inline operator -=(ref lhs: int(16), rhs: int(16)) do __primitive("-=", lhs, rhs);
  inline operator -=(ref lhs: int(32), rhs: int(32)) do __primitive("-=", lhs, rhs);
  inline operator -=(ref lhs: int(64), rhs: int(64)) do __primitive("-=", lhs, rhs);

  inline operator -=(ref lhs: uint(8), rhs: uint(8)) do __primitive("-=", lhs, rhs);
  inline operator -=(ref lhs: uint(16), rhs: uint(16)) do __primitive("-=", lhs, rhs);
  inline operator -=(ref lhs: uint(32), rhs: uint(32)) do __primitive("-=", lhs, rhs);
  inline operator -=(ref lhs: uint(64), rhs: uint(64)) do __primitive("-=", lhs, rhs);

  inline operator -=(ref lhs: real(32), rhs: real(32)) do __primitive("-=", lhs, rhs);
  inline operator -=(ref lhs: real(64), rhs: real(64)) do __primitive("-=", lhs, rhs);

  inline operator -=(ref lhs: imag(32), rhs: imag(32)) do __primitive("-=", lhs, rhs);
  inline operator -=(ref lhs: imag(64), rhs: imag(64)) do __primitive("-=", lhs, rhs);
  // this one is just here so we can use !isNumericType(t) below
  inline operator -=(ref lhs: complex(64), rhs: complex(64)) do lhs = (lhs-rhs);
  inline operator -=(ref lhs: complex(128), rhs: complex(128)) do lhs = (lhs-rhs);
  inline operator -=(ref lhs, rhs)
  where !(isNumericType(lhs.type) && isNumericType(rhs.type)) {
    lhs = lhs - rhs;
  }

  inline operator *=(ref lhs: int(8), rhs: int(8)) do __primitive("*=", lhs, rhs);
  inline operator *=(ref lhs: int(16), rhs: int(16)) do __primitive("*=", lhs, rhs);
  inline operator *=(ref lhs: int(32), rhs: int(32)) do __primitive("*=", lhs, rhs);
  inline operator *=(ref lhs: int(64), rhs: int(64)) do __primitive("*=", lhs, rhs);

  inline operator *=(ref lhs: uint(8), rhs: uint(8)) do __primitive("*=", lhs, rhs);
  inline operator *=(ref lhs: uint(16), rhs: uint(16)) do __primitive("*=", lhs, rhs);
  inline operator *=(ref lhs: uint(32), rhs: uint(32)) do __primitive("*=", lhs, rhs);
  inline operator *=(ref lhs: uint(64), rhs: uint(64)) do __primitive("*=", lhs, rhs);

  inline operator *=(ref lhs: real(32), rhs: real(32)) do __primitive("*=", lhs, rhs);
  inline operator *=(ref lhs: real(64), rhs: real(64)) do __primitive("*=", lhs, rhs);
  private proc isIntegralOrRealType(type t) param {
    return isIntegralType(t) || isRealType(t);
  }
  inline operator *=(ref lhs, rhs)
  where !(isIntegralOrRealType(lhs.type) && isIntegralOrRealType(rhs.type)) {
    lhs = lhs * rhs;
  }

  inline operator /=(ref lhs:int(8), rhs:int(8)) {
    if (chpl_checkDivByZero) then
      if rhs == 0 then
        halt("Attempt to divide by zero");
    __primitive("/=", lhs, rhs);
  }
  inline operator /=(ref lhs:int(16), rhs:int(16)) {
    if (chpl_checkDivByZero) then
      if rhs == 0 then
        halt("Attempt to divide by zero");
    __primitive("/=", lhs, rhs);
  }
  inline operator /=(ref lhs:int(32), rhs:int(32)) {
    if (chpl_checkDivByZero) then
      if rhs == 0 then
        halt("Attempt to divide by zero");
    __primitive("/=", lhs, rhs);
  }
  inline operator /=(ref lhs:int(64), rhs:int(64)) {
    if (chpl_checkDivByZero) then
      if rhs == 0 then
        halt("Attempt to divide by zero");
    __primitive("/=", lhs, rhs);
  }

  inline operator /=(ref lhs:uint(8), rhs:uint(8)) {
    if (chpl_checkDivByZero) then
      if rhs == 0 then
        halt("Attempt to divide by zero");
    __primitive("/=", lhs, rhs);
  }
  inline operator /=(ref lhs:uint(16), rhs:uint(16)) {
    if (chpl_checkDivByZero) then
      if rhs == 0 then
        halt("Attempt to divide by zero");
    __primitive("/=", lhs, rhs);
  }
  inline operator /=(ref lhs:uint(32), rhs:uint(32)) {
    if (chpl_checkDivByZero) then
      if rhs == 0 then
        halt("Attempt to divide by zero");
    __primitive("/=", lhs, rhs);
  }
  inline operator /=(ref lhs:uint(64), rhs:uint(64)) {
    if (chpl_checkDivByZero) then
      if rhs == 0 then
        halt("Attempt to divide by zero");
    __primitive("/=", lhs, rhs);
  }

  inline operator /=(ref lhs: real(32), rhs: real(32)) do __primitive("/=", lhs, rhs);
  inline operator /=(ref lhs: real(64), rhs: real(64)) do __primitive("/=", lhs, rhs);
  inline operator /=(ref lhs, rhs)
  where !(isIntegralOrRealType(lhs.type) && isIntegralOrRealType(rhs.type)) {
    lhs = lhs / rhs;
  }

  inline operator %=(ref lhs:int(8), rhs:int(8)) {
    if (chpl_checkDivByZero) then
      if rhs == 0 then
        halt("Attempt to compute a modulus by zero");
    __primitive("%=", lhs, rhs);
  }
  inline operator %=(ref lhs:int(16), rhs:int(16)) {
    if (chpl_checkDivByZero) then
      if rhs == 0 then
        halt("Attempt to compute a modulus by zero");
    __primitive("%=", lhs, rhs);
  }
  inline operator %=(ref lhs:int(32), rhs:int(32)) {
    if (chpl_checkDivByZero) then
      if rhs == 0 then
        halt("Attempt to compute a modulus by zero");
    __primitive("%=", lhs, rhs);
  }
  inline operator %=(ref lhs:int(64), rhs:int(64)) {
    if (chpl_checkDivByZero) then
      if rhs == 0 then
        halt("Attempt to compute a modulus by zero");
    __primitive("%=", lhs, rhs);
  }

  inline operator %=(ref lhs:uint(8), rhs:uint(8)) {
    if (chpl_checkDivByZero) then
      if rhs == 0 then
        halt("Attempt to compute a modulus by zero");
    __primitive("%=", lhs, rhs);
  }
  inline operator %=(ref lhs:uint(16), rhs:uint(16)) {
    if (chpl_checkDivByZero) then
      if rhs == 0 then
        halt("Attempt to compute a modulus by zero");
    __primitive("%=", lhs, rhs);
  }
  inline operator %=(ref lhs:uint(32), rhs:uint(32)) {
    if (chpl_checkDivByZero) then
      if rhs == 0 then
        halt("Attempt to compute a modulus by zero");
    __primitive("%=", lhs, rhs);
  }
  inline operator %=(ref lhs:uint(64), rhs:uint(64)) {
    if (chpl_checkDivByZero) then
      if rhs == 0 then
        halt("Attempt to compute a modulus by zero");
    __primitive("%=", lhs, rhs);
  }

  inline operator %=(ref lhs, rhs)
  where !(isIntegralOrRealType(lhs.type) && isIntegralOrRealType(rhs.type)) {
    lhs = lhs % rhs;
  }

  //
  // This overload provides param coercion for cases like uint **= true;
  //
  inline operator **=(ref lhs, rhs) {
    lhs = lhs ** rhs;
  }

  inline operator &=(ref lhs: int(8), rhs: int(8)) do __primitive("&=", lhs, rhs);
  inline operator &=(ref lhs: int(16), rhs: int(16)) do __primitive("&=", lhs, rhs);
  inline operator &=(ref lhs: int(32), rhs: int(32)) do __primitive("&=", lhs, rhs);
  inline operator &=(ref lhs: int(64), rhs: int(64)) do __primitive("&=", lhs, rhs);

  inline operator &=(ref lhs: uint(8), rhs: uint(8)) do __primitive("&=", lhs, rhs);
  inline operator &=(ref lhs: uint(16), rhs: uint(16)) do __primitive("&=", lhs, rhs);
  inline operator &=(ref lhs: uint(32), rhs: uint(32)) do __primitive("&=", lhs, rhs);
  inline operator &=(ref lhs: uint(64), rhs: uint(64)) do __primitive("&=", lhs, rhs);
  inline operator &=(ref lhs, rhs)
  where !(isNumericType(lhs.type) && isNumericType(rhs.type)) {
    lhs = lhs & rhs;
  }


  inline operator |=(ref lhs: int(8), rhs: int(8)) do __primitive("|=", lhs, rhs);
  inline operator |=(ref lhs: int(16), rhs: int(16)) do __primitive("|=", lhs, rhs);
  inline operator |=(ref lhs: int(32), rhs: int(32)) do __primitive("|=", lhs, rhs);
  inline operator |=(ref lhs: int(64), rhs: int(64)) do __primitive("|=", lhs, rhs);

  inline operator |=(ref lhs: uint(8), rhs: uint(8)) do __primitive("|=", lhs, rhs);
  inline operator |=(ref lhs: uint(16), rhs: uint(16)) do __primitive("|=", lhs, rhs);
  inline operator |=(ref lhs: uint(32), rhs: uint(32)) do __primitive("|=", lhs, rhs);
  inline operator |=(ref lhs: uint(64), rhs: uint(64)) do __primitive("|=", lhs, rhs);
  inline operator |=(ref lhs, rhs)
  where !(isNumericType(lhs.type) && isNumericType(rhs.type)) {
    lhs = lhs | rhs;
  }

  inline operator ^=(ref lhs: int(8), rhs: int(8)) do __primitive("^=", lhs, rhs);
  inline operator ^=(ref lhs: int(16), rhs: int(16)) do __primitive("^=", lhs, rhs);
  inline operator ^=(ref lhs: int(32), rhs: int(32)) do __primitive("^=", lhs, rhs);
  inline operator ^=(ref lhs: int(64), rhs: int(64)) do __primitive("^=", lhs, rhs);

  inline operator ^=(ref lhs: uint(8), rhs: uint(8)) do __primitive("^=", lhs, rhs);
  inline operator ^=(ref lhs: uint(16), rhs: uint(16)) do __primitive("^=", lhs, rhs);
  inline operator ^=(ref lhs: uint(32), rhs: uint(32)) do __primitive("^=", lhs, rhs);
  inline operator ^=(ref lhs: uint(64), rhs: uint(64)) do __primitive("^=", lhs, rhs);
  inline operator ^=(ref lhs, rhs)
  where !(isNumericType(lhs.type) && isNumericType(rhs.type)) {
    lhs = lhs ^ rhs;
  }

  inline operator >>=(ref lhs:int(?w), rhs:integral) {
    __primitive(">>=", lhs, rhs);
  }
  inline operator >>=(ref lhs:uint(?w), rhs:integral) {
    __primitive(">>=", lhs, rhs);
  }
  inline operator >>=(ref lhs, rhs)
  where !(isNumericType(lhs.type) && isNumericType(rhs.type)) {
    lhs = lhs >> rhs;
  }

  inline operator <<=(ref lhs:int(?w), rhs:integral) {
    __primitive("<<=", lhs, rhs);
  }
  inline operator <<=(ref lhs:uint(?w), rhs:integral) {
    __primitive("<<=", lhs, rhs);
  }
  inline operator <<=(ref lhs, rhs)
  where !(isNumericType(lhs.type) && isNumericType(rhs.type)) {
    lhs = lhs << rhs;
  }

  // TODO: can we remove last resort on this?
  /* swap operator */
  pragma "last resort"
  pragma "ignore transfer errors"
  inline operator <=>(ref lhs, ref rhs) {
    // It's tempting to make `tmp` a `const`, but it causes problems
    // for types where the RHS of an assignment is modified, such as a
    // record with an `owned` class field.  It's a short-lived enough
    // variable that making it `var` doesn't seem likely to thwart
    // optimization opportunities.
    var tmp = lhs;
    lhs = rhs;
    rhs = tmp;
  }


  // Everything below this comment was originally generated by the
  // program:
  //
  //   $CHPL_HOME/util/devel/gen_int_uint64_operators.chpl.
  //
  // Since then, things have been manually edited/improved, for
  // better or worse (i.e., we could've or should've improved that
  // file and re-run it).

  //
  // non-param/non-param
  //

  //
  // non-param/param and param/non-param cases -- these cases
  // are provided to support operations on runtime uint and
  // param uint combinations.  These are expressed in terms of int/uint
  // functions with one param argument and one non-param argument.
  // Since function disambiguation prefers a 'param' argument over
  // a non-param one, if the 'int' version here is not provided,
  // anEnumVariable + 1 (say) will resolve to the uint + here
  // and that would give the wrong result type (uint rather than int).
  inline operator +(a: uint(64), param b: uint(64)) {
    return __primitive("+", a, b);
  }
  inline operator +(param a: uint(64), b: uint(64)) {
    return __primitive("+", a, b);
  }
  inline operator +(a: int(64), param b: int(64)) {
    return __primitive("+", a, b);
  }
  inline operator +(param a: int(64), b: int(64)) {
    return __primitive("+", a, b);
  }


  // non-param/non-param

  // non-param/param and param/non-param
  inline operator -(a: uint(64), param b: uint(64)) {
    return __primitive("-", a, b);
  }
  inline operator -(param a: uint(64), b: uint(64)) {
    return __primitive("-", a, b);
  }
  inline operator -(a: int(64), param b: int(64)) {
    return __primitive("-", a, b);
  }
  inline operator -(param a: int(64), b: int(64)) {
    return __primitive("-", a, b);
  }


  // non-param/non-param

  // non-param/param and param/non-param
  inline operator *(a: uint(64), param b: uint(64)) {
    return __primitive("*", a, b);
  }
  inline operator *(param a: uint(64), b: uint(64)) {
    return __primitive("*", a, b);
  }
  inline operator *(a: int(64), param b: int(64)) {
    return __primitive("*", a, b);
  }
  inline operator *(param a: int(64), b: int(64)) {
    return __primitive("*", a, b);
  }


  // non-param/non-param

  // non-param/param and param/non-param
  // The int version is only defined so we can catch the divide by zero error
  // at compile time
  inline operator /(a: int(64), param b: int(64)) {
    if b == 0 then compilerError("Attempt to divide by zero");
    return __primitive("/", a, b);
  }
  inline operator /(a: uint(64), param b: uint(64)) {
    if b == 0 then compilerError("Attempt to divide by zero");
    return __primitive("/", a, b);
  }
  inline operator /(param a: uint(64), b: uint(64)) {
    if (chpl_checkDivByZero) then
      if b == 0 then
        halt("Attempt to divide by zero");
    return __primitive("/", a, b);
  }
  inline operator /(param a: int(64), b: int(64)) {
    if (chpl_checkDivByZero) then
      if b == 0 then
        halt("Attempt to divide by zero");
    return __primitive("/", a, b);
  }


  // non-param/non-param

  // non-param/param and param/non-param
  inline operator **(a: uint(64), param b: uint(64)) {
    return __primitive("**", a, b);
  }
  inline operator **(param a: uint(64), b: uint(64)) {
    return __primitive("**", a, b);
  }
  inline operator **(a: int(64), param b: int(64)) {
    return __primitive("**", a, b);
  }
  inline operator **(param a: int(64), b: int(64)) {
    return __primitive("**", a, b);
  }


  // non-param/non-param

  // non-param/param and param/non-param
  inline operator %(a: uint(64), param b: uint(64)) {
    if b == 0 then compilerError("Attempt to compute a modulus by zero");
    return __primitive("%", a, b);
  }
  // necessary to support e.g. 10 % myuint
  inline operator %(param a: uint(64), b: uint(64)) {
    if (chpl_checkDivByZero) then
      if b == 0 then
        halt("Attempt to compute a modulus by zero");
    return __primitive("%", a, b);
  }
  inline operator %(a: int(64), param b: int(64)) {
    if b == 0 then compilerError("Attempt to compute a modulus by zero");
    return __primitive("%", a, b);
  }
  inline operator %(param a: int(64), b: int(64)) {
    if (chpl_checkDivByZero) then
      if b == 0 then
        halt("Attempt to compute a modulus by zero");
    return __primitive("%", a, b);
  }


  // non-param/non-param

  //
  // If b's negative, these obviously aren't equal; if it's not
  // negative, it can be cast to an int
  //
  inline operator ==(a: uint(8), b: int(8)) do return !(b < 0) && (a == b:uint(8));
  inline operator ==(a: uint(16), b: int(16)) do return !(b < 0) && (a == b:uint(16));
  inline operator ==(a: uint(32), b: int(32)) do return !(b < 0) && (a == b:uint(32));
  inline operator ==(a: uint(64), b: int(64)) do return !(b < 0) && (a == b:uint(64));

  //
  // the dual of the above
  //
  inline operator ==(a: int(8), b: uint(8)) do return !(a < 0) && a : uint(8) == b;
  inline operator ==(a: int(16), b: uint(16)) do return !(a < 0) && a : uint(16) == b;
  inline operator ==(a: int(32), b: uint(32)) do return !(a < 0) && a : uint(32) == b;
  inline operator ==(a: int(64), b: uint(64)) do return !(a < 0) && a : uint(64) == b;

  // non-param/param and param/non-param
  // not necessary since the == versions above
  // work there (and aren't an error)



  // non-param/non-param
  inline operator !=(a: uint(8), b: int(8)) do return b < 0 || a != b : uint(8);
  inline operator !=(a: uint(16), b: int(16)) do return b < 0 || a != b : uint(16);
  inline operator !=(a: uint(32), b: int(32)) do return b < 0 || a != b : uint(32);
  inline operator !=(a: uint(64), b: int(64)) do return b < 0 || a != b : uint(64);

  inline operator !=(a: int(8), b: uint(8)) do return a < 0 || a : uint(8) != b;
  inline operator !=(a: int(16), b: uint(16)) do return a < 0 || a : uint(16) != b;
  inline operator !=(a: int(32), b: uint(32)) do return a < 0 || a : uint(32) != b;
  inline operator !=(a: int(64), b: uint(64)) do return a < 0 || a : uint(64) != b;

  // non-param/param and param/non-param
  // not necessary since the == versions above
  // work there (and aren't an error)


  // non-param/non-param
  inline operator >(a: uint(8), b: int(8)) do return b < 0 || a > b : uint(8);
  inline operator >(a: uint(16), b: int(16)) do return b < 0 || a > b : uint(16);
  inline operator >(a: uint(32), b: int(32)) do return b < 0 || a > b : uint(32);
  inline operator >(a: uint(64), b: int(64)) do return b < 0 || a > b : uint(64);

  inline operator >(a: int(8), b: uint(8)) do return !(a < 0) && a : uint(8) > b;
  inline operator >(a: int(16), b: uint(16)) do return !(a < 0) && a : uint(16) > b;
  inline operator >(a: int(32), b: uint(32)) do return !(a < 0) && a : uint(32) > b;
  inline operator >(a: int(64), b: uint(64)) do return !(a < 0) && a : uint(64) > b;

  // non-param/param and param/non-param
  // non-param/param version not necessary since > above works fine for that
  inline operator >(param a: uint(8), b: uint(8)) {
    if __primitive("==", a, 0) {
      return false;
    } else {
      return __primitive(">", a, b);
    }
  }
  inline operator >(param a: uint(16), b: uint(16)) {
    if __primitive("==", a, 0) {
      return false;
    } else {
      return __primitive(">", a, b);
    }
  }
  inline operator >(param a: uint(32), b: uint(32)) {
    if __primitive("==", a, 0) {
      return false;
    } else {
      return __primitive(">", a, b);

    }
  }
  inline operator >(param a: uint(64), b: uint(64)) {
    if __primitive("==", a, 0) {
      return false;
    } else {
      return __primitive(">", a, b);
    }
  }

  inline operator >(param a: int(8), b: int(8)) do return __primitive(">", a, b);
  inline operator >(param a: int(16), b: int(16)) do return __primitive(">", a, b);
  inline operator >(param a: int(32), b: int(32)) do return __primitive(">", a, b);
  inline operator >(param a: int(64), b: int(64)) do return __primitive(">", a, b);


  // non-param/non-param
  inline operator <(a: uint(8), b: int(8)) do return !(b < 0) && a < b : uint(8);
  inline operator <(a: uint(16), b: int(16)) do return !(b < 0) && a < b : uint(16);
  inline operator <(a: uint(32), b: int(32)) do return !(b < 0) && a < b : uint(32);
  inline operator <(a: uint(64), b: int(64)) do return !(b < 0) && a < b : uint(64);

  inline operator <(a: int(8), b: uint(8)) do return a < 0 || a : uint(8) < b;
  inline operator <(a: int(16), b: uint(16)) do return a < 0 || a : uint(16) < b;
  inline operator <(a: int(32), b: uint(32)) do return a < 0 || a : uint(32) < b;
  inline operator <(a: int(64), b: uint(64)) do return a < 0 || a : uint(64) < b;

  // non-param/param and param/non-param
  // param/non-param version not necessary since < above works fine for that
  inline operator <(a: uint(8), param b: uint(8)) {
    if __primitive("==", b, 0) {
      return false;
    } else {
      return __primitive("<", a, b);
    }
  }
  inline operator <(a: uint(16), param b: uint(16)) {
    if __primitive("==", b, 0) {
      return false;
    } else {
      return __primitive("<", a, b);
    }
  }
  inline operator <(a: uint(32), param b: uint(32)) {
    if __primitive("==", b, 0) {
      return false;
    } else {
      return __primitive("<", a, b);
    }
  }
  inline operator <(a: uint(64), param b: uint(64)) {
    if __primitive("==", b, 0) {
      return false;
    } else {
      return __primitive("<", a, b);
    }
  }

  inline operator <(a: int(8), param b: int(8)) do return __primitive("<", a, b);
  inline operator <(a: int(16), param b: int(16)) do return __primitive("<", a, b);
  inline operator <(a: int(32), param b: int(32)) do return __primitive("<", a, b);
  inline operator <(a: int(64), param b: int(64)) do return __primitive("<", a, b);



  // non-param/non-param
  inline operator >=(a: uint(8), b: int(8)) do return b < 0 || a >= b : uint(8);
  inline operator >=(a: uint(16), b: int(16)) do return b < 0 || a >= b : uint(16);
  inline operator >=(a: uint(32), b: int(32)) do return b < 0 || a >= b : uint(32);
  inline operator >=(a: uint(64), b: int(64)) do return b < 0 || a >= b : uint(64);

  inline operator >=(a: int(8), b: uint(8)) do return !(a < 0) && a : uint(8) >= b;
  inline operator >=(a: int(16), b: uint(16)) do return !(a < 0) && a : uint(16) >= b;
  inline operator >=(a: int(32), b: uint(32)) do return !(a < 0) && a : uint(32) >= b;
  inline operator >=(a: int(64), b: uint(64)) do return !(a < 0) && a : uint(64) >= b;

  // non-param/param and param/non-param
  inline operator >=(a: uint(8), param b: uint(8)) {
    if __primitive("==", b, 0) {
      return true;
    } else {
      return __primitive(">=", a, b);
    }
  }
  inline operator >=(a: uint(16), param b: uint(16)) {
    if __primitive("==", b, 0) {
      return true;
    } else {
      return __primitive(">=", a, b);
    }
  }
  inline operator >=(a: uint(32), param b: uint(32)) {
    if __primitive("==", b, 0) {
      return true;
    } else {
      return __primitive(">=", a, b);
    }
  }
  inline operator >=(a: uint(64), param b: uint(64)) {
    if __primitive("==", b, 0) {
      return true;

    } else {
      return __primitive(">=", a, b);
    }
  }

  inline operator >=(a: int(8), param b: int(8)) do return __primitive(">=", a, b);
  inline operator >=(a: int(16), param b: int(16)) do return __primitive(">=", a, b);
  inline operator >=(a: int(32), param b: int(32)) do return __primitive(">=", a, b);
  inline operator >=(a: int(64), param b: int(64)) do return __primitive(">=", a, b);


  // non-param/non-param
  inline operator <=(a: uint(8), b: int(8)) do return !(b < 0) && a <= b : uint(8);
  inline operator <=(a: uint(16), b: int(16)) do return !(b < 0) && a <= b : uint(16);
  inline operator <=(a: uint(32), b: int(32)) do return !(b < 0) && a <= b : uint(32);
  inline operator <=(a: uint(64), b: int(64)) do return !(b < 0) && a <= b : uint(64);

  inline operator <=(a: int(8), b: uint(8)) do return a < 0 || a : uint(8) <= b;
  inline operator <=(a: int(16), b: uint(16)) do return a < 0 || a : uint(16) <= b;
  inline operator <=(a: int(32), b: uint(32)) do return a < 0 || a : uint(32) <= b;
  inline operator <=(a: int(64), b: uint(64)) do return a < 0 || a : uint(64) <= b;

  // non-param/param and param/non-param
  inline operator <=(param a: uint(8), b: uint(8)) {
    if __primitive("==", a, 0) {
      return true;
    } else {
      return __primitive("<=", a, b);
    }
  }
  inline operator <=(param a: uint(16), b: uint(16)) {
    if __primitive("==", a, 0) {
      return true;
    } else {
      return __primitive("<=", a, b);
    }
  }
  inline operator <=(param a: uint(32), b: uint(32)) {
    if __primitive("==", a, 0) {
      return true;
    } else {
      return __primitive("<=", a, b);
    }
  }
  inline operator <=(param a: uint(64), b: uint(64)) {
    if __primitive("==", a, 0) {
      return true;
    } else {
      return __primitive("<=", a, b);
    }
  }

  inline operator <=(param a: int(8), b: int(8)) do return __primitive("<=", a, b);
  inline operator <=(param a: int(16), b: int(16)) do return __primitive("<=", a, b);
  inline operator <=(param a: int(32), b: int(32)) do return __primitive("<=", a, b);
  inline operator <=(param a: int(64), b: int(64)) do return __primitive("<=", a, b);


  proc isGenericType(type t) param do return __primitive("is generic type", t);
  proc isNilableClassType(type t) param do return __primitive("is nilable class type", t);
  proc isNonNilableClassType(type t) param do return __primitive("is non nilable class type", t);

  proc isBorrowedOrUnmanagedClassType(type t:unmanaged) param do return true;
  proc isBorrowedOrUnmanagedClassType(type t:borrowed) param do return true;
  proc isBorrowedOrUnmanagedClassType(type t) param do return false;

  // These style element #s are used in the default Writer and Reader.
  // and in e.g. implementations of those in Tuple.
  extern const QIO_STYLE_ELEMENT_STRING:int;
  extern const QIO_STYLE_ELEMENT_COMPLEX:int;
  extern const QIO_STYLE_ELEMENT_ARRAY:int;
  extern const QIO_STYLE_ELEMENT_AGGREGATE:int;
  extern const QIO_STYLE_ELEMENT_TUPLE:int;
  extern const QIO_STYLE_ELEMENT_BYTE_ORDER:int;
  extern const QIO_STYLE_ELEMENT_IS_NATIVE_BYTE_ORDER:int;
  extern const QIO_STYLE_ELEMENT_SKIP_UNKNOWN_FIELDS:int;

  extern const QIO_ARRAY_FORMAT_SPACE:int;
  extern const QIO_ARRAY_FORMAT_CHPL:int;
  extern const QIO_ARRAY_FORMAT_JSON:int;

  extern const QIO_AGGREGATE_FORMAT_BRACES:int;
  extern const QIO_AGGREGATE_FORMAT_CHPL:int;
  extern const QIO_AGGREGATE_FORMAT_JSON:int;

  extern const QIO_TUPLE_FORMAT_CHPL:int;
  extern const QIO_TUPLE_FORMAT_SPACE:int;
  extern const QIO_TUPLE_FORMAT_JSON:int;

  // Support for module deinit functions.
  class chpl_ModuleDeinit {
    const moduleName: c_string;          // for debugging; non-null, not owned
    const deinitFun:  c_fn_ptr;          // module deinit function
    const prevModule: unmanaged chpl_ModuleDeinit?; // singly-linked list / LIFO queue
    proc writeThis(ch) throws {
      try {
      ch.writef("chpl_ModuleDeinit(%s)",string.createCopyingBuffer(moduleName));
      }
      catch e: DecodeError { // let IoError propagate
        halt("Module name is not valid string!");
      }
    }
  }
  var chpl_moduleDeinitFuns = nil: unmanaged chpl_ModuleDeinit?;

  // Supports type field accessors on nilable classes - on an instance...
  inline proc chpl_checkLegalTypeFieldAccessor(thisArg, type fieldType,
                                              param fieldName) type {
    if isNilableClassType(thisArg.type) &&
       // it is a runtime type
       (isDomainType(fieldType) || isArrayType(fieldType))
    then
       compilerError("accessing the runtime-type field ", fieldName,
         " of a nilable class. Consider applying postfix-! operator",
         " to the class before accessing this field.");

    return fieldType;
  }

  // ... and on a type.
  inline proc chpl_checkLegalTypeFieldAccessor(type thisArg, type fieldType,
                                              param fieldName) type {
    if // it is a runtime type
      (isDomainType(fieldType) || isArrayType(fieldType))
    then
       compilerError("accessing the runtime-type field ", fieldName,
         " of a class type is currently unsupported"); // see #11549

    return fieldType;
  }

  // The compiler does not emit _defaultOf for numeric and class types
  // directly. If _defaultOf is required, use variable initialization
  // to access it
  //    var x: T;

  // type constructor for unmanaged pointers
  // this could in principle be just _unmanaged (similar to type
  // constructor for a record) but that is more challenging because
  // _unmanaged is a built-in non-record type.
  proc _to_unmanaged(type t) type {
    type rt = __primitive("to unmanaged class", t);
    return rt;
  }
  inline proc _to_unmanaged(arg) {
    var ret = __primitive("to unmanaged class", arg);
    return ret;
  }
  // type constructor for converting to a borrow
  proc _to_borrowed(type t) type {
    type rt = __primitive("to borrowed class", t);
    return rt;
  }
  inline proc _to_borrowed(arg) {
    var ret = __primitive("to borrowed class", arg);
    return ret;
  }
  // changing nilability
  proc _to_nonnil(type t) type {
    type rt = __primitive("to non nilable class", t);
    return rt;
  }
  inline proc _to_nonnil(arg) {
    var ret = __primitive("to non nilable class", arg);
    return ret;
  }
  proc _to_nilable(type t) type {
    type rt = __primitive("to nilable class", t);
    return rt;
  }
  inline proc _to_nilable(arg) {
    var ret = __primitive("to nilable class", arg);
    return ret;
  }

  inline proc chpl_checkBorrowIfVar(arg, param isWhile) {
    if isUnmanagedClass(arg) then
      return arg;  // preserve unmanage-ness
    else if isClass(arg) then
      return arg.borrow();
    else
      compilerError(if isWhile then '"while var/const"' else '"if var/const"',
                    " construct is available only on classes,",
                    " here it is invoked on ", arg.type:string);
  }
  proc chpl_checkBorrowIfVar(type arg, param isWhile) {
    compilerError(if isWhile then '"while var/const"' else '"if var/const"',
                  " construct cannot be invoked on a type");
  }

  pragma "no borrow convert"
  inline proc _removed_cast(in x) {
    return x;
  }

  //
  // Support for bounded coforall task counting optimizations
  //

  proc chpl_supportsBoundedCoforall(iterable, param zippered) param {
    if zippered && isTuple(iterable) then
      return chpl_supportsBoundedCoforall(iterable[0], zippered=false);
    else if isRange(iterable) || isDomain(iterable) || isArray(iterable) then
      return true;
    else
      return false;
  }

  proc chpl_boundedCoforallSize(iterable, param zippered) {
    if zippered && isTuple(iterable) then
      return chpl_boundedCoforallSize(iterable[0], zippered=false);
    else if isRange(iterable) || isDomain(iterable) || isArray(iterable) then
      return iterable.sizeAs(iterable.intIdxType);
    else
      compilerError("Called chpl_boundedCoforallSize on an unsupported type");
  }

  /* The following chpl_field_*() overloads support compiler-generated
     comparison operators for records with array fields */

  proc chpl_field_neq(a: [] ?t, b: [] t) {
    return || reduce (a != b);
  }

  inline proc chpl_field_neq(a, b) where !isArrayType(a.type) {
    return a != b;
  }

  proc chpl_field_lt(a: [] ?t, b: [] t) {
    compilerError("ordered comparisons not supported by default on records with array fields");
  }

  inline proc chpl_field_lt(a, b) where !isArrayType(a.type) {
    return a < b;
  }

  proc chpl_field_gt(a: [] ?t, b: [] t) {
    compilerError("ordered comparisons not supported by default on records with array fields");
  }

  inline proc chpl_field_gt(a, b) where !isArrayType(a.type) {
    return a > b;
  }

  // c_fn_ptr stuff
  @chpldoc.nodoc
  inline operator c_fn_ptr.=(ref a:c_fn_ptr, b:c_fn_ptr) {
    __primitive("=", a, b);
  }
  @chpldoc.nodoc
  proc c_fn_ptr.this() {
    compilerError("Can't call a C function pointer within Chapel");
  }
  @chpldoc.nodoc
  proc c_fn_ptr.this(args...) {
    compilerError("Can't call a C function pointer within Chapel");
  }
}<|MERGE_RESOLUTION|>--- conflicted
+++ resolved
@@ -61,18 +61,8 @@
   pragma "no object"
   class _object { }
 
-<<<<<<< HEAD
   @deprecated(notes="the 'object' abstract root class has been deprecated; please use 'RootClass' instead")
   class object { }
-
-  proc RootClass.encodeTo(f) throws {
-    ref fmt = f.formatter;
-    fmt.writeTypeStart(f, RootClass);
-    fmt.writeTypeEnd(f, RootClass);
-  }
-
-=======
->>>>>>> b707f974
 
   enum iterKind {leader, follower, standalone};
 
@@ -141,14 +131,6 @@
   //
   inline operator ==(a: _nilType, b: _nilType) param do return true;
   inline operator ==(a: bool, b: bool) do return __primitive("==", a, b);
-<<<<<<< HEAD
-  inline operator ==(a: int(?w), b: int(w)) do return __primitive("==", a, b);
-  inline operator ==(a: uint(?w), b: uint(w)) do return __primitive("==", a, b);
-  inline operator ==(a: real(?w), b: real(w)) do return __primitive("==", a, b);
-  inline operator ==(a: imag(?w), b: imag(w)) do return __primitive("==", a, b);
-  inline operator ==(a: complex(?w), b: complex(w)) do return a.re == b.re && a.im == b.im;
-  inline operator ==(a: borrowed RootClass?, b: borrowed RootClass?) do return __primitive("ptr_eq", a, b);
-=======
 
   inline operator ==(a: int(8), b: int(8)) do return __primitive("==", a, b);
   inline operator ==(a: int(16), b: int(16)) do return __primitive("==", a, b);
@@ -168,8 +150,7 @@
 
   inline operator ==(a: complex(64), b: complex(64)) do return a.re == b.re && a.im == b.im;
   inline operator ==(a: complex(128), b: complex(128)) do return a.re == b.re && a.im == b.im;
-  inline operator ==(a: borrowed object?, b: borrowed object?) do return __primitive("ptr_eq", a, b);
->>>>>>> b707f974
+  inline operator ==(a: borrowed RootClass?, b: borrowed RootClass?) do return __primitive("ptr_eq", a, b);
   inline operator ==(a: enum, b: enum) where (a.type == b.type) {
     return __primitive("==", a, b);
   }
@@ -181,14 +162,6 @@
 
   inline operator !=(a: _nilType, b: _nilType) param do return false;
   inline operator !=(a: bool, b: bool) do return __primitive("!=", a, b);
-<<<<<<< HEAD
-  inline operator !=(a: int(?w), b: int(w)) do return __primitive("!=", a, b);
-  inline operator !=(a: uint(?w), b: uint(w)) do return __primitive("!=", a, b);
-  inline operator !=(a: real(?w), b: real(w)) do return __primitive("!=", a, b);
-  inline operator !=(a: imag(?w), b: imag(w)) do return __primitive("!=", a, b);
-  inline operator !=(a: complex(?w), b: complex(w)) do return a.re != b.re || a.im != b.im;
-  inline operator !=(a: borrowed RootClass?, b: borrowed RootClass?) do return __primitive("ptr_neq", a, b);
-=======
 
   inline operator !=(a: int(8), b: int(8)) do return __primitive("!=", a, b);
   inline operator !=(a: int(16), b: int(16)) do return __primitive("!=", a, b);
@@ -208,8 +181,7 @@
 
   inline operator !=(a: complex(64), b: complex(64)) do return a.re != b.re || a.im != b.im;
   inline operator !=(a: complex(128), b: complex(128)) do return a.re != b.re || a.im != b.im;
-  inline operator !=(a: borrowed object?, b: borrowed object?) do return __primitive("ptr_neq", a, b);
->>>>>>> b707f974
+  inline operator !=(a: borrowed RootClass?, b: borrowed RootClass?) do return __primitive("ptr_neq", a, b);
   inline operator !=(a: enum, b: enum) where (a.type == b.type) {
     return __primitive("!=", a, b);
   }
@@ -2472,7 +2444,7 @@
   inline proc chpl__tounmanaged(ref arg:Owned) {
     return owned.release(arg);
   }
-  inline proc chpl__tounmanaged(arg) where arg:object {
+  inline proc chpl__tounmanaged(arg) where arg:RootClass {
     return arg;
   }*/
 
