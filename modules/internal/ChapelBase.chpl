/*
 * Copyright 2020-2023 Hewlett Packard Enterprise Development LP
 * Copyright 2004-2019 Cray Inc.
 * Other additional copyright holders may be indicated within.
 *
 * The entirety of this work is licensed under the Apache License,
 * Version 2.0 (the "License"); you may not use this file except
 * in compliance with the License.
 *
 * You may obtain a copy of the License at
 *
 *     http://www.apache.org/licenses/LICENSE-2.0
 *
 * Unless required by applicable law or agreed to in writing, software
 * distributed under the License is distributed on an "AS IS" BASIS,
 * WITHOUT WARRANTIES OR CONDITIONS OF ANY KIND, either express or implied.
 * See the License for the specific language governing permissions and
 * limitations under the License.
 */

// ChapelBase.chpl
//

module ChapelBase {

  pragma "no doc"
  pragma "locale private"
  var rootLocaleInitialized: bool = false;

  public use ChapelStandard;
  use CTypes;
  use ChplConfig;

  pragma "no doc"
  deprecated "the '_file' type is deprecated; please use 'CTypes.c_FILE' instead"
  type _file = c_FILE;

  config param enablePostfixBangChecks = false;

  // These two are called by compiler-generated code.
  extern proc chpl_config_has_value(name:c_string, module_name:c_string): bool;
  extern proc chpl_config_get_value(name:c_string, module_name:c_string): c_string;

  // the default low bound to use for arrays, tuples, etc.
  config param defaultLowBound = 0;

  // minimum buffer size allocated for string/bytes
  config param chpl_stringMinAllocSize = 0;

  config param warnMaximalRange = false;    // Warns if integer rollover will cause
                                            // the iterator to yield zero times.

  pragma "object class"
  pragma "global type symbol"
  pragma "no object"
  class _object { }

  proc object.encodeTo(f) throws {
    ref fmt = f.formatter;
    fmt.writeTypeStart(f, object);
    fmt.writeTypeEnd(f, object);
  }


  enum iterKind {leader, follower, standalone};

  // This is a compatability flag to maintain old behavior for applications
  // that rely on it (e.g., Arkouda). The tests for new features will run
  // with this set to FALSE. At a certain point the old behavior will be
  // deprecated, and this flag will be removed.
  // TODO: Move to a separate module if we add closure stuff to module code.
  config param fcfsUseLegacyBehavior = true;

  // This flag toggles on the new pointer-based implementation.
  // It is unstable and experimental.
  config param fcfsUsePointerImplementation = false;

  //
  // assignment on primitive types
  //
  inline operator =(ref a: bool(?), b: bool) { __primitive("=", a, b); }
  inline operator =(ref a: int(?w), b: int(w)) { __primitive("=", a, b); }
  inline operator =(ref a: uint(?w), b: uint(w)) { __primitive("=", a, b); }
  inline operator =(ref a: real(?w), b: real(w)) { __primitive("=", a, b); }
  inline operator =(ref a: imag(?w), b: imag(w)) { __primitive("=", a, b); }
  inline operator =(ref a: complex(?w), b: complex(w)) { __primitive("=", a, b); }
  inline operator =(ref a:opaque, b:opaque) {__primitive("=", a, b); }
  inline operator =(ref a:enum, b:enum) where (a.type == b.type) {__primitive("=", a, b); }

  // Need pragma "last resort" to allow assignments to sync/single vars.
  // a.type in a formal's type is computed before instantiation vs.
  // a.type in the where clause is computed after instantiation.
  pragma "last resort"
  inline operator =(ref a: borrowed class,   b: a.type) where isSubtype(b.type, a.type) { __primitive("=", a, b); }
  pragma "last resort"
  inline operator =(ref a: borrowed class?,  b: a.type) where isSubtype(b.type, a.type) { __primitive("=", a, b); }
  pragma "last resort"
  inline operator =(ref a: unmanaged class,  b: a.type) where isSubtype(b.type, a.type) { __primitive("=", a, b); }
  pragma "last resort"
  inline operator =(ref a: unmanaged class?, b: a.type) where isSubtype(b.type, a.type) { __primitive("=", a, b); }

  inline operator =(ref a: nothing, b: ?t) where t != nothing {
    compilerError("a nothing variable cannot be assigned");
  }

  inline operator =(ref a: ?t, b: nothing) where t != nothing {
    compilerError("cannot assign none to a variable of non-nothing type");
  }

  // This needs to be param so calls to it are removed after they are resolved
  inline operator =(ref a: nothing, b: nothing) param { }

  //
  // equality comparison on primitive types
  //
  inline operator ==(a: _nilType, b: _nilType) param do return true;
  inline operator ==(a: bool, b: bool) do return __primitive("==", a, b);
  inline operator ==(a: int(?w), b: int(w)) do return __primitive("==", a, b);
  inline operator ==(a: uint(?w), b: uint(w)) do return __primitive("==", a, b);
  inline operator ==(a: real(?w), b: real(w)) do return __primitive("==", a, b);
  inline operator ==(a: imag(?w), b: imag(w)) do return __primitive("==", a, b);
  inline operator ==(a: complex(?w), b: complex(w)) do return a.re == b.re && a.im == b.im;
  inline operator ==(a: borrowed object?, b: borrowed object?) do return __primitive("ptr_eq", a, b);
  inline operator ==(a: enum, b: enum) where (a.type == b.type) {
    return __primitive("==", a, b);
  }
  pragma "last resort"
  inline operator ==(a: enum, b: enum) where (a.type != b.type) {
    compilerError("Comparisons between mixed enumerated types not supported by default");
    return false;
  }

  inline operator !=(a: _nilType, b: _nilType) param do return false;
  inline operator !=(a: bool, b: bool) do return __primitive("!=", a, b);
  inline operator !=(a: int(?w), b: int(w)) do return __primitive("!=", a, b);
  inline operator !=(a: uint(?w), b: uint(w)) do return __primitive("!=", a, b);
  inline operator !=(a: real(?w), b: real(w)) do return __primitive("!=", a, b);
  inline operator !=(a: imag(?w), b: imag(w)) do return __primitive("!=", a, b);
  inline operator !=(a: complex(?w), b: complex(w)) do return a.re != b.re || a.im != b.im;
  inline operator !=(a: borrowed object?, b: borrowed object?) do return __primitive("ptr_neq", a, b);
  inline operator !=(a: enum, b: enum) where (a.type == b.type) {
    return __primitive("!=", a, b);
  }
  pragma "last resort"
  inline operator !=(a: enum, b: enum) where (a.type != b.type) {
    compilerError("Comparisons between mixed enumerated types not supported by default");
    return true;
  }

  inline operator ==(param a: bool, param b: bool) param do return __primitive("==", a, b);
  inline operator ==(param a: int(?w), param b: int(w)) param do return __primitive("==", a, b);
  inline operator ==(param a: uint(?w), param b: uint(w)) param do return __primitive("==", a, b);
  //
  inline operator ==(param a: enum, param b: enum) param where (a.type == b.type) do return __primitive("==", a, b);
  //
  // NOTE: For param enums, Only '==' is implemented in the compiler
  // as a primitive. It assumes that the two param enums are of the
  // same type, as guaranteed by the where clause above.  All other
  // param enum routines are defined as module code to avoid having to
  // teach the compiler how to implement all enum comparisons.

  inline operator ==(param a: real(?w), param b: real(w)) param do return __primitive("==", a, b);
  inline operator ==(param a: imag(?w), param b: imag(w)) param do return __primitive("==", a, b);
  inline operator ==(param a: complex(?w), param b: complex(w)) param do return __primitive("==", a, b);
  inline operator ==(a: nothing, b: nothing) param do return true;

  inline operator !=(param a: bool, param b: bool) param do return __primitive("!=", a, b);
  inline operator !=(param a: int(?w), param b: int(w)) param do return __primitive("!=", a, b);
  inline operator !=(param a: uint(?w), param b: uint(w)) param do return __primitive("!=", a, b);

  inline operator !=(param a: enum, param b: enum) param where (a.type == b.type) do return __primitive("!=", chpl__enumToOrder(a), chpl__enumToOrder(b));

  inline operator !=(param a: real(?w), param b: real(w)) param do return __primitive("!=", a, b);
  inline operator !=(param a: imag(?w), param b: imag(w)) param do return __primitive("!=", a, b);
  inline operator !=(param a: complex(?w), param b: complex(w)) param do return __primitive("!=", a, b);
  inline operator !=(a: nothing, b: nothing) param do return false;

  //
  // ordered comparison on primitive types
  //
  inline operator <=(a: int(?w), b: int(w)) do return __primitive("<=", a, b);
  inline operator <=(a: uint(?w), b: uint(w)) do return __primitive("<=", a, b);
  inline operator <=(a: real(?w), b: real(w)) do return __primitive("<=", a, b);
  operator <=(a: enum, b: enum) where (a.type == b.type) {
    return __primitive("<=", chpl__enumToOrder(a), chpl__enumToOrder(b));
  }
  pragma "last resort"
  inline operator <=(a: enum, b: enum) where (a.type != b.type) {
    compilerError("Comparisons between mixed enumerated types not supported by default");
    return false;
  }

  inline operator >=(a: int(?w), b: int(w)) do return __primitive(">=", a, b);
  inline operator >=(a: uint(?w), b: uint(w)) do return __primitive(">=", a, b);
  inline operator >=(a: real(?w), b: real(w)) do return __primitive(">=", a, b);
  operator >=(a: enum, b: enum) where (a.type == b.type) {
    return __primitive(">=", chpl__enumToOrder(a), chpl__enumToOrder(b));
  }
  pragma "last resort"
  inline operator >=(a: enum, b: enum) where (a.type != b.type) {
    compilerError("Comparisons between mixed enumerated types not supported by default");
    return false;
  }

  inline operator <(a: int(?w), b: int(w)) do return __primitive("<", a, b);
  inline operator <(a: uint(?w), b: uint(w)) do return __primitive("<", a, b);
  inline operator <(a: real(?w), b: real(w)) do return __primitive("<", a, b);
  operator <(a: enum, b: enum) where (a.type == b.type) {
    return __primitive("<", chpl__enumToOrder(a), chpl__enumToOrder(b));
  }
  pragma "last resort"
  inline operator <(a: enum, b: enum) where (a.type != b.type) {
    compilerError("Comparisons between mixed enumerated types not supported by default");
    return false;
  }

  inline operator >(a: int(?w), b: int(w)) do return __primitive(">", a, b);
  inline operator >(a: uint(?w), b: uint(w)) do return __primitive(">", a, b);
  inline operator >(a: real(?w), b: real(w)) do return __primitive(">", a, b);
  operator >(a: enum, b: enum) where (a.type == b.type) {
    return __primitive(">", chpl__enumToOrder(a), chpl__enumToOrder(b));
  }
  pragma "last resort"
  inline operator >(a: enum, b: enum) where (a.type != b.type) {
    compilerError("Comparisons between mixed enumerated types not supported by default");
    return false;
  }

  inline operator <=(param a: int(?w), param b: int(w)) param do return __primitive("<=", a, b);
  inline operator <=(param a: uint(?w), param b: uint(w)) param do return __primitive("<=", a, b);
  inline operator <=(param a: enum, param b: enum) param where (a.type == b.type) do return __primitive("<=", chpl__enumToOrder(a), chpl__enumToOrder(b));
  inline operator <=(param a: real(?w), param b: real(w)) param do return __primitive("<=", a, b);

  inline operator >=(param a: int(?w), param b: int(w)) param do return __primitive(">=", a, b);
  inline operator >=(param a: uint(?w), param b: uint(w)) param do return __primitive(">=", a, b);
  inline operator >=(param a: enum, param b: enum) param where (a.type == b.type) do return __primitive(">=", chpl__enumToOrder(a), chpl__enumToOrder(b));
  inline operator >=(param a: real(?w), param b: real(w)) param do return __primitive(">=", a, b);

  inline operator <(param a: int(?w), param b: int(w)) param do return __primitive("<", a, b);
  inline operator <(param a: uint(?w), param b: uint(w)) param do return __primitive("<", a, b);
  inline operator <(param a: enum, param b: enum) param where (a.type == b.type) do return __primitive("<", chpl__enumToOrder(a), chpl__enumToOrder(b));
  inline operator <(param a: real(?w), param b: real(w)) param do return __primitive("<", a, b);

  inline operator >(param a: int(?w), param b: int(w)) param do return __primitive(">", a, b);
  inline operator >(param a: uint(?w), param b: uint(w)) param do return __primitive(">", a, b);
  inline operator >(param a: enum, param b: enum) param where (a.type == b.type) do return __primitive(">", chpl__enumToOrder(a), chpl__enumToOrder(b));
  inline operator >(param a: real(?w), param b: real(w)) param do return __primitive(">", a, b);

  //
  // unary + and - on primitive types
  //
  inline operator +(a: int(?w)) do return a;
  inline operator +(a: uint(?w)) do return a;
  inline operator +(a: real(?w)) do return a;
  inline operator +(a: imag(?w)) do return a;
  inline operator +(a: complex(?w)) do return a;

  inline operator -(a: int(?w)) do return __primitive("u-", a);
  inline operator -(a: uint(?w)) { compilerError("illegal use of '-' on operand of type ", a.type:string); }

  inline operator -(a: real(?w)) do return __primitive("u-", a);
  inline operator -(a: imag(?w)) do return __primitive("u-", a);
  inline operator -(a: complex(?w)) do return __primitive("u-", a);

  inline operator +(param a: int(?w)) param do return a;
  inline operator +(param a: uint(?w)) param do return a;
  inline operator +(param a: real(?w)) param do return a;
  inline operator +(param a: imag(?w)) param do return a;
  inline operator +(param a: complex(?w)) param do return a;

  inline operator -(param a: int(?w)) param do return __primitive("u-", a);
  inline operator -(param a: uint(?w)) param {
    compilerError("illegal use of '-' on operand of type ", a.type:string);
  }

  inline operator -(param a: real(?w)) param do return __primitive("u-", a);
  inline operator -(param a: imag(?w)) param do return __primitive("u-", a);
  inline operator -(param a: complex(?w)) param do return __primitive("u-", a);

  //
  // binary + and - on primitive types for runtime values
  //
  inline operator +(a: int(?w), b: int(w)) do return __primitive("+", a, b);
  inline operator +(a: uint(?w), b: uint(w)) do return __primitive("+", a, b);
  inline operator +(a: real(?w), b: real(w)) do return __primitive("+", a, b);
  inline operator +(a: imag(?w), b: imag(w)) do return __primitive("+", a, b);
  inline operator +(a: complex(?w), b: complex(w)) do return __primitive("+", a, b);

  inline operator +(a: real(?w), b: imag(w)) do return (a, _i2r(b)):complex(w*2);
  inline operator +(a: imag(?w), b: real(w)) do return (b, _i2r(a)):complex(w*2);
  inline operator +(a: real(?w), b: complex(w*2)) do return (a+b.re, b.im):complex(w*2);
  inline operator +(a: complex(?w), b: real(w/2)) do return (a.re+b, a.im):complex(w);
  inline operator +(a: imag(?w), b: complex(w*2)) do return (b.re, _i2r(a)+b.im):complex(w*2);
  inline operator +(a: complex(?w), b: imag(w/2)) do return (a.re, a.im+_i2r(b)):complex(w);

  inline operator -(a: int(?w), b: int(w)) do return __primitive("-", a, b);
  inline operator -(a: uint(?w), b: uint(w)) do return __primitive("-", a, b);
  inline operator -(a: real(?w), b: real(w)) do return __primitive("-", a, b);
  inline operator -(a: imag(?w), b: imag(w)) do return __primitive("-", a, b);
  inline operator -(a: complex(?w), b: complex(w)) do return __primitive("-", a, b);

  inline operator -(a: real(?w), b: imag(w)) do return (a, -_i2r(b)):complex(w*2);
  inline operator -(a: imag(?w), b: real(w)) do return (-b, _i2r(a)):complex(w*2);
  inline operator -(a: real(?w), b: complex(w*2)) do return (a-b.re, -b.im):complex(w*2);
  inline operator -(a: complex(?w), b: real(w/2)) do return (a.re-b, a.im):complex(w);
  inline operator -(a: imag(?w), b: complex(w*2)) do return (-b.re, _i2r(a)-b.im):complex(w*2);
  inline operator -(a: complex(?w), b: imag(w/2)) do return (a.re, a.im-_i2r(b)):complex(w);

  //
  // binary + and - on param values
  //
  inline operator +(param a: int(?w), param b: int(w)) param do return __primitive("+", a, b);
  inline operator +(param a: uint(?w), param b: uint(w)) param do return __primitive("+", a, b);
  inline operator +(param a: real(?w), param b: real(w)) param do return __primitive("+", a, b);
  inline operator +(param a: imag(?w), param b: imag(w)) param do return __primitive("+", a, b);
  inline operator +(param a: complex(?w), param b: complex(w)) param do return __primitive("+", a, b);
  inline operator +(param a: real(?w), param b: imag(w)) param do return __primitive("+", a, b);
  inline operator +(param a: imag(?w), param b: real(w)) param do return __primitive("+", a, b);
  /*inline operator +(param a: real(?w), param b: complex(w*2)) param do return
  __primitive("+", a, b);*/

  inline operator -(param a: int(?w), param b: int(w)) param do return __primitive("-", a, b);
  inline operator -(param a: uint(?w), param b: uint(w)) param do return __primitive("-", a, b);
  inline operator -(param a: real(?w), param b: real(w)) param do return __primitive("-", a, b);
  inline operator -(param a: imag(?w), param b: imag(w)) param do return __primitive("-", a, b);
  inline operator -(param a: complex(?w), param b: complex(w)) param do return __primitive("-", a, b);
  inline operator -(param a: real(?w), param b: imag(w)) param do return __primitive("-", a, b);
  inline operator -(param a: imag(?w), param b: real(w)) param do return __primitive("-", a, b);
  /*inline operator -(param a: real(?w), param b: complex(w*2)) param do return
  __primitive("-", a, b);*/

  //
  // * and / on primitive types
  //
  inline operator *(a: int(?w), b: int(w)) do return __primitive("*", a, b);
  inline operator *(a: uint(?w), b: uint(w)) do return __primitive("*", a, b);
  inline operator *(a: real(?w), b: real(w)) do return __primitive("*", a, b);
  inline operator *(a: imag(?w), b: imag(w)) do return _i2r(__primitive("*", -a, b));
  inline operator *(a: complex(?w), b: complex(w)) do return __primitive("*", a, b);

  inline operator *(a: real(?w), b: imag(w)) do return _r2i(a*_i2r(b));
  inline operator *(a: imag(?w), b: real(w)) do return _r2i(_i2r(a)*b);
  inline operator *(a: real(?w), b: complex(w*2)) do return (a*b.re, a*b.im):complex(w*2);
  inline operator *(a: complex(?w), b: real(w/2)) do return (a.re*b, a.im*b):complex(w);
  inline operator *(a: imag(?w), b: complex(w*2)) do return (-_i2r(a)*b.im, _i2r(a)*b.re):complex(w*2);
  inline operator *(a: complex(?w), b: imag(w/2)) do return (-a.im*_i2r(b), a.re*_i2r(b)):complex(w);

  inline operator /(a: int(?w), b: int(w)) {
    if (chpl_checkDivByZero) then
      if b == 0 then
        halt("Attempt to divide by zero");
    return __primitive("/", a, b);
  }
  inline operator /(a: uint(?w), b: uint(w)) {
    if (chpl_checkDivByZero) then
      if b == 0 then
        halt("Attempt to divide by zero");
    return __primitive("/", a, b);
  }
  inline operator /(a: real(?w), b: real(w)) do return __primitive("/", a, b);
  inline operator /(a: imag(?w), b: imag(w)) do return _i2r(__primitive("/", a, b));
  inline operator /(a: complex(?w), b: complex(w)) do return __primitive("/", a, b);

  inline operator /(a: real(?w), b: imag(w)) do return _r2i(-a/_i2r(b));
  inline operator /(a: imag(?w), b: real(w)) do return _r2i(_i2r(a)/b);
  inline operator /(a: real(?w), b: complex(w*2)) {
    const d = abs(b);
    return ((a/d)*(b.re/d), (-a/d)*(b.im/d)):complex(w*2);
  }
  inline operator /(a: complex(?w), b: real(w/2)) do
    return (a.re/b, a.im/b):complex(w);
  inline operator /(a: imag(?w), b: complex(w*2)) {
    const d = abs(b);
    return ((_i2r(a)/d)*(b.im/d), (_i2r(a)/d)*(b.re/d)):complex(w*2);
  }
  inline operator /(a: complex(?w), b: imag(w/2)) do
    return (a.im/_i2r(b), -a.re/_i2r(b)):complex(w);

  inline operator *(param a: int(?w), param b: int(w)) param do return __primitive("*", a, b);
  inline operator *(param a: uint(?w), param b: uint(w)) param do return __primitive("*", a, b);
  inline operator *(param a: real(?w), param b: real(w)) param do return __primitive("*", a, b);
  inline operator *(param a: imag(?w), param b: imag(w)) param {
    return __primitive("*", -a, b):real(w);
  }
  inline operator *(param a: real(?w), param b: imag(w)) param {
    return __primitive("*", a, b:real(w)):imag(w);
  }
  inline operator *(param a: imag(?w), param b: real(w)) param {
    return __primitive("*", a:real(w), b):imag(w);
  }

  inline operator /(param a: int(?w), param b: int(w)) param {
    if b == 0 then compilerError("Attempt to divide by zero");
    return __primitive("/", a, b);
  }
  inline operator /(param a: uint(?w), param b: uint(w)) param {
    if b == 0 then compilerError("Attempt to divide by zero");
    return __primitive("/", a, b);
  }
  inline operator /(param a: real(?w), param b: real(w)) param {
    return __primitive("/", a, b);
  }
  inline operator /(param a: imag(?w), param b: imag(w)) param {
    return __primitive("/", a, b):real(w);
  }
  inline operator /(param a: real(?w), param b: imag(w)) param {
    return __primitive("/", -a, b:real(w)):imag(w);
  }
  inline operator /(param a: imag(?w), param b: real(w)) param {
    return __primitive("/", a:real(w), b):imag(w);
  }


  //
  // % on primitive types
  //
  inline operator %(a: int(?w), b: int(w)) {
    if (chpl_checkDivByZero) then
      if b == 0 then
        halt("Attempt to compute a modulus by zero");
    return __primitive("%", a, b);
  }
  inline operator %(a: uint(?w), b: uint(w)) {
    if (chpl_checkDivByZero) then
      if b == 0 then
        halt("Attempt to compute a modulus by zero");
    return __primitive("%", a, b);
  }

  inline operator %(param a: int(?w), param b: int(w)) param {
    if b == 0 then
      compilerError("Attempt to compute a modulus by zero");
    return __primitive("%", a, b);
  }
  inline operator %(param a: uint(?w), param b: uint(w)) param {
    if b == 0 then
      compilerError("Attempt to compute a modulus by zero");
    return __primitive("%", a, b);
  }

  //
  // ** on primitive types
  //

  inline proc _intExpHelp(a: integral, b) where a.type == b.type {
    if isIntType(b.type) && b < 0 then
      if a == 0 then
        halt("cannot compute ", a, " ** ", b);
      else if a == 1 then
        return 1;
      else if a == -1 then
        return if b % 2 == 0 then 1 else -1;
      else
        return 0;
    var i = b, y:a.type = 1, z = a;
    while i != 0 {
      if i % 2 == 1 then
        y *= z;
      z *= z;
      i /= 2;
    }
    return y;
  }

  inline operator **(a: int(?w), b: int(w)) do return _intExpHelp(a, b);
  inline operator **(a: uint(?w), b: uint(w)) do return _intExpHelp(a, b);
  inline operator **(a: real(?w), b: real(w)) do return __primitive("**", a, b);
  inline operator **(a: complex(?w), b: complex(w)) {
    if a.type == complex(128) {
      pragma "fn synchronization free"
      extern proc cpow(x: complex(128), y: complex(128)): complex(128);
      return cpow(a, b);
    } else {
      pragma "fn synchronization free"
      extern proc cpowf(x: complex(64), y: complex(64)): complex(64);
      return cpowf(a, b);
    }
  }

  operator **(param a: int(?w), param b: int(w)) param {
    if a == 0 && b < 0 then
      compilerError("0 cannot be raised to a negative power");
    return __primitive("**", a, b);
  }
  operator **(param a: uint(?w), param b: uint(w)) param {
    return __primitive("**", a, b);
  }

  inline proc _expHelp(a, param b: integral) {
    if b == 0 {
      return 1:a.type;
    } else if b == 1 {
      return a;
    } else if b == 2 {
      return a*a;
    } else if b == 3 {
      return a*a*a;
    } else if b == 4 {
      const t = a*a;
      return t*t;
    } else if b == 5 {
      const t = a*a;
      return t*t*a;
    } else if b == 6 {
      const t = a*a;
      return t*t*t;
    } else if b == 8 {
      const t = a*a, u = t*t;
      return u*u;
    }
    else
      compilerError("unexpected case in exponentiation optimization");
  }

  inline proc _expBaseHelp(param a: int, b) where _basePowerTwo(a) {
    if b == 0 then
      return 1:a.type;
    if b < 0 then
      if a == 1 then // "where _basePowerTwo(a)" means 'a' cannot be <= 0
        return 1;
      else
        return 0;
    var c = 0;
    var x: int = a;
    while (x > 1) // shift right to count the power
    {
      c += 1;
      x = x >> 1;
    }
    var exp = c * (b-1);
    return a << exp;
  }

  proc _canOptimizeExp(param b: integral) param do return b >= 0 && b <= 8 && b != 7;

  // complement and compare is an efficient way to test for a power of 2
  proc _basePowerTwo(param a: integral) param do return (a > 0 && ((a & (~a + 1)) == a));

  inline operator **(a: int(?w), param b: integral) where _canOptimizeExp(b) do return _expHelp(a, b);
  inline operator **(a: uint(?w), param b: integral) where _canOptimizeExp(b) do return _expHelp(a, b);
  inline operator **(a: real(?w), param b: integral) where _canOptimizeExp(b) do return _expHelp(a, b);
  inline operator **(param a: integral, b: int) where _basePowerTwo(a) do return _expBaseHelp(a, b);

  //
  // logical operations on primitive types
  //
  inline operator !(a: bool) do return __primitive("u!", a);
  inline operator !(a: int(?w)) do return (a == 0);
  inline operator !(a: uint(?w)) do return (a == 0);

  inline proc isTrue(a: bool) do return a;
  inline proc isTrue(param a: bool) param do return a;

  proc isTrue(a: integral) { compilerError("short-circuiting logical operators not supported on integers"); }

  inline operator !(param a: bool) param do return __primitive("u!", a);
  inline operator !(param a: int(?w)) param do return (a == 0);
  inline operator !(param a: uint(?w)) param do return (a == 0);

  //
  // bitwise operations on primitive types
  //
  inline operator ~(a: int(?w)) do return __primitive("u~", a);
  inline operator ~(a: uint(?w)) do return __primitive("u~", a);
  inline operator ~(a: bool) { compilerError("~ is not supported on operands of boolean type"); }

  inline operator &(a: bool, b: bool) do return __primitive("&", a, b);
  inline operator &(a: int(?w), b: int(w)) do return __primitive("&", a, b);
  inline operator &(a: uint(?w), b: uint(w)) do return __primitive("&", a, b);
  inline operator &(a: uint(?w), b: int(w)) do return __primitive("&", a, b:uint(w));
  inline operator &(a: int(?w), b: uint(w)) do return __primitive("&", a:uint(w), b);

  inline operator |(a: bool, b: bool) do return __primitive("|", a, b);
  inline operator |(a: int(?w), b: int(w)) do return __primitive("|", a, b);
  inline operator |(a: uint(?w), b: uint(w)) do return __primitive("|", a, b);
  inline operator |(a: uint(?w), b: int(w)) do return __primitive("|", a, b:uint(w));
  inline operator |(a: int(?w), b: uint(w)) do return __primitive("|", a:uint(w), b);

  inline operator ^(a: bool, b: bool) do return __primitive("^", a, b);
  inline operator ^(a: int(?w), b: int(w)) do return __primitive("^", a, b);
  inline operator ^(a: uint(?w), b: uint(w)) do return __primitive("^", a, b);
  inline operator ^(a: uint(?w), b: int(w)) do return __primitive("^", a, b:uint(w));
  inline operator ^(a: int(?w), b: uint(w)) do return __primitive("^", a:uint(w), b);

  inline operator ~(param a: bool) { compilerError("~ is not supported on operands of boolean type"); }
  inline operator ~(param a: int(?w)) param do return __primitive("u~", a);
  inline operator ~(param a: uint(?w)) param do return __primitive("u~", a);

  inline operator &(param a: bool, param b: bool) param do return __primitive("&", a, b);
  inline operator &(param a: int(?w), param b: int(w)) param do return __primitive("&", a, b);
  inline operator &(param a: uint(?w), param b: uint(w)) param do return __primitive("&", a, b);
  inline operator &(param a: uint(?w), param b: int(w)) param do return __primitive("&", a, b:uint(w));
  inline operator &(param a: int(?w), param b: uint(w)) param do return __primitive("&", a:uint(w), b);

  inline operator |(param a: bool, param b: bool) param do return __primitive("|", a, b);
  inline operator |(param a: int(?w), param b: int(w)) param do return __primitive("|", a, b);
  inline operator |(param a: uint(?w), param b: uint(w)) param do return __primitive("|", a, b);
  inline operator |(param a: uint(?w), param b: int(w)) param do return __primitive("|", a, b:uint(w));
  inline operator |(param a: int(?w), param b: uint(w)) param do return __primitive("|", a:uint(w), b);

  inline operator ^(param a: bool, param b: bool) param do return __primitive("^", a, b);
  inline operator ^(param a: int(?w), param b: int(w)) param do return __primitive("^", a, b);
  inline operator ^(param a: uint(?w), param b: uint(w)) param do return __primitive("^", a, b);
  inline operator ^(param a: uint(?w), param b: int(w)) param do return __primitive("^", a, b:uint(w));
  inline operator ^(param a: int(?w), param b: uint(w)) param do return __primitive("^", a:uint(w), b);

  //
  // left and right shift on primitive types
  //

  inline proc bitshiftChecks(a, b: integral) {
    use HaltWrappers;

    if b < 0 {
      var msg = "Cannot bitshift " + a:string + " by " + b:string +
                " because " + b:string + " is less than 0";
      HaltWrappers.boundsCheckHalt(msg);
    } else if b >= numBits(a.type) {
      var msg = "Cannot bitshift " + a:string + " by " + b:string +
                " because " + b:string + " is >= the bitwidth of " +
                a.type:string;
      HaltWrappers.boundsCheckHalt(msg);
    }
  }

  inline proc bitshiftChecks(param a, param b: integral) {
    if b < 0 {
      param msg = "Cannot bitshift " + a:string + " by " + b:string +
                  " because " + b:string + " is less than 0";
      compilerError(msg);
    } else if b >= numBits(a.type) {
      param msg = "Cannot bitshift " + a:string + " by " + b:string +
                  " because " + b:string + " is >= the bitwidth of " +
                  a.type:string;
      compilerError(msg);
    }
  }

  inline operator <<(a: int(?w), b: integral) {
    if boundsChecking then bitshiftChecks(a, b);
    // Intentionally cast `a` to `uint(w)` for an unsigned left shift.
    return __primitive("<<", a:uint(w), b):int(w);
  }

  inline operator <<(a: uint(?w), b: integral) {
    if boundsChecking then bitshiftChecks(a, b);
    return __primitive("<<", a, b);
  }

  inline operator >>(a: int(?w), b: integral) {
    if boundsChecking then bitshiftChecks(a, b);
    return __primitive(">>", a, b);
  }

  inline operator >>(a: uint(?w), b: integral) {
    if boundsChecking then bitshiftChecks(a, b);
    return __primitive(">>", a, b);
  }

  inline operator <<(param a: int(?w), param b: integral) param {
    if boundsChecking then bitshiftChecks(a, b);
    // Intentionally cast `a` to `uint(w)` for an unsigned left shift.
    return __primitive("<<", a:uint(w), b):int(w);
  }

  inline operator <<(param a: uint(?w), param b: integral) param {
    if boundsChecking then bitshiftChecks(a, b);
    return __primitive("<<", a, b);
  }

  inline operator >>(param a: int(?w), param b: integral) param {
    if boundsChecking then bitshiftChecks(a, b);
    return __primitive(">>", a, b);
  }

  inline operator >>(param a: uint(?w), param b: integral) param {
    if boundsChecking then bitshiftChecks(a, b);
    return __primitive(">>", a, b);
  }

  pragma "always propagate line file info"
  private inline proc checkNotNil(x:borrowed class?) {
    import HaltWrappers;
    // Check only if --nil-checks is enabled or user requested
    if chpl_checkNilDereferences || enablePostfixBangChecks {
      // Add check for nilable types only.
      if x == nil {
        HaltWrappers.nilCheckHalt("argument to ! is nil");
      }
    }
  }

  inline proc postfix!(x:unmanaged class) {
    return _to_nonnil(x);
  }
  inline proc postfix!(x:borrowed class) {
    return _to_nonnil(x);
  }

  pragma "always propagate line file info"
  inline proc postfix!(x:unmanaged class?) {
    checkNotNil(_to_borrowed(x));
    return _to_nonnil(x);
  }
  pragma "always propagate line file info"
  inline proc postfix!(x:borrowed class?) {
    checkNotNil(x);
    return _to_nonnil(x);
  }

  pragma "last resort"
  proc postfix!(x) {
    compilerError("postfix ! can only apply to classes");
  }

  //
  // These functions are used to implement the semantics of
  // reading a sync/single var when the variable is not actually
  // assigned to anything.  For example, a statement that simply uses
  // a sync to read it or a sync returned from a function but not
  // explicitly captured.
  //
  inline proc chpl_statementLevelSymbol(a) { }
  inline proc chpl_statementLevelSymbol(a: sync)  {
    compilerWarning("implicitly reading from a sync is deprecated; apply a '.read??()' method");
    a.readFE();
  }
  inline proc chpl_statementLevelSymbol(a: single) {
    compilerWarning("implicitly reading from a single is deprecated; apply a '.read??()' method");
    a.readFF();
  }
  // param and type args are handled in the compiler

  //
  // If an iterator is called without capturing the result, iterate over it
  // to ensure any side effects it has will happen.
  //
  inline proc chpl_statementLevelSymbol(ir: _iteratorRecord) {
    iter _ir_copy_recursive(ir) {
      for e in ir do
        yield chpl__initCopy(e, definedConst=false);
    }

    pragma "no copy" var irc = _ir_copy_recursive(ir);
    for e in irc { }
  }

  //
  // _cond_test function supports statement bool conversions and sync
  //   variables in conditional statements; and checks for errors
  // _cond_invalid function checks a conditional expression for
  //   incorrectness; it is used to give better error messages for
  //   promotion of && and ||
  //
  // These are written with two generic functions
  // to avoid problems with preference between implicitly
  // converting and using a generic fall-back.

  inline proc _cond_test(param x: ?t) param : bool {
    if isCoercible(t, bool) {
      return x;
    } else if (isCoercible(t, int) || isCoercible(t, uint)) {
      return x != 0:x.type;
    } else {
      compilerError("invalid type ", t:string, " used in if or while condition");
    }
  }

  inline proc _cond_test(x: ?t): bool {
    if isSubtype(t, sync(?)) {
      compilerWarning("direct reads of sync variables are deprecated; please apply a 'read??' method");
      return _cond_test(x.readFE());
    } else if isSubtype(t, single(?)) {
      compilerWarning("direct reads of single variables are deprecated; please use 'readFF'");
      return _cond_test(x.readFF());
    } else if isCoercible(t, borrowed object?) {
      return x != nil;
    } else if isCoercible(t, bool) {
      return x;
    } else if isCoercible(t, int) || isCoercible(t, uint) {
      return x != 0;
    } else if isSubtype(t, c_ptr) || isSubtype(t, c_void_ptr) {
      return x != nil;
    } else {
      use Reflection;
      if canResolveMethod(x, "chpl_cond_test_method") {
        return x.chpl_cond_test_method();
      } else {
        if isSubtype(t, _iteratorRecord) {
          compilerError("iterator or promoted expression iterator used in if or while condition");
        } else {
          compilerError("type '", x.type:string, "' used in if or while condition");
        }
      }
    }
  }

  proc _cond_invalid(x: borrowed object?) param do return false;
  proc _cond_invalid(x: bool) param do return false;
  proc _cond_invalid(x: int) param do return false;
  proc _cond_invalid(x: uint) param do return false;
  pragma "last resort"
  proc _cond_invalid(x) param do return true;

  //
  // isNonnegative(i) == (i>=0), but is a param value if i is unsigned.
  //
  inline proc isNonnegative(i: int(?)) do return i >= 0;
  inline proc isNonnegative(i: uint(?)) param do return true;
  inline proc isNonnegative(param i) param do return i >= 0;


  //
  // complex component methods re and im
  //
  inline proc ref chpl_anycomplex.re ref {
    return __primitive("complex_get_real", this);
  }
  inline proc chpl_anycomplex.re {
    if this.type == complex(128) {
      pragma "fn synchronization free"
      extern proc creal(x:complex(128)): real(64);
      return creal(this);
    } else {
      pragma "fn synchronization free"
      extern proc crealf(x:complex(64)): real(32);
      return crealf(this);
    }
  }
  inline proc ref chpl_anycomplex.im ref {
    return __primitive("complex_get_imag", this);
  }
  inline proc chpl_anycomplex.im {
    if this.type == complex(128) {
      pragma "fn synchronization free"
      extern proc cimag(x:complex(128)): real(64);
      return cimag(this);
    } else {
      pragma "fn synchronization free"
      extern proc cimagf(x:complex(64)): real(32);
      return cimagf(this);
    }
  }

  //
  // helper functions
  //
  inline proc _i2r(a: imag(?w)) do return __primitive("cast", real(w), a);
  inline proc _r2i(a: real(?w)) do return __primitive("cast", imag(w), a);

  //
  // More primitive funs
  //
  enum ArrayInit {heuristicInit, noInit, serialInit, parallelInit, gpuInit};
  config param chpl_defaultArrayInitMethod = ArrayInit.heuristicInit;
  config param chpl_defaultGpuArrayInitMethod =
    if CHPL_GPU_MEM_STRATEGY == "array_on_device" then
      ArrayInit.gpuInit else chpl_defaultArrayInitMethod;

  config param chpl_arrayInitMethodRuntimeSelectable = false;
  private var chpl_arrayInitMethod = chpl_defaultArrayInitMethod;

  inline proc chpl_setArrayInitMethod(initMethod: ArrayInit) {
    if chpl_arrayInitMethodRuntimeSelectable == false {
      compilerWarning("must set 'chpl_arrayInitMethodRuntimeSelectable' for ",
                      "'chpl_setArrayInitMethod' to have any effect");
    }
    const oldInit = chpl_arrayInitMethod;
    chpl_arrayInitMethod = initMethod;
    return oldInit;
  }

  inline proc chpl_getArrayInitMethod() {
    if chpl_arrayInitMethodRuntimeSelectable == false {
      return chpl_defaultArrayInitMethod;
    } else {
      return chpl_arrayInitMethod;
    }
  }

  proc chpl_shouldDoGpuInit(): bool {
    pragma "codegen for CPU and GPU"
    extern proc chpl_task_getRequestedSubloc(): int(32);
    return
      CHPL_LOCALE_MODEL=="gpu" &&
      chpl_defaultGpuArrayInitMethod == ArrayInit.gpuInit &&
      chpl_task_getRequestedSubloc() >= 0;
  }

  // s is the number of elements, t is the element type
  proc init_elts_method(s, type t) {
    var initMethod = chpl_getArrayInitMethod();

    if s == 0 {
      // Skip init for empty arrays. Needed for uints so that `s-1` in init_elts
      // code doesn't overflow.
      initMethod = ArrayInit.noInit;
    } else if chpl_shouldDoGpuInit() {
        initMethod = ArrayInit.gpuInit;
    } else if  !rootLocaleInitialized {
      // The parallel range iter uses 'here`/rootLocale, so fallback to serial
      // initialization if the root locale hasn't been setup. Only used early
      // in module initialization
      initMethod = ArrayInit.serialInit;
    } else if initMethod == ArrayInit.heuristicInit {
      // Heuristically determine if we should do parallel initialization. The
      // current heuristic really just checks that we have an array that's at
      // least 2MB. This value was chosen experimentally: Any smaller and the
      // cost of a forall (mostly the task creation) outweighs the benefit of
      // using multiple tasks. This was tested on a 2 core laptop, 8 core
      // workstation, and 24 core XC40.
      const elemsizeInBytes = if isNumericType(t) then numBytes(t)
                              else c_sizeof(t).safeCast(int);
      const arrsizeInBytes = s.safeCast(int) * elemsizeInBytes;
      param heuristicThresh = 2 * 1024 * 1024;
      const heuristicWantsPar = arrsizeInBytes > heuristicThresh;

      if heuristicWantsPar {
        initMethod = ArrayInit.parallelInit;
      } else {
        initMethod = ArrayInit.serialInit;
      }
    }

    return initMethod;
  }

  proc init_elts(x, s, type t, lo=0:s.type) : void {

    var initMethod = init_elts_method(s, t);

    // Q: why is the declaration of 'y' in the following loops?
    //
    // A: so that if the element type is something like an array,
    // the element can 'steal' the array rather than copying it.
    // One effect of having it in the loop is that the reference
    // count for an array element's domain gets bumped once per
    // element.  Is this good, bad, necessary?  Unclear.
    select initMethod {
      when ArrayInit.noInit {
        return;
      }
      when ArrayInit.serialInit {
        for i in lo..s-1 {
          pragma "no auto destroy" pragma "unsafe" var y: t;
          __primitive("array_set_first", x, i, y);
        }
      }
      when ArrayInit.gpuInit {
        // This branch should only occur when we're on a GPU sublocale and the
        // following `foreach` loop will become a kernel
        foreach i in lo..s-1 {
          //assertOnGpu(); TODO: this assertion fails for a hello world style
          // program investigate why (I don't think it's erroring out in user
          // code but rather something from one of our standard modules).
          pragma "no auto destroy" pragma "unsafe" var y: t;
          __primitive("array_set_first", x, i, y);
        }
      }
      when ArrayInit.parallelInit {
        forall i in lo..s-1 {
          pragma "no auto destroy" pragma "unsafe" var y: t;
          __primitive("array_set_first", x, i, y);
        }
      }
      otherwise {
        halt("ArrayInit.heuristicInit should have been made concrete");
      }
    }
  }

  // TODO (EJR: 02/25/16): see if we can remove this explicit type declaration.
  // chpl_mem_descInt_t is really a well known compiler type since the compiler
  // emits calls for the chpl_mem_descs table. Maybe the compiler should just
  // create the type and export it to the runtime?
  pragma "no doc"
  extern type chpl_mem_descInt_t = int(16);

  pragma "no doc"
  enum chpl_ddataResizePolicy { normalInit, skipInit, skipInitButClearMem }

  // dynamic data block class
  // (note that c_ptr(type) is similar, but local only,
  //  and defined in CTypes.chpl)
  pragma "data class"
  pragma "no object"
  pragma "no default functions"
  class _ddata {
    type eltType;

    inline proc this(i: integral) ref {
      return __primitive("array_get", this, i);
    }
  }

  proc chpl_isDdata(type t:_ddata) param do return true;
  proc chpl_isDdata(type t) param do return false;

  inline operator =(ref a: _ddata(?t), b: _ddata(t)) {
    __primitive("=", a, b);
  }

  // Removing the 'eltType' arg results in errors for --baseline
  inline proc _ddata_shift(type eltType, data: _ddata(eltType), shift: integral) {
    var ret: _ddata(eltType);
     __primitive("shift_base_pointer", ret, data, shift);
    return ret;
  }

  inline proc _ddata_sizeof_element(type t: _ddata): c_size_t {
    return __primitive("sizeof_ddata_element", t):c_size_t;
  }

  inline proc _ddata_sizeof_element(x: _ddata): c_size_t {
    return _ddata_sizeof_element(x.type);
  }

  // Never initializes elements
  //
  // if callPostAlloc=true, then _ddata_allocate_postalloc should
  // be called after the elements are initialized.
  //
  //
  // Cyclic/Block will function OK if postAlloc isn't called yet
  // during initialization and a PUT e.g. occurs.
  //
  // List could never call postAlloc or call it immediately
  //   -> calling it immediately should result in allocating domain owning it
  //   -> never calling it should result in always using bounce buffers
  //
  // Associative array - makes sense to call postAlloc
  //  after touching memory in usual order
  //

  pragma "llvm return noalias"
  proc _ddata_allocate_noinit(type eltType, size: integral,
                                     out callPostAlloc: bool,
                                     subloc = c_sublocid_none) {
    pragma "fn synchronization free"
    pragma "insert line file info"
    extern proc chpl_mem_array_alloc(nmemb: c_size_t, eltSize: c_size_t,
                                     subloc: chpl_sublocID_t,
                                     ref callPostAlloc: bool): c_void_ptr;
    var ret: _ddata(eltType);
    ret = chpl_mem_array_alloc(size:c_size_t, _ddata_sizeof_element(ret),
                               subloc, callPostAlloc):ret.type;
    return ret;
  }

  inline proc _ddata_allocate_postalloc(data:_ddata, size: integral) {
    pragma "fn synchronization free"
    pragma "insert line file info"
    extern proc chpl_mem_array_postAlloc(data: c_void_ptr, nmemb: c_size_t,
                                         eltSize: c_size_t);
    chpl_mem_array_postAlloc(data:c_void_ptr, size:c_size_t,
                             _ddata_sizeof_element(data));
  }

  inline proc _ddata_allocate(type eltType, size: integral,
                              subloc = c_sublocid_none) {
    var callPostAlloc: bool;
    var ret: _ddata(eltType);

    ret = _ddata_allocate_noinit(eltType, size, callPostAlloc, subloc);

    init_elts(ret, size, eltType);

    if callPostAlloc {
      _ddata_allocate_postalloc(ret, size);
    }

    return ret;
  }

  inline proc _ddata_supports_reallocate(oldDdata,
                                         type eltType,
                                         oldSize: integral,
                                         newSize: integral) {
    pragma "fn synchronization free"
    pragma "insert line file info"
    extern proc chpl_mem_array_supports_realloc(ptr: c_void_ptr,
                                                oldNmemb: c_size_t, newNmemb:
                                                c_size_t, eltSize: c_size_t): bool;
      return chpl_mem_array_supports_realloc(oldDdata: c_void_ptr,
                                             oldSize.safeCast(c_size_t),
                                             newSize.safeCast(c_size_t),
                                             _ddata_sizeof_element(oldDdata));
  }

  inline proc _ddata_fill(ddata,
                          type eltType,
                          lo: integral,
                          hi: integral,
                          fill: int(8)=0) {
    if hi > lo {
      const elemWidthInBytes: uint  = _ddata_sizeof_element(ddata);
      const numElems = (hi - lo).safeCast(uint);
      if safeMul(numElems, elemWidthInBytes) {
        const numBytes = numElems * elemWidthInBytes;
        const shiftedPtr = _ddata_shift(eltType, ddata, lo);
        c_memset(shiftedPtr:c_void_ptr, fill, numBytes);
      } else {
        halt('internal error: Unsigned integer overflow during ' +
             'memset of dynamic block');
      }
    }
  }

  inline proc _ddata_reallocate(oldDdata,
                                type eltType,
                                oldSize: integral,
                                newSize: integral,
                                subloc = c_sublocid_none,
                                policy = chpl_ddataResizePolicy.normalInit) {
    pragma "fn synchronization free"
    pragma "insert line file info"
    extern proc chpl_mem_array_realloc(ptr: c_void_ptr,
                                       oldNmemb: c_size_t, newNmemb: c_size_t,
                                       eltSize: c_size_t,
                                       subloc: chpl_sublocID_t,
                                       ref callPostAlloc: bool): c_void_ptr;
    var callPostAlloc: bool;

    // destroy any elements that are going away
    param needsDestroy = __primitive("needs auto destroy",
                                     __primitive("deref", oldDdata[0]));
    if needsDestroy && (oldSize > newSize) {
      if _deinitElementsIsParallel(eltType, oldSize) {
        forall i in newSize..oldSize-1 do
          chpl__autoDestroy(oldDdata[i]);
      } else {
        for i in newSize..oldSize-1 do
          chpl__autoDestroy(oldDdata[i]);
      }
    }

    var newDdata = chpl_mem_array_realloc(oldDdata: c_void_ptr,
                                          oldSize.safeCast(c_size_t),
                                          newSize.safeCast(c_size_t),
                                          _ddata_sizeof_element(oldDdata),
                                          subloc,
                                          callPostAlloc): oldDdata.type;

    // The resize policy dictates whether or not we should default-init,
    // skip initializing, or zero out the memory of new slots.
    select policy {
      when chpl_ddataResizePolicy.normalInit do
        if !isDefaultInitializable(eltType) {
          halt('internal error: Attempt to resize dynamic block ' +
               'containing non-default-initializable elements');
        } else {
          init_elts(newDdata, newSize, eltType, lo=oldSize);
        }
      when chpl_ddataResizePolicy.skipInit do;
      when chpl_ddataResizePolicy.skipInitButClearMem do
        _ddata_fill(newDdata, eltType, oldSize, newSize);
    }

    if (callPostAlloc) {
      pragma "fn synchronization free"
      pragma "insert line file info"
      extern proc chpl_mem_array_postRealloc(oldData: c_void_ptr,
                                             oldNmemb: c_size_t,
                                             newData: c_void_ptr,
                                             newNmemb: c_size_t,
                                             eltSize: c_size_t);
      chpl_mem_array_postRealloc(oldDdata:c_void_ptr, oldSize.safeCast(c_size_t),
                                 newDdata:c_void_ptr, newSize.safeCast(c_size_t),
                                 _ddata_sizeof_element(oldDdata));
    }
    return newDdata;
  }


  inline proc _ddata_free(data: _ddata, size: integral) {
    var subloc = chpl_sublocFromLocaleID(__primitive("_wide_get_locale", data));

    pragma "fn synchronization free"
    pragma "insert line file info"
    extern proc chpl_mem_array_free(data: c_void_ptr,
                                    nmemb: c_size_t, eltSize: c_size_t,
                                    subloc: chpl_sublocID_t);
    chpl_mem_array_free(data:c_void_ptr, size:c_size_t,
                        _ddata_sizeof_element(data),
                        subloc);
  }

  inline operator ==(a: _ddata, b: _ddata)
      where _to_borrowed(a.eltType) == _to_borrowed(b.eltType) {
    return __primitive("ptr_eq", a, b);
  }
  inline operator ==(a: _ddata, b: _nilType) {
    return __primitive("ptr_eq", a, nil);
  }
  inline operator ==(a: _nilType, b: _ddata) {
    return __primitive("ptr_eq", nil, b);
  }

  inline operator !=(a: _ddata, b: _ddata) where a.eltType == b.eltType {
    return __primitive("ptr_neq", a, b);
  }
  inline operator !=(a: _ddata, b: _nilType) {
    return __primitive("ptr_neq", a, nil);
  }
  inline operator !=(a: _nilType, b: _ddata) {
    return __primitive("ptr_neq", nil, b);
  }


  inline proc _cond_test(x: _ddata) do return x != nil;


  //
  // internal reference type
  //
  pragma "ref"
  pragma "no default functions"
  pragma "no object"
  class _ref {
    var _val;
  }

  //
  // data structures for naive implementation of end used for
  // sync statements and for joining coforall and cobegin tasks
  //

  inline proc chpl_rt_reset_task_spawn() {
    pragma "fn synchronization free"
    extern proc chpl_task_reset_spawn_order();
    chpl_task_reset_spawn_order();
  }

  proc chpl_resetTaskSpawn(numTasks) {
    const dptpl = if dataParTasksPerLocale==0 then here.maxTaskPar
                  else dataParTasksPerLocale;

    if numTasks >= dptpl {
      chpl_rt_reset_task_spawn();
    } else if numTasks == 1 {
      // Don't create a task for local single iteration coforalls
      use ChapelTaskData;
      var tls = chpl_task_getInfoChapel();
      chpl_task_data_setNextCoStmtSerial(tls, true);
    }
  }

  config param useAtomicTaskCnt = defaultAtomicTaskCount();

  proc defaultAtomicTaskCount() param {
    use ChplConfig;
    return ChplConfig.CHPL_NETWORK_ATOMICS != "none";
  }

  config param commDiagsTrackEndCounts = false;

  pragma "no default functions"
  record endCountDiagsManager {
    var taskInfo: c_ptr(chpl_task_infoChapel_t);
    var prevDiagsDisabledVal: bool;
    inline proc enterThis() : void {
      if !commDiagsTrackEndCounts {
        taskInfo = chpl_task_getInfoChapel();
        prevDiagsDisabledVal = chpl_task_data_setCommDiagsTemporarilyDisabled(taskInfo, true);
      }
    }

    inline proc leaveThis(in unused: owned Error?) {
      if !commDiagsTrackEndCounts {
        chpl_task_data_setCommDiagsTemporarilyDisabled(taskInfo, prevDiagsDisabledVal);
      }
    }
  }

  // Parent class for _EndCount instances so that it's easy
  // to add non-generic fields here.
  // And to get 'errors' field from any generic instantiation.
  pragma "no default functions"
  class _EndCountBase {
    var errors: chpl_TaskErrors;
  }

  pragma "end count"
  pragma "no default functions"
  class _EndCount : _EndCountBase {
    type iType;
    type taskType;
    var i: iType;
    var taskCnt: taskType;
    proc init(type iType, type taskType) {
      this.iType = iType;
      this.taskType = taskType;
    }

    inline proc add(value: int, param order: memoryOrder) {
      manage new endCountDiagsManager() do
        this.i.add(value, order);
    }

    inline proc sub(value: int, param order: memoryOrder) {
      manage new endCountDiagsManager() do
        this.i.sub(value, order);
    }

    inline proc waitFor(value: int, param order: memoryOrder) {
      manage new endCountDiagsManager() do
        this.i.waitFor(value, order);
    }
  }

  // This function is called once by the initiating task.  No on
  // statement needed, because the task should be running on the same
  // locale as the sync/coforall/cobegin was initiated on and thus the
  // same locale on which the object is allocated.
  //
  // TODO: 'taskCnt' can sometimes be local even if 'i' has to be remote.
  // It is currently believed that only a remote-begin will want a network
  // atomic 'taskCnt'. There should be a separate argument to control the type
  // of 'taskCnt'.
  pragma "dont disable remote value forwarding"
  inline proc _endCountAlloc(param forceLocalTypes : bool) {
    type taskCntType = if !forceLocalTypes && useAtomicTaskCnt then atomic int
                                           else int;
    if forceLocalTypes {
      return new unmanaged _EndCount(iType=chpl__processorAtomicType(int),
                                     taskType=taskCntType);
    } else {
      return new unmanaged _EndCount(iType=chpl__atomicType(int),
                                     taskType=taskCntType);
    }
  }

  // Compiler looks for this variable to determine the return type of
  // the "get end count" primitive.
  type _remoteEndCountType = _endCountAlloc(false).type;

  // This function is called once by the initiating task.  As above, no
  // on statement needed.
  pragma "dont disable remote value forwarding"
  inline proc _endCountFree(e: _EndCount) {
    delete _to_unmanaged(e);
  }

  // This function is called by the initiating task once for each new
  // task *before* any of the tasks are started.  As above, no on
  // statement needed.
  pragma "dont disable remote value forwarding"
  pragma "no remote memory fence"
  pragma "task spawn impl fn"
  proc _upEndCount(e: _EndCount, param countRunningTasks=true) {
    if isAtomic(e.taskCnt) {
      e.add(1, memoryOrder.release);
      e.taskCnt.add(1, memoryOrder.release);
    } else {
      // note that this on statement does not have the usual
      // remote memory fence because of pragma "no remote memory fence"
      // above. So we do an acquire fence before it.
      chpl_rmem_consist_fence(memoryOrder.release);
      on e {
        e.add(1, memoryOrder.release);
        e.taskCnt += 1;
      }
    }
    if countRunningTasks {
      here.runningTaskCntAdd(1);  // decrement is in _waitEndCount()
      chpl_comm_task_create();    // countRunningTasks is a proxy for "is local"
                                  // here.  Comm layers are responsible for the
                                  // remote case themselves.
    }
  }

  pragma "dont disable remote value forwarding"
  pragma "no remote memory fence"
  pragma "task spawn impl fn"
  proc _upEndCount(e: _EndCount, param countRunningTasks=true, numTasks) {
    e.add(numTasks:int, memoryOrder.release);

    if countRunningTasks {
      if numTasks > 1 {
        here.runningTaskCntAdd(numTasks:int-1);  // decrement is in _waitEndCount()
      }
      chpl_comm_task_create();    // countRunningTasks is a proxy for "is local"
                                  // here.  Comm layers are responsible for the
                                  // remote case themselves.
    } else {
      here.runningTaskCntSub(1);
    }
  }

  extern proc chpl_comm_unordered_task_fence(): void;

  extern proc chpl_comm_task_create();

  pragma "task complete impl fn"
  extern proc chpl_comm_task_end(): void;

  pragma "compiler added remote fence"
  proc chpl_after_forall_fence() {
    chpl_comm_unordered_task_fence();
  }

  // This function is called once by each newly initiated task.  No on
  // statement is needed because the call to sub() will do a remote
  // fork (on) if needed.
  pragma "dont disable remote value forwarding"
  pragma "task complete impl fn"
  pragma "down end count fn"
  proc _downEndCount(e: _EndCount, err: unmanaged Error?) {
    chpl_save_task_error(e, err);
    chpl_comm_task_end();
    // inform anybody waiting that we're done
    e.sub(1, memoryOrder.release);
  }

  // This function is called once by the initiating task.  As above, no
  // on statement needed.
  // called for sync blocks (implicit or explicit), unbounded coforalls
  pragma "dont disable remote value forwarding"
  pragma "task join impl fn"
  pragma "unchecked throws"
  proc _waitEndCount(e: _EndCount, param countRunningTasks=true) throws {
    // Remove the task that will just be waiting/yielding in the following
    // waitFor() from the running task count to let others do real work. It is
    // re-added after the waitFor().
    here.runningTaskCntSub(1);

    // Wait for all tasks to finish
    e.waitFor(0, memoryOrder.acquire);

    if countRunningTasks {
      const taskDec = if isAtomic(e.taskCnt) then e.taskCnt.read() else e.taskCnt;
      // taskDec-1 to adjust for the task that was waiting for others to finish
      here.runningTaskCntSub(taskDec-1);  // increment is in _upEndCount()
    } else {
      // re-add the task that was waiting for others to finish
      here.runningTaskCntAdd(1);
    }

    // Throw any error raised by a task this is waiting for
    if ! e.errors.empty() then
      throw new owned TaskErrors(e.errors);
  }

  // called for bounded coforalls and cobegins
  pragma "dont disable remote value forwarding"
  pragma "task join impl fn"
  pragma "unchecked throws"
  proc _waitEndCount(e: _EndCount, param countRunningTasks=true, numTasks) throws {
    // Wait for all tasks to finish
    e.waitFor(0, memoryOrder.acquire);

    if countRunningTasks {
      if numTasks > 1 {
        here.runningTaskCntSub(numTasks:int-1);
      }
    } else {
      here.runningTaskCntAdd(1);
    }

    // Throw any error raised by a task this is waiting for
    if ! e.errors.empty() then
      throw new owned TaskErrors(e.errors);
  }

  pragma "task spawn impl fn"
  proc _upDynamicEndCount(param countRunningTasks=true) {
    var e = __primitive("get dynamic end count");
    _upEndCount(e, countRunningTasks);
  }

  pragma "dont disable remote value forwarding"
  pragma "task complete impl fn"
  pragma "down end count fn"
  proc _downDynamicEndCount(err: unmanaged Error?) {
    var e = __primitive("get dynamic end count");
    _downEndCount(e, err);
  }

  // This version is called for normal sync blocks.
  pragma "task join impl fn"
  pragma "unchecked throws"
  proc chpl_waitDynamicEndCount(param countRunningTasks=true) throws {
    var e = __primitive("get dynamic end count");
    _waitEndCount(e, countRunningTasks);

    // Throw any error raised by a task this sync statement is waiting for
    if ! e.errors.empty() then
      throw new owned TaskErrors(e.errors);
  }

<<<<<<< HEAD
  proc _do_command_line_cast(type t, x:c_string) throws {
    if isSyncType(t) then
      compilerError("config variables of sync type are not supported");
    if isSingleType(t) then
      compilerError("config variables of single type are not supported");
    if isAtomicType(t) then
      compilerError("config variables of atomic type are not supported");

    var str: string;
    try! {
      str = createStringWithNewBuffer(x);
    }
    if t == string {
      return str;
    } else {
      // we need to do an iteration over a range variable before casting a
      // string to a type. Otherwise, we can't resolve chpl_debug_writeln in
      // `range.these`
      { var dummyRange = 1..0; for i in dummyRange {} }
      // TODO: String comparison here is a workaround and would be better if
      // we could use t == regex(string) - but this fails with an error that
      // regex(type string) is not defined in this scope - adding use Regex;
      // leads to a different error:
      // "use of 'rootLocale' before encountering its definition, type unknown"
      if t:string == "regex(string)" || t:string == "regex(bytes)" then
        return compile(str);
      else
        return str:t;
    }
  }
  // param s is used for error reporting
  pragma "command line setting"
  proc _command_line_cast(param s: c_string, type t, x:c_string) {
    try! {
      return _do_command_line_cast(t, x);
    }
  }

  // Routines for re-interpreting reals as uints and vice-versa, at
  // the bit level
  //
  @unstable "This routine may change names / signatures"
  proc param (real(64)).toBits() param : uint {
    param ui: uint(64) = __primitive("real64 as uint64", this);
    return ui;
  }

  @unstable "This routine may change names / signatures"
  proc param (real(32)).toBits() param : uint(32) {
    param ui: uint(32) = __primitive("real32 as uint32", this);
    return ui;
  }

  @unstable "This routine may change names / signatures"
  inline proc (real(?w)).toBits(): uint(w) {
    use CTypes;
    var src = this, dst:uint(w);

    c_memcpy(c_ptrTo(dst), c_ptrTo(src), w/8);
    return dst;
  }

  @unstable "This routine may change names / signatures"
  proc param (uint(64)).toReal() param : real(64) {
    param r: real(64) = __primitive("uint64 as real64", this);
    return r;
  }

  @unstable "This routine may change names / signatures"
  proc param (uint(32)).toReal() param : real(32) {
    param r: real(32) = __primitive("uint32 as real32", this);
    return r;
  }

  @unstable "This routine may change names / signatures"
  inline proc (uint(?w)).toReal(): real(w) where w == 32 || w == 64 {
    use CTypes;
    var src = this, dst:real(w);

    c_memcpy(c_ptrTo(dst), c_ptrTo(src), w/8);
    return dst;
  }


=======
>>>>>>> 0688fb30
  //
  // Similar to isPrimitiveType, but excludes imaginaries because they
  // are handled within the Chapel code directly (using overloads further
  // down in the file) to save complexity in the compiler.
  //
  inline proc chpl_typeSupportsPrimitiveCast(type t) param do
    return isBoolType(t) ||
           isIntegralType(t) ||
           isRealType(t);

  inline operator :(x:chpl_anybool, type t:chpl_anybool) do
    return __primitive("cast", t, x);
  inline operator :(x:chpl_anybool, type t:integral) do
    return __primitive("cast", t, x);
  inline operator :(x:chpl_anybool, type t:chpl_anyreal) do
    return __primitive("cast", t, x);

  inline operator :(x:integral, type t:chpl_anybool) do
    return __primitive("cast", t, x);
  inline operator :(x:integral, type t:integral) do
    return __primitive("cast", t, x);
  inline operator :(x:integral, type t:chpl_anyreal) do
    return __primitive("cast", t, x);

  inline operator :(x:chpl_anyreal, type t:chpl_anybool) do
    return __primitive("cast", t, x);
  inline operator :(x:chpl_anyreal, type t:integral) do
    return __primitive("cast", t, x);
  inline operator :(x:chpl_anyreal, type t:chpl_anyreal) do
    return __primitive("cast", t, x);

  @unstable "enum-to-bool casts are likely to be deprecated in the future"
  inline operator :(x:enum, type t:chpl_anybool) throws {
    return x: int: bool;
  }
  // operator :(x: enum, type t:integral)
  // is generated for each enum in buildDefaultFunctions
  inline operator :(x: enum, type t:enum) where x.type == t do
    return x;

  @unstable "enum-to-float casts are likely to be deprecated in the future"
  inline operator :(x: enum, type t:chpl_anyreal) throws {
    return x: int: real;
  }

  inline operator :(x:_nilType, type t:unmanaged class)
  {
      compilerError("cannot cast nil to " + t:string);
  }
  inline operator :(x:_nilType, type t:borrowed class)
  {
    compilerError("cannot cast nil to " + t:string);
  }

  // casting to unmanaged?, no class downcast
  inline operator :(x:borrowed class?, type t:unmanaged class?)
    where isSubtype(_to_unmanaged(x.type),t)
  {
    return __primitive("cast", t, x);
  }
  inline operator :(x:borrowed class, type t:unmanaged class?)
    where isSubtype(_to_nonnil(_to_unmanaged(x.type)),t)
  {
    return __primitive("cast", t, x);
  }

  // casting to unmanaged, no class downcast
  inline operator :(x:borrowed class, type t:unmanaged class)
    where isSubtype(_to_unmanaged(x.type),t)
  {
    return __primitive("cast", t, x);
  }

  // casting away nilability, no class downcast
  inline operator :(x:unmanaged class?, type t:borrowed class) throws
    where isSubtype(_to_nonnil(x.type),t)
  {
    if x == nil {
      throw new owned NilClassError();
    }
    return __primitive("cast", t, x);
  }


  // casting away nilability, no class downcast
  inline operator :(x:borrowed class?, type t:borrowed class)  throws
    where isSubtype(_to_nonnil(x.type),t)
  {
    if x == nil {
      throw new owned NilClassError();
    }
    return __primitive("cast", t, x);
  }

  // casting away nilability, no class downcast
  inline operator :(x:borrowed class?, type t:unmanaged class)  throws
    where isSubtype(_to_nonnil(_to_unmanaged(x.type)),t)
  {
    if x == nil {
      throw new owned NilClassError();
    }
    return __primitive("cast", t, x);
  }

  // this version handles downcast to non-nil borrowed
  inline operator :(x:borrowed class?, type t:borrowed class)  throws
    where isProperSubtype(t,_to_nonnil(x.type))
  {
    if x == nil {
      throw new owned NilClassError();
    }
    var tmp = __primitive("dynamic_cast", t, x);
    if tmp == nil {
      throw new owned ClassCastError();
    }

    return _to_nonnil(_to_borrowed(tmp));
  }

  // this version handles downcast to nilable borrowed
  inline operator :(x:borrowed class?, type t:borrowed class?)
    where isProperSubtype(t,x.type)
  {
    if x == nil {
      return nil;
    }
    var tmp = __primitive("dynamic_cast", t, x);
    return _to_nilable(_to_borrowed(tmp));
  }


  // this version handles downcast to non-nil unmanaged
  inline operator :(x:borrowed class?, type t:unmanaged class) throws
    where isProperSubtype(t,_to_nonnil(_to_unmanaged(x.type)))
  {
    if x == nil {
      throw new owned NilClassError();
    }
    var tmp = __primitive("dynamic_cast", t, x);
    if tmp == nil {
      throw new owned ClassCastError();
    }

    return _to_nonnil(_to_unmanaged(tmp));
  }

  // this version handles downcast to nilable unmanaged
  inline operator :(x:borrowed class?, type t:unmanaged class?)
    where isProperSubtype(t,_to_unmanaged(x.type))
  {
    if x == nil {
      return nil;
    }
    var tmp = __primitive("dynamic_cast", t, x);
    return _to_nilable(_to_unmanaged(tmp));
  }

  // this version handles downcast to nilable unmanaged
  inline operator :(x:borrowed class, type t:unmanaged class?)
    where isProperSubtype(_to_nonnil(_to_borrowed(t)),x.type)
  {
    if x == nil {
      return nil;
    }
    var tmp = __primitive("dynamic_cast", t, x);
    return _to_nilable(_to_unmanaged(tmp));
  }



  //
  // casts to complex
  //
  inline operator :(x: bool, type t:chpl_anycomplex) do
    return (x, 0):t;

  inline operator :(x: integral, type t:chpl_anycomplex) do
    return (x, 0):t;

  inline operator :(x: chpl_anyreal, type t:chpl_anycomplex) do
    return (x, 0):t;

  inline operator :(x: chpl_anyimag, type t:chpl_anycomplex) do
    return (0, _i2r(x)):t;

  inline operator :(x: chpl_anycomplex, type t:chpl_anycomplex) do
    return (x.re, x.im):t;

  @unstable "enum-to-float casts are likely to be deprecated in the future"
  inline operator :(x: enum, type t:chpl_anycomplex) throws do
    return (x:real, 0):t;

  //
  // casts to imag
  //
  inline operator :(x: bool, type t:chpl_anyimag) do
    return if x then 1i:t else 0i:t;

  inline operator :(x: integral, type t:chpl_anyimag) do
    return __primitive("cast", t, x);

  inline operator :(x: chpl_anyreal, type t:chpl_anyimag) do
    return __primitive("cast", t, x);

  inline operator :(x: chpl_anyimag, type t:chpl_anyimag) do
    return __primitive("cast", t, x);

  inline operator :(x: chpl_anycomplex, type t:chpl_anyimag) do
    return __primitive("cast", t, x.im);

  @unstable "enum-to-float casts are likely to be deprecated in the future"
  inline operator :(x: enum, type t:chpl_anyimag)  throws do
    return x:real:imag;

  //
  // casts from complex
  //
  inline operator :(x: chpl_anycomplex, type t:chpl_anyreal)  {
    var y: t;
    y = x.re:t;
    return y;
  }
  inline operator :(x: chpl_anycomplex, type t:integral)  {
    var y: t;
    y = x.re:t;
    return y;
  }

  //
  // casts from imag
  //
  inline operator :(x: chpl_anyimag, type t:chpl_anyreal) do
    return __primitive("cast", t, x);
  inline operator :(x: chpl_anyimag, type t:integral) do
    return __primitive("cast", t, x);

  inline operator :(x: chpl_anyimag, type t:chpl_anybool) do
    return if x != 0i then true else false;

  pragma "init copy fn"
  inline proc chpl__initCopy(type t, definedConst: bool)  type {
    compilerError("illegal assignment of type to value");
    return t;
  }

  pragma "compiler generated"
  pragma "last resort"
  pragma "init copy fn"
  inline proc chpl__initCopy(x: _tuple, definedConst: bool) {
    // body inserted during generic instantiation
  }

  // Catch-all initCopy implementation:
  pragma "compiler generated"
  pragma "last resort"
  pragma "init copy fn"
  pragma "suppress lvalue error"
  inline proc chpl__initCopy(const x, definedConst: bool) {
    // body adjusted during generic instantiation
    return x;
  }

  pragma "compiler generated"
  pragma "last resort"
  pragma "auto copy fn"
  inline proc chpl__autoCopy(x: _tuple, definedConst: bool) {
    // body inserted during generic instantiation
  }

  pragma "compiler generated"
  pragma "last resort"
  pragma "unref fn"
  inline proc chpl__unref(x: _tuple) {
    // body inserted during generic instantiation
  }


  pragma "compiler generated"
  pragma "auto copy fn"
  inline proc chpl__autoCopy(ir: _iteratorRecord, definedConst: bool) {
    // body modified during call destructors pass
    return ir;
  }

  pragma "compiler generated"
  pragma "last resort"
  pragma "auto copy fn"
  pragma "suppress lvalue error"
  inline proc chpl__autoCopy(const x, definedConst: bool) {
    return chpl__initCopy(x, definedConst);
  }

  pragma "compiler generated"
  pragma "auto destroy fn"
  inline proc chpl__autoDestroy(x: borrowed object) { }

  pragma "compiler generated"
  pragma "last resort"
  pragma "auto destroy fn"
  inline proc chpl__autoDestroy(type t)  { }

  pragma "compiler generated"
  pragma "last resort"
  pragma "auto destroy fn"
  inline proc chpl__autoDestroy(x) {
    __primitive("call destructor", x);
  }
  pragma "auto destroy fn"
  inline proc chpl__autoDestroy(ir: _iteratorRecord) {
    // body inserted during call destructors pass
  }

  // These might seem the same as the generic version
  // but they currently necessary to prevent resolution from
  // using promotion (for example with an array of sync variables)
  pragma "dont disable remote value forwarding"
  pragma "removable auto destroy"
  pragma "auto destroy fn"
  proc chpl__autoDestroy(x: _distribution) {
    __primitive("call destructor", x);
  }
  pragma "dont disable remote value forwarding"
  pragma "removable auto destroy"
  pragma "auto destroy fn"
  proc chpl__autoDestroy(x: domain) {
    __primitive("call destructor", x);
  }
  pragma "dont disable remote value forwarding"
  pragma "removable auto destroy"
  pragma "auto destroy fn"
  proc chpl__autoDestroy(x: []) {
    __primitive("call destructor", x);
  }

  /*
  inline proc chpl__tounmanaged(ref arg:Owned) {
    return arg.release();
  }
  inline proc chpl__tounmanaged(arg) where arg:object {
    return arg;
  }*/


  // implements 'delete' statement
  pragma "no borrow convert"
  proc chpl__delete(arg) {

    if chpl_isDdata(arg.type) then
      compilerError("cannot delete data class");
    if arg.type == _nilType then
      compilerError("should not delete 'nil'");
    if isSubtype(arg.type, _owned) then
      compilerError("'delete' is not allowed on an owned class type");
    if isSubtype(arg.type, _shared) then
      compilerError("'delete' is not allowed on a shared class type");
    if isRecord(arg) then
      // special case for records as a more likely occurrence
      compilerError("'delete' is not allowed on records");
    if !isCoercible(arg.type, borrowed class?) then
      compilerError("'delete' is not allowed on non-class type ",
                    arg.type:string);
    if !isCoercible(arg.type, unmanaged class?) then
      compilerError("'delete' can only be applied to unmanaged classes");

    if (arg != nil) {
      arg!.deinit();

      on arg do
        chpl_here_free(__primitive("_wide_get_addr", arg));
    }
  }

  proc chpl__delete(arr: []) {
    forall a in arr do
      chpl__delete(a);
  }

  // delete two or more things
  proc chpl__delete(arg, args...) {
    chpl__delete(arg);
    for param i in 0..args.size-1 do
      chpl__delete(args(i));
  }

  // c_void_ptr operations
  inline operator =(ref a: c_void_ptr, b: c_void_ptr) { __primitive("=", a, b); }
  inline operator ==(a: c_void_ptr, b: c_void_ptr) {
    return __primitive("ptr_eq", a, b);
  }
  inline operator !=(a: c_void_ptr, b: c_void_ptr) {
    return __primitive("ptr_neq", a, b);
  }

  // Type functions for representing function types
  inline proc func() type { return __primitive("create fn type", void); }
  inline proc func(type rettype) type { return __primitive("create fn type", rettype); }
  inline proc func(type t...?n, type rettype) type { return __primitive("create fn type", (...t), rettype); }

  proc isIterator(ic: _iteratorClass) param do return true;
  proc isIterator(ir: _iteratorRecord) param do return true;
  proc isIterator(not_an_iterator) param do return false;


  /* op= operators
   */
  inline operator +=(ref lhs:int(?w), rhs:int(w)) {
    __primitive("+=", lhs, rhs);
  }
  inline operator +=(ref lhs:uint(?w), rhs:uint(w)) {
    __primitive("+=", lhs, rhs);
  }
  inline operator +=(ref lhs:real(?w), rhs:real(w)) {
    __primitive("+=", lhs, rhs);
  }
  inline operator +=(ref lhs:imag(?w), rhs:imag(w)) {
    __primitive("+=", lhs, rhs);
  }
  // this one is just here so we can use !isNumericType(t) below
  inline operator +=(ref lhs:complex(?w), rhs:complex(w)) {
    lhs = lhs + rhs;
  }
  // This function shouldn't be 'last resort'
  // because if it is, that would interfere with things like
  //  A += A or A += [i in A.domain] A[i]
  // due to the existing array += eltType overloads & those being promoted.
  // So, use a where clause so that the overloads above are used if
  // they are available.
  inline operator +=(ref lhs, rhs)
  where !(isNumericType(lhs.type) && isNumericType(rhs.type)) {
    lhs = lhs + rhs;
  }

  inline operator -=(ref lhs:int(?w), rhs:int(w)) {
    __primitive("-=", lhs, rhs);
  }
  inline operator -=(ref lhs:uint(?w), rhs:uint(w)) {
    __primitive("-=", lhs, rhs);
  }
  inline operator -=(ref lhs:real(?w), rhs:real(w)) {
    __primitive("-=", lhs, rhs);
  }
  inline operator -=(ref lhs:imag(?w), rhs:imag(w)) {
    __primitive("-=", lhs, rhs);
  }
  // this one is just here so we can use !isNumericType(t) below
  inline operator -=(ref lhs:complex(?w), rhs:complex(w)) {
    lhs = lhs - rhs;
  }
  inline operator -=(ref lhs, rhs)
  where !(isNumericType(lhs.type) && isNumericType(rhs.type)) {
    lhs = lhs - rhs;
  }

  inline operator *=(ref lhs:int(?w), rhs:int(w)) {
    __primitive("*=", lhs, rhs);
  }
  inline operator *=(ref lhs:uint(?w), rhs:uint(w)) {
    __primitive("*=", lhs, rhs);
  }
  inline operator *=(ref lhs:real(?w), rhs:real(w)) {
    __primitive("*=", lhs, rhs);
  }
  private proc isIntegralOrRealType(type t) param {
    return isIntegralType(t) || isRealType(t);
  }
  inline operator *=(ref lhs, rhs)
  where !(isIntegralOrRealType(lhs.type) && isIntegralOrRealType(rhs.type)) {
    lhs = lhs * rhs;
  }

  inline operator /=(ref lhs:int(?w), rhs:int(w)) {
    if (chpl_checkDivByZero) then
      if rhs == 0 then
        halt("Attempt to divide by zero");
    __primitive("/=", lhs, rhs);
  }
  inline operator /=(ref lhs:uint(?w), rhs:uint(w)) {
    if (chpl_checkDivByZero) then
      if rhs == 0 then
        halt("Attempt to divide by zero");
    __primitive("/=", lhs, rhs);
  }
  inline operator /=(ref lhs:real(?w), rhs:real(w)) {
    __primitive("/=", lhs, rhs);
  }
  inline operator /=(ref lhs, rhs)
  where !(isIntegralOrRealType(lhs.type) && isIntegralOrRealType(rhs.type)) {
    lhs = lhs / rhs;
  }

  inline operator %=(ref lhs:int(?w), rhs:int(w)) {
    if (chpl_checkDivByZero) then
      if rhs == 0 then
        halt("Attempt to compute a modulus by zero");
    __primitive("%=", lhs, rhs);
  }
  inline operator %=(ref lhs:uint(?w), rhs:uint(w)) {
    if (chpl_checkDivByZero) then
      if rhs == 0 then
        halt("Attempt to compute a modulus by zero");
    __primitive("%=", lhs, rhs);
  }
  deprecated "'%=' is deprecated for 'real' values for the time being because it does not work"
  inline operator %=(ref lhs:real(?w), rhs:real(w)) {
    __primitive("%=", lhs, rhs);
  }
  inline operator %=(ref lhs, rhs)
  where !(isIntegralOrRealType(lhs.type) && isIntegralOrRealType(rhs.type)) {
    lhs = lhs % rhs;
  }

  //
  // This overload provides param coercion for cases like uint **= true;
  //
  inline operator **=(ref lhs, rhs) {
    lhs = lhs ** rhs;
  }

  inline operator &=(ref lhs:int(?w), rhs:int(w)) {
    __primitive("&=", lhs, rhs);
  }
  inline operator &=(ref lhs:uint(?w), rhs:uint(w)) {
    __primitive("&=", lhs, rhs);
  }
  inline operator &=(ref lhs, rhs)
  where !(isNumericType(lhs.type) && isNumericType(rhs.type)) {
    lhs = lhs & rhs;
  }


  inline operator |=(ref lhs:int(?w), rhs:int(w)) {
    __primitive("|=", lhs, rhs);
  }
  inline operator |=(ref lhs:uint(?w), rhs:uint(w)) {
    __primitive("|=", lhs, rhs);
  }
  inline operator |=(ref lhs, rhs)
  where !(isNumericType(lhs.type) && isNumericType(rhs.type)) {
    lhs = lhs | rhs;
  }

  inline operator ^=(ref lhs:int(?w), rhs:int(w)) {
    __primitive("^=", lhs, rhs);
  }
  inline operator ^=(ref lhs:uint(?w), rhs:uint(w)) {
    __primitive("^=", lhs, rhs);
  }
  inline operator ^=(ref lhs, rhs)
  where !(isNumericType(lhs.type) && isNumericType(rhs.type)) {
    lhs = lhs ^ rhs;
  }

  inline operator >>=(ref lhs:int(?w), rhs:integral) {
    __primitive(">>=", lhs, rhs);
  }
  inline operator >>=(ref lhs:uint(?w), rhs:integral) {
    __primitive(">>=", lhs, rhs);
  }
  inline operator >>=(ref lhs, rhs)
  where !(isNumericType(lhs.type) && isNumericType(rhs.type)) {
    lhs = lhs >> rhs;
  }

  inline operator <<=(ref lhs:int(?w), rhs:integral) {
    __primitive("<<=", lhs, rhs);
  }
  inline operator <<=(ref lhs:uint(?w), rhs:integral) {
    __primitive("<<=", lhs, rhs);
  }
  inline operator <<=(ref lhs, rhs)
  where !(isNumericType(lhs.type) && isNumericType(rhs.type)) {
    lhs = lhs << rhs;
  }

  // TODO: can we remove last resort on this?
  /* swap operator */
  pragma "last resort"
  pragma "ignore transfer errors"
  inline operator <=>(ref lhs, ref rhs) {
    // It's tempting to make `tmp` a `const`, but it causes problems
    // for types where the RHS of an assignment is modified, such as a
    // record with an `owned` class field.  It's a short-lived enough
    // variable that making it `var` doesn't seem likely to thwart
    // optimization opportunities.
    var tmp = lhs;
    lhs = rhs;
    rhs = tmp;
  }


  // Everything below this comment was originally generated by the
  // program:
  //
  //   $CHPL_HOME/util/devel/gen_int_uint64_operators.chpl.
  //
  // Since then, things have been manually edited/improved, for
  // better or worse (i.e., we could've or should've improved that
  // file and re-run it).

  //
  // non-param/non-param
  //

  //
  // non-param/param and param/non-param cases -- these cases
  // are provided to support operations on runtime uint and
  // param uint combinations.  These are expressed in terms of int/uint
  // functions with one param argument and one non-param argument.
  // Since function disambiguation prefers a 'param' argument over
  // a non-param one, if the 'int' version here is not provided,
  // anEnumVariable + 1 (say) will resolve to the uint + here
  // and that would give the wrong result type (uint rather than int).
  inline operator +(a: uint(64), param b: uint(64)) {
    return __primitive("+", a, b);
  }
  inline operator +(param a: uint(64), b: uint(64)) {
    return __primitive("+", a, b);
  }
  inline operator +(a: int(64), param b: int(64)) {
    return __primitive("+", a, b);
  }
  inline operator +(param a: int(64), b: int(64)) {
    return __primitive("+", a, b);
  }


  // non-param/non-param

  // non-param/param and param/non-param
  inline operator -(a: uint(64), param b: uint(64)) {
    return __primitive("-", a, b);
  }
  inline operator -(param a: uint(64), b: uint(64)) {
    return __primitive("-", a, b);
  }
  inline operator -(a: int(64), param b: int(64)) {
    return __primitive("-", a, b);
  }
  inline operator -(param a: int(64), b: int(64)) {
    return __primitive("-", a, b);
  }


  // non-param/non-param

  // non-param/param and param/non-param
  inline operator *(a: uint(64), param b: uint(64)) {
    return __primitive("*", a, b);
  }
  inline operator *(param a: uint(64), b: uint(64)) {
    return __primitive("*", a, b);
  }
  inline operator *(a: int(64), param b: int(64)) {
    return __primitive("*", a, b);
  }
  inline operator *(param a: int(64), b: int(64)) {
    return __primitive("*", a, b);
  }


  // non-param/non-param

  // non-param/param and param/non-param
  // The int version is only defined so we can catch the divide by zero error
  // at compile time
  inline operator /(a: int(64), param b: int(64)) {
    if b == 0 then compilerError("Attempt to divide by zero");
    return __primitive("/", a, b);
  }
  inline operator /(a: uint(64), param b: uint(64)) {
    if b == 0 then compilerError("Attempt to divide by zero");
    return __primitive("/", a, b);
  }
  inline operator /(param a: uint(64), b: uint(64)) {
    if (chpl_checkDivByZero) then
      if b == 0 then
        halt("Attempt to divide by zero");
    return __primitive("/", a, b);
  }
  inline operator /(param a: int(64), b: int(64)) {
    if (chpl_checkDivByZero) then
      if b == 0 then
        halt("Attempt to divide by zero");
    return __primitive("/", a, b);
  }


  // non-param/non-param

  // non-param/param and param/non-param
  inline operator **(a: uint(64), param b: uint(64)) {
    return __primitive("**", a, b);
  }
  inline operator **(param a: uint(64), b: uint(64)) {
    return __primitive("**", a, b);
  }
  inline operator **(a: int(64), param b: int(64)) {
    return __primitive("**", a, b);
  }
  inline operator **(param a: int(64), b: int(64)) {
    return __primitive("**", a, b);
  }


  // non-param/non-param

  // non-param/param and param/non-param
  inline operator %(a: uint(64), param b: uint(64)) {
    if b == 0 then compilerError("Attempt to compute a modulus by zero");
    return __primitive("%", a, b);
  }
  // necessary to support e.g. 10 % myuint
  inline operator %(param a: uint(64), b: uint(64)) {
    if (chpl_checkDivByZero) then
      if b == 0 then
        halt("Attempt to compute a modulus by zero");
    return __primitive("%", a, b);
  }
  inline operator %(a: int(64), param b: int(64)) {
    if b == 0 then compilerError("Attempt to compute a modulus by zero");
    return __primitive("%", a, b);
  }
  inline operator %(param a: int(64), b: int(64)) {
    if (chpl_checkDivByZero) then
      if b == 0 then
        halt("Attempt to compute a modulus by zero");
    return __primitive("%", a, b);
  }


  // non-param/non-param
  inline operator ==(a: uint(?w), b: int(w)) {
    //
    // If b's negative, these obviously aren't equal; if it's not
    // negative, it can be cast to an int
    //
    return !(b < 0) && (a == b:uint(w));
  }
  //
  // the dual of the above
  //
  inline operator ==(a: int(?w), b: uint(w)) {
    return !(a < 0) && (a:uint(w) == b);
  }

  // non-param/param and param/non-param
  // not necessary since the == versions above
  // work there (and aren't an error)



  // non-param/non-param
  inline operator !=(a: uint(?w), b: int(w)) {
    return (b < 0) || (a != b:uint(w));
  }
  inline operator !=(a: int(?w), b: uint(w)) {
    return (a < 0) || (a:uint(w) != b);
  }

  // non-param/param and param/non-param
  // not necessary since the == versions above
  // work there (and aren't an error)


  // non-param/non-param
  inline operator >(a: uint(?w), b: int(w)) {
    return (b < 0) || (a > b: uint(w));
  }
  inline operator >(a: int(?w), b: uint(w)) {
    return !(a < 0) && (a: uint(w) > b);
  }

  // non-param/param and param/non-param
  // non-param/param version not necessary since > above works fine for that
  inline operator >(param a: uint(?w), b: uint(w)) {
    if __primitive("==", a, 0) {
      return false;
    } else {
      return __primitive(">", a, b);
    }
  }
  inline operator >(param a: int(?w), b: int(w)) {
    return __primitive(">", a, b);
  }


  // non-param/non-param
  inline operator <(a: uint(?w), b: int(w)) {
    return !(b < 0) && (a < b:uint(w));
  }
  inline operator <(a: int(?w), b: uint(w)) {
    return (a < 0) || (a:uint(w) < b);
  }

  // non-param/param and param/non-param
  // param/non-param version not necessary since < above works fine for that
  inline operator <(a: uint(?w), param b: uint(w)) {
    if __primitive("==", b, 0) {
      return false;
    } else {
      return __primitive("<", a, b);
    }
  }
  inline operator <(a: int(?w), param b: int(w)) {
    return __primitive("<", a, b);
  }



  // non-param/non-param
  inline operator >=(a: uint(?w), b: int(w)) {
    return (b < 0) || (a >= b: uint(w));
  }
  inline operator >=(a: int(?w), b: uint(w)) {
    return !(a < 0) && (a: uint(w) >= b);
  }

  // non-param/param and param/non-param
  inline operator >=(a: uint(?w), param b: uint(w)) {
    if __primitive("==", b, 0) {
      return true;
    } else {
      return __primitive(">=", a, b);
    }
  }
  inline operator >=(a: int(?w), param b: int(w)) {
    return __primitive(">=", a, b);
  }


  // non-param/non-param
  inline operator <=(a: uint(?w), b: int(w)) {
    return !(b < 0) && (a <= b: uint(w));
  }
  inline operator <=(a: int(?w), b: uint(w)) {
    return (a < 0) || (a:uint(w) <= b);
  }

  // non-param/param and param/non-param
  inline operator <=(param a: uint(?w), b: uint(w)) {
    if __primitive("==", a, 0) {
      return true;
    } else {
      return __primitive("<=", a, b);
    }
  }
  inline operator <=(param a: int(?w), b: int(w)) {
    return __primitive("<=", a, b);
  }


  proc isGenericType(type t) param do return __primitive("is generic type", t);
  proc isNilableClassType(type t) param do return __primitive("is nilable class type", t);
  proc isNonNilableClassType(type t) param do return __primitive("is non nilable class type", t);

  proc isBorrowedOrUnmanagedClassType(type t:unmanaged) param do return true;
  proc isBorrowedOrUnmanagedClassType(type t:borrowed) param do return true;
  proc isBorrowedOrUnmanagedClassType(type t) param do return false;

  // These style element #s are used in the default Writer and Reader.
  // and in e.g. implementations of those in Tuple.
  extern const QIO_STYLE_ELEMENT_STRING:int;
  extern const QIO_STYLE_ELEMENT_COMPLEX:int;
  extern const QIO_STYLE_ELEMENT_ARRAY:int;
  extern const QIO_STYLE_ELEMENT_AGGREGATE:int;
  extern const QIO_STYLE_ELEMENT_TUPLE:int;
  extern const QIO_STYLE_ELEMENT_BYTE_ORDER:int;
  extern const QIO_STYLE_ELEMENT_IS_NATIVE_BYTE_ORDER:int;
  extern const QIO_STYLE_ELEMENT_SKIP_UNKNOWN_FIELDS:int;

  extern const QIO_ARRAY_FORMAT_SPACE:int;
  extern const QIO_ARRAY_FORMAT_CHPL:int;
  extern const QIO_ARRAY_FORMAT_JSON:int;

  extern const QIO_AGGREGATE_FORMAT_BRACES:int;
  extern const QIO_AGGREGATE_FORMAT_CHPL:int;
  extern const QIO_AGGREGATE_FORMAT_JSON:int;

  extern const QIO_TUPLE_FORMAT_CHPL:int;
  extern const QIO_TUPLE_FORMAT_SPACE:int;
  extern const QIO_TUPLE_FORMAT_JSON:int;

  // Support for module deinit functions.
  class chpl_ModuleDeinit {
    const moduleName: c_string;          // for debugging; non-null, not owned
    const deinitFun:  c_fn_ptr;          // module deinit function
    const prevModule: unmanaged chpl_ModuleDeinit?; // singly-linked list / LIFO queue
    proc writeThis(ch) throws {
      try {
      ch.writef("chpl_ModuleDeinit(%s)",createStringWithNewBuffer(moduleName));
      }
      catch e: DecodeError { // let IoError propagate
        halt("Module name is not valid string!");
      }
    }
  }
  var chpl_moduleDeinitFuns = nil: unmanaged chpl_ModuleDeinit?;

  // Supports type field accessors on nilable classes - on an instance...
  inline proc chpl_checkLegalTypeFieldAccessor(thisArg, type fieldType,
                                              param fieldName) type {
    if isNilableClassType(thisArg.type) &&
       // it is a runtime type
       (isDomainType(fieldType) || isArrayType(fieldType))
    then
       compilerError("accessing the runtime-type field ", fieldName,
         " of a nilable class. Consider applying postfix-! operator",
         " to the class before accessing this field.");

    return fieldType;
  }

  // ... and on a type.
  inline proc chpl_checkLegalTypeFieldAccessor(type thisArg, type fieldType,
                                              param fieldName) type {
    if // it is a runtime type
      (isDomainType(fieldType) || isArrayType(fieldType))
    then
       compilerError("accessing the runtime-type field ", fieldName,
         " of a class type is currently unsupported"); // see #11549

    return fieldType;
  }

  // The compiler does not emit _defaultOf for numeric and class types
  // directly. If _defaultOf is required, use variable initialization
  // to access it
  //    var x: T;

  // type constructor for unmanaged pointers
  // this could in principle be just _unmanaged (similar to type
  // constructor for a record) but that is more challenging because
  // _unmanaged is a built-in non-record type.
  proc _to_unmanaged(type t) type {
    type rt = __primitive("to unmanaged class", t);
    return rt;
  }
  inline proc _to_unmanaged(arg) {
    var ret = __primitive("to unmanaged class", arg);
    return ret;
  }
  // type constructor for converting to a borrow
  proc _to_borrowed(type t) type {
    type rt = __primitive("to borrowed class", t);
    return rt;
  }
  inline proc _to_borrowed(arg) {
    var ret = __primitive("to borrowed class", arg);
    return ret;
  }
  // changing nilability
  proc _to_nonnil(type t) type {
    type rt = __primitive("to non nilable class", t);
    return rt;
  }
  inline proc _to_nonnil(arg) {
    var ret = __primitive("to non nilable class", arg);
    return ret;
  }
  proc _to_nilable(type t) type {
    type rt = __primitive("to nilable class", t);
    return rt;
  }
  inline proc _to_nilable(arg) {
    var ret = __primitive("to nilable class", arg);
    return ret;
  }

  inline proc chpl_checkBorrowIfVar(arg, param isWhile) {
    if isUnmanagedClass(arg) then
      return arg;  // preserve unmanage-ness
    else if isClass(arg) then
      return arg.borrow();
    else
      compilerError(if isWhile then '"while var/const"' else '"if var/const"',
                    " construct is available only on classes,",
                    " here it is invoked on ", arg.type:string);
  }
  proc chpl_checkBorrowIfVar(type arg, param isWhile) {
    compilerError(if isWhile then '"while var/const"' else '"if var/const"',
                  " construct cannot be invoked on a type");
  }

  pragma "no borrow convert"
  inline proc _removed_cast(in x) {
    return x;
  }

  //
  // Support for bounded coforall task counting optimizations
  //

  proc chpl_supportsBoundedCoforall(iterable, param zippered) param {
    if zippered && isTuple(iterable) then
      return chpl_supportsBoundedCoforall(iterable[0], zippered=false);
    else if isRange(iterable) || isDomain(iterable) || isArray(iterable) then
      return true;
    else
      return false;
  }

  proc chpl_boundedCoforallSize(iterable, param zippered) {
    if zippered && isTuple(iterable) then
      return chpl_boundedCoforallSize(iterable[0], zippered=false);
    else if isRange(iterable) || isDomain(iterable) || isArray(iterable) then
      return iterable.sizeAs(iterable.intIdxType);
    else
      compilerError("Called chpl_boundedCoforallSize on an unsupported type");
  }

  /* The following chpl_field_*() overloads support compiler-generated
     comparison operators for records with array fields */

  proc chpl_field_neq(a: [] ?t, b: [] t) {
    return || reduce (a != b);
  }

  inline proc chpl_field_neq(a, b) where !isArrayType(a.type) {
    return a != b;
  }

  proc chpl_field_lt(a: [] ?t, b: [] t) {
    compilerError("ordered comparisons not supported by default on records with array fields");
  }

  inline proc chpl_field_lt(a, b) where !isArrayType(a.type) {
    return a < b;
  }

  proc chpl_field_gt(a: [] ?t, b: [] t) {
    compilerError("ordered comparisons not supported by default on records with array fields");
  }

  inline proc chpl_field_gt(a, b) where !isArrayType(a.type) {
    return a > b;
  }

  // c_fn_ptr stuff
  pragma "no doc"
  inline operator c_fn_ptr.=(ref a:c_fn_ptr, b:c_fn_ptr) {
    __primitive("=", a, b);
  }
  pragma "no doc"
  proc c_fn_ptr.this() {
    compilerError("Can't call a C function pointer within Chapel");
  }
  pragma "no doc"
  proc c_fn_ptr.this(args...) {
    compilerError("Can't call a C function pointer within Chapel");
  }
}<|MERGE_RESOLUTION|>--- conflicted
+++ resolved
@@ -1488,7 +1488,6 @@
       throw new owned TaskErrors(e.errors);
   }
 
-<<<<<<< HEAD
   proc _do_command_line_cast(type t, x:c_string) throws {
     if isSyncType(t) then
       compilerError("config variables of sync type are not supported");
@@ -1573,8 +1572,6 @@
   }
 
 
-=======
->>>>>>> 0688fb30
   //
   // Similar to isPrimitiveType, but excludes imaginaries because they
   // are handled within the Chapel code directly (using overloads further
