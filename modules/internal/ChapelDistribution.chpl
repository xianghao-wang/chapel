--- conflicted
+++ resolved
@@ -31,18 +31,12 @@
     // The common case seems to be local access to this class, so we
     // will use explicit processor atomics, even when network
     // atomics are available
-<<<<<<< HEAD
     //var _distCnt: atomic_refcnt;  // distribution reference count
     var _doms: list(BaseDom);     // domains declared over this distribution
-    var _domsLock: atomicflag;    //   and lock for concurrent access
+    var _domsLock: atomicbool;    //   and lock for concurrent access
     var _free_when_no_doms: bool; // true when the original _distribution
                                   // has been destroyed
     var pid:int = -1; // privatized ID, if privitization is supported
-=======
-    var _distCnt: atomic_refcnt; // distribution reference count
-    var _doms: list(BaseDom);   // domains declared over this distribution
-    var _domsLock: atomicbool;  //   and lock for concurrent access
->>>>>>> 409f015e
   
     proc ~BaseDist() {
       if _isPrivatized(this) && pid >= 0 then
@@ -170,16 +164,12 @@
     // atomics are available
     //var _domCnt: atomic_refcnt; // domain reference count
     var _arrs: list(BaseArr);  // arrays declared over this domain
-<<<<<<< HEAD
     var _arrs_containing_dom: int; // number of arrays using this domain
                                    // as var A: [D] [1..2] real
                                    // is using {1..2}
-    var _arrsLock: atomicflag; //   and lock for concurrent access
+    var _arrsLock: atomicbool; //   and lock for concurrent access
     var _free_when_no_arrs: bool;
     var pid:int = -1; // privatized ID, if privitization is supported
-=======
-    var _arrsLock: atomicbool; //   and lock for concurrent access
->>>>>>> 409f015e
   
     proc ~BaseDom() {
       if _isPrivatized(this) && pid >= 0 then
@@ -462,12 +452,6 @@
   }
 
   class BaseSparseDom : BaseDom {
-<<<<<<< HEAD
-    proc ~BaseSparseDom() {
-      // this is a bug workaround
-    }
- 
-=======
     // rank and idxType will be moved to BaseDom
     param rank: int;
     type idxType;
@@ -479,7 +463,10 @@
 
     var nnz = 0; //: int;
 
->>>>>>> 409f015e
+    proc ~BaseSparseDom() {
+      // this is a bug workaround
+    }
+ 
     proc dsiClear() {
       halt("clear not implemented for this distribution - BaseSparseDom");
     }
@@ -706,7 +693,82 @@
     proc dsiSupportsBulkTransferInterface() param return false;
     proc doiCanBulkTransferStride() param return false;
   }
-<<<<<<< HEAD
+
+  /*
+   * BaseSparseArr is very basic/generic so that we have some flexibility in
+   * implementing sparse array classes.
+   */
+  class BaseSparseArr: BaseArr {
+    type eltType;
+    param rank : int;
+    type idxType;
+
+    var dom; /* : DefaultSparseDom(?); */
+
+    // NOTE I tried to put `data` in `BaseSparseArrImpl`. However, it wasn't
+    // clear how to initialize this in that class.
+    var data: [dom.nnzDom] eltType;
+
+    proc dsiGetBaseDom() return dom;
+  }
+
+  /*
+   * All the common helpers/methods in implementations of internal sparse arrays
+   * go here.
+   */
+  class BaseSparseArrImpl: BaseSparseArr {
+
+
+    // currently there is no support implemented for setting IRV for
+    // SparseBlockArr, therefore I moved IRV related stuff to this class, and
+    // have SparseBlockArr be a child class of BaseSparseArr directly instead
+    // of this one
+    var irv: eltType;
+    proc IRV ref {
+      return irv;
+    }
+
+    // shifts data array according to shiftMap where shiftMap[i] is the new index 
+    // of the ith element of the array. Called at the end of bulkAdd to move the
+    // existing items in data array and initialize new indices with irv.
+    // oldnnz is the number of elements in the array. As the function is called 
+    // at the end of bulkAdd, it is almost certain that oldnnz!=data.size
+    proc sparseBulkShiftArray(shiftMap, oldnnz){
+      var newIdx: int;
+      var prevNewIdx = 1;
+
+      // fill all new indices i s.t. i > indices[oldnnz]
+      forall i in shiftMap.domain.high+1..dom.nnzDom.high do data[i] = irv;
+
+      for (i, _newIdx) in zip(1..oldnnz by -1, shiftMap.domain.dim(1) by -1) {
+        newIdx = shiftMap[_newIdx];
+        data[newIdx] = data[i];
+
+        //fill IRV up to previously added nnz
+        for emptyIndex in newIdx+1..prevNewIdx-1 do data[emptyIndex] = irv;
+        prevNewIdx = newIdx;
+      }
+      //fill the initial added space with IRV
+      for i in 1..prevNewIdx-1 do data[i] = irv;
+    }
+
+    // shift data array after single index addition. Fills the new index with irv
+    proc sparseShiftArray(shiftrange, initrange) {
+      for i in initrange {
+        data(i) = irv;
+      }
+      for i in shiftrange by -1 {
+        data(i+1) = data(i);
+      }
+      data(shiftrange.low) = irv;
+    }
+
+    proc sparseShiftArrayBack(shiftrange) {
+      for i in shiftrange {
+        data(i) = data(i+1);
+      }
+    }
+  }
   
   // delete helpers
   proc _delete_dist(dist:BaseDist) {
@@ -729,82 +791,5 @@
     arr.dsiDestroyArr(isalias);
     // runs the array destructor
     delete arr;
-=======
-
-  /*
-   * BaseSparseArr is very basic/generic so that we have some flexibility in
-   * implementing sparse array classes.
-   */
-  class BaseSparseArr: BaseArr {
-    type eltType;
-    param rank : int;
-    type idxType;
-
-    var dom; /* : DefaultSparseDom(?); */
-
-    // NOTE I tried to put `data` in `BaseSparseArrImpl`. However, it wasn't
-    // clear how to initialize this in that class.
-    var data: [dom.nnzDom] eltType;
-
-    proc dsiGetBaseDom() return dom;
-  }
-
-  /*
-   * All the common helpers/methods in implementations of internal sparse arrays
-   * go here.
-   */
-  class BaseSparseArrImpl: BaseSparseArr {
-
-
-    // currently there is no support implemented for setting IRV for
-    // SparseBlockArr, therefore I moved IRV related stuff to this class, and
-    // have SparseBlockArr be a child class of BaseSparseArr directly instead
-    // of this one
-    var irv: eltType;
-    proc IRV ref {
-      return irv;
-    }
-
-    // shifts data array according to shiftMap where shiftMap[i] is the new index 
-    // of the ith element of the array. Called at the end of bulkAdd to move the
-    // existing items in data array and initialize new indices with irv.
-    // oldnnz is the number of elements in the array. As the function is called 
-    // at the end of bulkAdd, it is almost certain that oldnnz!=data.size
-    proc sparseBulkShiftArray(shiftMap, oldnnz){
-      var newIdx: int;
-      var prevNewIdx = 1;
-
-      // fill all new indices i s.t. i > indices[oldnnz]
-      forall i in shiftMap.domain.high+1..dom.nnzDom.high do data[i] = irv;
-
-      for (i, _newIdx) in zip(1..oldnnz by -1, shiftMap.domain.dim(1) by -1) {
-        newIdx = shiftMap[_newIdx];
-        data[newIdx] = data[i];
-
-        //fill IRV up to previously added nnz
-        for emptyIndex in newIdx+1..prevNewIdx-1 do data[emptyIndex] = irv;
-        prevNewIdx = newIdx;
-      }
-      //fill the initial added space with IRV
-      for i in 1..prevNewIdx-1 do data[i] = irv;
-    }
-
-    // shift data array after single index addition. Fills the new index with irv
-    proc sparseShiftArray(shiftrange, initrange) {
-      for i in initrange {
-        data(i) = irv;
-      }
-      for i in shiftrange by -1 {
-        data(i+1) = data(i);
-      }
-      data(shiftrange.low) = irv;
-    }
-
-    proc sparseShiftArrayBack(shiftrange) {
-      for i in shiftrange {
-        data(i) = data(i+1);
-      }
-    }
->>>>>>> 409f015e
   }
 }