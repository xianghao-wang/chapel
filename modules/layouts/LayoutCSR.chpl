/*
 * Copyright 2004-2016 Cray Inc.
 * Other additional copyright holders may be indicated within.
 * 
 * The entirety of this work is licensed under the Apache License,
 * Version 2.0 (the "License"); you may not use this file except
 * in compliance with the License.
 * 
 * You may obtain a copy of the License at
 * 
 *     http://www.apache.org/licenses/LICENSE-2.0
 * 
 * Unless required by applicable law or agreed to in writing, software
 * distributed under the License is distributed on an "AS IS" BASIS,
 * WITHOUT WARRANTIES OR CONDITIONS OF ANY KIND, either express or implied.
 * See the License for the specific language governing permissions and
 * limitations under the License.
 */

config param debugCSR = false;
use Sort;

// In the following, I insist on SUBdomains because
// I have not seen us test a non-"sub" CSR domain
// and I do not want untested code in the docs.
// TODO: change to 'sparse domain' and add that code to the test suite.
/*
This CSR layout provides a Compressed Sparse Row implementation
for Chapel's sparse domains and arrays.

To declare a CSR domain, invoke the ``CSR`` constructor without arguments
in a `dmapped` clause. For example:

  .. code-block:: chapel

    use LayoutCSR;
    var D = {1..n, 1..m};  // a default-distributed domain
    var CSR_Domain: sparse subdomain(D) dmapped CSR();

To declare a CSR array, use a CSR domain, for example:

  .. code-block:: chapel

    // assume the above declarations
    var CSR_Array: [CSR_Domain] real;

This domain map is a layout, i.e. it maps all indices to the current locale.
All elements of a CSR-distributed array are stored
on the locale where the array variable is declared.
*/
class CSR: BaseDist {
  proc dsiNewSparseDom(param rank: int, type idxType, dom: domain) {
    return new CSRDom(rank=rank, idxType=idxType, dist=this, parentDom=dom);
  }

  proc dsiClone() return new CSR();

  proc dsiEqualDMaps(that: CSR) param {
    return true;
  }

  proc dsiEqualDMaps(that) param {
    return false;
  }
}

class CSRDom: BaseSparseDom {
  param rank : int;
  type idxType;
  var dist: CSR;
  var parentDom: domain(rank, idxType);
  var nnz: idxType;  // intention is that user might specify this to avoid reallocs
  //  type idxType = rank*idxType;

  var rowRange: range(idxType);
  var colRange: range(idxType);

  const rowDom: domain(1, idxType);
  var nnzDomSize: idxType;
  var nnzDom: domain(1, nnz.type);

  var rowStart: [rowDom] idxType;      // would like index(nnzDom)
  var colIdx: [nnzDom] idxType;        // would like index(parentDom.dim(1))

  proc CSRDom(param rank, type idxType, 
                               dist: CSR,
                               parentDom: domain(rank, idxType)) {
    if (rank != 2) then
      compilerError("Only 2D sparse domains are supported by the CSR distribution");
    this.dist = dist;
    this.parentDom = parentDom;
    nnz = 0;
    rowRange = parentDom.dim(1);
    colRange = parentDom.dim(2);
    rowDom = {rowRange.low..rowRange.high+1};
    nnzDomSize = nnz;
    nnzDom = {1..nnzDomSize};
    dsiClear();
  }

  proc dsiMyDist() return dist;

  proc dsiNumIndices return nnz;

  proc dsiGetIndices() return 0;
  proc dsiSetIndices(x) { }

  proc dsiBuildArray(type eltType)
    return new CSRArr(eltType=eltType, rank=rank, idxType=idxType, dom=this);

  iter dsiIndsIterSafeForRemoving() {
    var cursorRow = rowRange.high;
    for i in 1..nnz by -1 {
      while (rowStart(cursorRow) > i) {
        cursorRow -= 1;
      }
      yield (cursorRow, colIdx(i));
    }
  }

  iter these() {
    //writeln("serial- rowRange=", rowRange, " colRange=", colRange, "\n",
    //        "        rowStart=", rowStart, " colIdx=", colIdx);

    // faster to start at _private_findStartRow(1) ?
    var cursorRow = rowRange.low;
    for i in 1..nnz {
      while (rowStart(cursorRow+1) <= i) {
        cursorRow += 1;
      }
      yield (cursorRow, colIdx(i));
    }
  }

  iter these(param tag: iterKind) where tag == iterKind.leader {
    // same as DefaultSparseDom's leader
    const numElems = nnz;
      const numChunks = _computeNumChunks(numElems);
      //writeln("leader- rowRange=", rowRange, " colRange=", colRange, "\n",
      //        "        rowStart=", rowStart, " colIdx=", colIdx);
      if debugCSR then
        writeln("CSRDom leader: ", numChunks, " chunks, ", numElems, " elems");

      // split our numElems elements over numChunks tasks
      if numChunks == 1 then
        yield (this, 1, numElems);
      else
        coforall chunk in 1..numChunks do
          yield (this, (..._computeChunkStartEnd(numElems, numChunks, chunk)));
      // TODO: to handle large numElems and numChunks faster, it would be great
      // to run the binary search in _private_findStartRow smarter, e.g.
      // pass to the tasks created in 'coforall' smaller ranges to search over.
  }

  iter these(param tag: iterKind, followThis: (?,?,?)) where tag == iterKind.follower {
    var (followThisDom, startIx, endIx) = followThis;
    if boundsChecking then
      assert(startIx <= endIx, "CSRDom follower - got nothing to iterate over");

    if (followThisDom != this) then
      halt("Sparse domains can't be zippered with anything other than themselves and their arrays (CSR layout)");

    // This loop is identical to the serial iterator, except for the iteration
    // space and finding the initial 'cursorRow'.
    var cursorRow = _private_findStartRow(startIx);
    if debugCSR then
      writeln("CSRDom follower: ", startIx, "..", endIx,
              "  rowStart(", cursorRow, ")=", rowStart(cursorRow));

    for i in startIx..endIx {
      while (rowStart(cursorRow+1) <= i) do cursorRow += 1;
      yield (cursorRow, colIdx(i));
    }
  }

  iter these(param tag: iterKind, followThis) where tag == iterKind.follower {
    compilerError("Sparse iterators can't yet be zippered with others (CSR layout)");
    yield 0;    // Dummy.
  }

  // Helper: find 'ix' s.t. rowStart(ix) <= startIx < rowStart(ix+1)
  // or a number at most 'approx' smaller than that.
  // There MUST exist a solution within low..high.
  proc _private_findStartRow(startIx) {
    return _private_findStartRow(startIx, rowDom.low, rowDom.high);
  }
  proc _private_findStartRow(startIx, low, high) {
    var approx = 2; // Indicates when to switch to linear search.
                    // This number could be tuned for performance.
    // simple binary search (should be fewer comparisons than BinarySearch())
    var l = low, h = high;
    while h > l + approx {
      var m = (h + l) / 2;
      if rowStart(m) <= startIx then l = m; else h = m;
    }
    var hh = min(l+approx, high);

    //writeln("findStartRow: startIx=", startIx, " l=", l, "(", low,
    //        ") h=", h, "(", high, ")\n",
    //        "              rowStart(", l, ")=", rowStart(l),
    //        " rowStart(", hh, ")=", rowStart(hh));

    if boundsChecking then {
      assert(rowStart(l) <= startIx, "CSRDom.findStartRow-1");
      assert(startIx < rowStart(hh), "CSRDom.findStartRow-2");
      // The second assertion will fail if there is NO solution
      // within low..high.  For performance,
      // ensuring existence of a solution is caller responsibility.
    }
    return l;
  }

  proc dsiDim(d : int) {
    if (d == 1) {
      return rowRange;
    } else {
      return colRange;
    }
  }

  proc boundsCheck(ind: rank*idxType):void {
    if boundsChecking then
      if !(parentDom.member(ind)) then
        halt("CSR domain/array index out of bounds: ", ind,
             " (expected to be within ", parentDom, ")");
  }

  proc rowStop(row) {
    return rowStart(row+1)-1;
  }

  proc find(ind: rank*idxType) {
    use Search;

    const (row, col) = ind;

    return BinarySearch(colIdx, col, rowStart(row), rowStop(row));
  }

  proc dsiMember(ind: rank*idxType) {
    if parentDom.member(ind) {
      const (found, loc) = find(ind);
      return found;
    }
    return false;
  }

  proc dsiAdd(ind: rank*idxType) {
    boundsCheck(ind);

    // find position in nnzDom to insert new index
    const (found, insertPt) = find(ind);

    // if the index already existed, then return
    if (found) then return;

    // increment number of nonzeroes
    nnz += 1;

    // double nnzDom if we've outgrown it; grab current size otherwise
    var oldNNZDomSize = nnzDomSize;
    if (nnz > nnzDomSize) {
      nnzDomSize = if (nnzDomSize) then 2*nnzDomSize else 1;

      nnzDom = {1..nnzDomSize};
    }

    const (row,col) = ind;

    // shift column indices up
    for i in insertPt..nnz-1 by -1 {
      colIdx(i+1) = colIdx(i);
    }

    colIdx(insertPt) = col;

    // bump the rowStart counts
    for r in row+1..rowDom.high {  // want rowDom[row+1..]
      rowStart(r) += 1;
    }

    // shift all of the arrays up and initialize nonzeroes if
    // necessary 
    //
    // BLC: Note: if rectangular arrays had a user-settable
    // initialization value, we could set it to be the IRV and skip
    // this second initialization of any new values in the array.
    // we could also eliminate the oldNNZDomSize variable
    for a in _arrs {
      a.sparseShiftArray(insertPt..nnz-1, oldNNZDomSize+1..nnzDomSize);
    }
  }

  proc dsiBulkAdd(inds: [] index(rank, idxType),
      isIndsSorted=false, isIndsUnique=false, preserveInds=true){

    if !isIndsSorted && preserveInds {
      var _inds = inds;
      bulkAdd_help(_inds, isIndsSorted, isIndsUnique); 
    }
    else {
      bulkAdd_help(inds, isIndsSorted, isIndsUnique);
    }
  }

<<<<<<< HEAD
  proc bulkAdd_help(inds: [] rank*idxType, isIndsSorted=false, isIndsUnique=false){
=======
  proc bulkAdd_help(inds: [?indsDom] rank*idxType, isSorted=false, 
      isUnique=false){
>>>>>>> fc4c6375

    const (actualInsertPts, actualAddCnt) =
      __getActualInsertPts(this, inds, isIndsSorted, isIndsUnique);

    const oldnnz = nnz;
    nnz += actualAddCnt;

    //grow nnzDom if necessary
    if (nnz > nnzDomSize) {
      nnzDomSize = (exp2(log2(nnz)+1.0)):int;

      nnzDom = {1..nnzDomSize};
    }

    //linearly fill the new colIdx from backwards
    var newIndIdx = indsDom.high; //index into new indices
    var oldIndIdx = oldnnz; //index into old indices
    var newLoc = actualInsertPts[newIndIdx]; //its position-to-be in new dom
    while newLoc == -1 {
      newIndIdx -= 1;
      if newIndIdx == indsDom.low-1 then break; //there were duplicates -- now done
      newLoc = actualInsertPts[newIndIdx];
    }

    var arrShiftMap: [{1..oldnnz}] int; //to map where data goes

    for i in 1..nnz by -1 {
      if oldIndIdx >= 1 && i > newLoc {
        //shift from old values
        colIdx[i] = colIdx[oldIndIdx];
        arrShiftMap[oldIndIdx] = i;
        oldIndIdx -= 1;
      }
      else if newIndIdx >= indsDom.low && i == newLoc {
        //put the new guy in
        colIdx[i] = inds[newIndIdx][2];
        newIndIdx -= 1;
        if newIndIdx >= indsDom.low then 
          newLoc = actualInsertPts[newIndIdx];
        else
          newLoc = -2; //finished new set
        while newLoc == -1 {
          newIndIdx -= 1;
          if newIndIdx == indsDom.low-1 then break; //there were duplicates -- now done
          newLoc = actualInsertPts[newIndIdx];
        }
      }
      else halt("Something went wrong");

    }

    //aggregated row shift
    var prevRow = parentDom.dim(1).low;
    var row: int;
    var rowCnt = 0;
    for (ind, p) in zip(inds, actualInsertPts)  {
      if p == -1 then continue;
      row = ind[1];
      if row == prevRow then rowCnt += 1;
      else {
        /*writeln(rowCnt, " nnz in row ", prevRow);*/
        rowStart[prevRow+1] += rowCnt;
        if row - prevRow > 1 {
          for i in prevRow+2..row{
            rowStart[i] += rowCnt;
          }
        }
        rowCnt += 1;
        prevRow = row;
      }
    }
    for i in prevRow+1..rowDom.high{
        rowStart[i] += rowCnt;
    }
    for a in _arrs do 
      a.sparseBulkShiftArray(arrShiftMap, oldnnz);
  }

  proc dsiRemove(ind: rank*idxType) {
    // find position in nnzDom to remove old index
    const (found, insertPt) = find(ind);

    // if the index doesn't already exist, then return
    if (!found) then return;

    // increment number of nonzeroes
    nnz -= 1;

    // TODO: should halve nnzDom if we've outgrown it...
    /*
    var oldNNZDomSize = nnzDomSize;
    if (nnz > nnzDomSize) {
      nnzDomSize = if (nnzDomSize) then 2*nnzDomSize else 1;

      nnzDom = {1..nnzDomSize};
    }
    */

    const (row,col) = ind;

    // shift column indices down
    for i in insertPt..nnz {
      colIdx(i) = colIdx(i+1);
    }

    // bump the rowStart counts
    for r in row+1..rowDom.high {  // want rowDom[row+1..]
      rowStart(r) -= 1;
    }

    // shift all of the arrays up and initialize nonzeroes if
    // necessary 
    //
    // BLC: Note: if rectangular arrays had a user-settable
    // initialization value, we could set it to be the IRV and skip
    // this second initialization of any new values in the array.
    // we could also eliminate the oldNNZDomSize variable
    for a in _arrs {
      a.sparseShiftArrayBack(insertPt..nnz-1);
    }
  }

  proc dsiClear() {
    nnz = 0;
    rowStart = 1;
  }

  iter dimIter(param d, ind) {
    if (d != 2) {
      compilerError("dimIter(1, ...) not supported on CSR domains");
    }
    for i in rowStart[ind]..rowStop[ind] do
      yield colIdx[i];
  }
}


class CSRArr: BaseArr {
  type eltType;
  param rank : int;
  type idxType;

  var dom : CSRDom(rank=rank, idxType=idxType);
  var data: [dom.nnzDom] eltType;
  var irv: eltType;

  proc dsiGetBaseDom() return dom;

  //  proc this(ind: idxType ... 1) ref where rank == 1
  //    return this(ind);

  proc dsiAccess(ind: rank*idxType) ref {
    // make sure we're in the dense bounding box
    dom.boundsCheck(ind);

    // lookup the index and return the data or IRV
    const (found, loc) = dom.find(ind);
    if found then
      return data(loc);
    else
      halt("attempting to assign a 'zero' value in a sparse array: ", ind);
  }
  // value version for POD types
  proc dsiAccess(ind: rank*idxType)
  where !shouldReturnRvalueByConstRef(eltType) {
    // make sure we're in the dense bounding box
    dom.boundsCheck(ind);

    // lookup the index and return the data or IRV
    const (found, loc) = dom.find(ind);
    if found then
      return data(loc);
    else
      return irv;
  }
  // const ref version for types with copy ctors
  proc dsiAccess(ind: rank*idxType) const ref
  where shouldReturnRvalueByConstRef(eltType) {
    // make sure we're in the dense bounding box
    dom.boundsCheck(ind);

    // lookup the index and return the data or IRV
    const (found, loc) = dom.find(ind);
    if found then
      return data(loc);
    else
      return irv;
  }



  iter these() ref {
    for i in 1..dom.nnz do yield data[i];
  }

  iter these(param tag: iterKind) where tag == iterKind.leader {
    // forward to the leader iterator on our domain
    // Note: this is so that arrays can be zippered with domains;
    // otherwise just chunk up data[1..dom.nnz] a-la DefaultSparseArr.
    for followThis in dom.these(tag) do
      yield followThis;
  }

  iter these(param tag: iterKind, followThis: (?,?,?)) ref where tag == iterKind.follower {
    // simpler than CSRDom's follower - no need to deal with rows (or columns)
    var (followThisDom, startIx, endIx) = followThis;

    if (followThisDom != this.dom) then
      halt("Sparse arrays can't be zippered with anything other than their domains and sibling arrays (CSR layout)");
    if debugCSR then
      writeln("CSRArr follower: ", startIx, "..", endIx);

    for i in startIx..endIx do yield data[i];
  }

  iter these(param tag: iterKind, followThis) where tag == iterKind.follower {
    compilerError("Sparse iterators can't yet be zippered with others (CSR layout)");
    yield 0;    // Dummy.
  }

  proc IRV ref {
    return irv;
  }

  proc sparseBulkShiftArray(shiftMap, oldnnz){
    var newIdx: int;
    var prevNewIdx = 1;
    for (i, _newIdx) in zip(1..oldnnz by -1, shiftMap.domain.dim(1) by -1) {
      newIdx = shiftMap[_newIdx];
      data[newIdx] = data[i];

      //fill IRV up to previously added nnz
      for emptyIndex in newIdx+1..prevNewIdx-1 do data[emptyIndex] = irv;
      prevNewIdx = newIdx;
    }
    //fill the initial added space with IRV
    for i in 1..prevNewIdx-1 do data[i] = irv;
  }

  proc sparseShiftArray(shiftrange, initrange) {
    for i in initrange {
      data(i) = irv;
    }
    for i in shiftrange by -1 {
      data(i+1) = data(i);
    }
    data(shiftrange.low) = irv;
  }

  proc sparseShiftArrayBack(shiftrange) {
    for i in shiftrange {
      data(i) = data(i+1);
    }
  }
}


proc CSRDom.dsiSerialWrite(f) {
  f.writeln("{");
  for r in rowRange {
    const lo = rowStart(r);
    const hi = rowStop(r);
    for c in lo..hi {
      f.write(" (", r, ", ", colIdx(c), ")", if (c==hi) then "\n" else "");
    }
  }
  f.writeln("}");
}


proc CSRArr.dsiSerialWrite(f) {
  for r in dom.rowRange {
    const lo = dom.rowStart(r);
    const hi = dom.rowStop(r);
    for c in lo..hi {
      f.write(data(c), if (c==hi) then "\n" else " ");
    }
  }
}<|MERGE_RESOLUTION|>--- conflicted
+++ resolved
@@ -303,12 +303,8 @@
     }
   }
 
-<<<<<<< HEAD
-  proc bulkAdd_help(inds: [] rank*idxType, isIndsSorted=false, isIndsUnique=false){
-=======
   proc bulkAdd_help(inds: [?indsDom] rank*idxType, isSorted=false, 
       isUnique=false){
->>>>>>> fc4c6375
 
     const (actualInsertPts, actualAddCnt) =
       __getActualInsertPts(this, inds, isIndsSorted, isIndsUnique);
