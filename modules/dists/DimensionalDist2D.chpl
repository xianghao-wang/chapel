--- conflicted
+++ resolved
@@ -260,13 +260,8 @@
   // implementation note: 'rank' is not a real param; it's just that having
   // 'proc rank param return targetLocales.rank' did not work
   param rank: int = targetLocales.rank;
-<<<<<<< HEAD
-  proc numLocs1: locCntT  return targetIds.dim(0).length: locCntT;
-  proc numLocs2: locCntT  return targetIds.dim(1).length: locCntT;
-=======
-  proc numLocs1: locCntT  return targetIds.dim(1).size: locCntT;
-  proc numLocs2: locCntT  return targetIds.dim(2).size: locCntT;
->>>>>>> fff56b98
+  proc numLocs1: locCntT  return targetIds.dim(0).size: locCntT;
+  proc numLocs2: locCntT  return targetIds.dim(1).size: locCntT;
 
   // parallelization knobs
   var dataParTasksPerLocale: int      = getDataParTasksPerLocale();
@@ -817,15 +812,6 @@
   // stoDomainT -- keep in sync with the above
   compilerAssert(domain(rank, idxType, stoStridableDom(stoIndexT, dom1, dom2)) == result.stoDomainT, "bug in DimensionalDist2D: inconsistent stoDomainT");
 
-<<<<<<< HEAD
-  coforall (loc, locIds, locDdesc)
-   in zip(targetLocales, targetIds, result.localDdescs) do
-    on loc do
-      locDdesc = new unmanaged LocDimensionalDom(result.stoDomainT,
-                       doml1 = dom1.dsiNewLocalDom1d(stoIndexT, locIds(0)),
-                       doml2 = dom2.dsiNewLocalDom1d(stoIndexT, locIds(1)));
-=======
->>>>>>> fff56b98
   result.dsiSetIndices(inds);
   return result;
 }
@@ -925,11 +911,6 @@
                                     dom      = privDom,
                                     allocDom = privAllocDom);
 
-<<<<<<< HEAD
-  result.localAdescs = privatizeData(2);
-
-=======
->>>>>>> fff56b98
   assert(result.isAlias == this.isAlias);
   return result;
 }
@@ -1160,11 +1141,7 @@
 
       // when we know which dimension should be the parallel one
       proc compute1dNTPD(param parDim): (int,int) {
-<<<<<<< HEAD
-        const myNumIndices = myDims(0).length * myDims(1).length;
-=======
-        const myNumIndices = myDims(1).size * myDims(2).size;
->>>>>>> fff56b98
+        const myNumIndices = myDims(0).size * myDims(1).size;
         const cnc:int =
           _computeNumChunks(maxTasks, ignoreRunning, minSize, myNumIndices);
         return ( min(cnc, myDims(parDim).size:int), parDim );
