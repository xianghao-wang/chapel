--- conflicted
+++ resolved
@@ -73,9 +73,8 @@
 This distribution may perform unnecessary communication
 between locales.
 */
-<<<<<<< HEAD
-
-record privateDist {
+
+record privateDist: writeSerializable {
   forwarding const chpl_distHelp: chpl_PrivatizedDistHelper(unmanaged PrivateImpl);
 
   proc init() {
@@ -156,10 +155,7 @@
 
 
 @chpldoc.nodoc
-class PrivateImpl: BaseDist {
-=======
-class Private: BaseDist, writeSerializable {
->>>>>>> b976db4c
+class PrivateImpl: BaseDist, writeSerializable {
   override proc dsiNewRectangularDom(param rank: int, type idxType,
                                      param strides: strideKind, inds) {
     for i in inds do
