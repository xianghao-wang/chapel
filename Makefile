--- conflicted
+++ resolved
@@ -75,11 +75,7 @@
 compiler: FORCE
 	@echo "Making the compiler..."
 	@cd compiler && $(MAKE)
-<<<<<<< HEAD
-	@cd modules && $(MAKE) version-module
-=======
 	-@cd modules && $(MAKE) version-module
->>>>>>> 67f93d38
 
 parser: FORCE
 	@echo "Making the parser..."
