/*
 * Copyright 2020 Hewlett Packard Enterprise Development LP
 * Copyright 2004-2019 Cray Inc.
 * Other additional copyright holders may be indicated within.
 *
 * The entirety of this work is licensed under the Apache License,
 * Version 2.0 (the "License"); you may not use this file except
 * in compliance with the License.
 *
 * You may obtain a copy of the License at
 *
 *     http://www.apache.org/licenses/LICENSE-2.0
 *
 * Unless required by applicable law or agreed to in writing, software
 * distributed under the License is distributed on an "AS IS" BASIS,
 * WITHOUT WARRANTIES OR CONDITIONS OF ANY KIND, either express or implied.
 * See the License for the specific language governing permissions and
 * limitations under the License.
 */



/* A helper file of utilities for Mason */
private use List;
private use Map;

public use Spawn;
public use FileSystem;
public use TOML;
public use Path;
public use MasonEnv;


/* Gets environment variables for spawn commands */
extern proc getenv(name : c_string) : c_string;
proc getEnv(name: string): string {
  var cname: c_string = name.c_str();
  var value = getenv(cname);
  return createStringWithNewBuffer(value);
}


class MasonError : Error {
  var msg:string;
  proc init(msg:string) {
    this.msg = msg;
  }
  override proc message() {
    return msg;
  }
}


/* Creates the rest of the project structure */
proc makeTargetFiles(binLoc: string, projectHome: string) {

  const target = joinPath(projectHome, 'target');
  const srcBin = joinPath(target, binLoc);
  const example = joinPath(target, 'example');

  if !isDir(target) {
    mkdir(target);
  }
  if !isDir(srcBin) {
    mkdir(srcBin);
  }
  if !isDir(example) {
    mkdir(example);
  }

  const actualTest = joinPath(projectHome,'test');
  if isDir(actualTest) {
    for dir in walkdirs(actualTest) {
      const internalDir = target+dir.replace(projectHome,"");
      if !isDir(internalDir) {
        mkdir(internalDir);
      }
    }
  }
  const test = joinPath(target, 'test');
  if(!isDir(test)) {
    mkdir(test);
  }
}


proc stripExt(toStrip: string, ext: string) : string {
  if toStrip.endsWith(ext) {
<<<<<<< HEAD
    var stripped = toStrip[..toStrip.size - ext.length - 1];
=======
    var stripped = toStrip[..toStrip.size - ext.size];
>>>>>>> 67f2aea2
    return stripped;
  }
  else {
    return toStrip;
  }
}


/* Uses the Spawn module to create a subprocess */
proc runCommand(cmd, quiet=false) : string throws {
  var ret : string;
  try {

    var splitCmd = cmd.split();
    var process = spawn(splitCmd, stdout=PIPE);

    for line in process.stdout.lines() {
      ret += line;
      if quiet == false {
        write(line);
      }
    }
    process.wait();
  }
  catch {
    throw new owned MasonError("Internal mason error");
  }
  return ret;
}

/* Same as runCommand but for situations where an
   exit status is needed */
proc runWithStatus(command, show=true): int {

  try {
    var cmd = command.split();
    var sub = spawn(cmd, stdout=PIPE);

    var line:string;
    if show {
      while sub.stdout.readline(line) do write(line);
    }
    sub.wait();
    return sub.exit_status;
  }
  catch {
    return -1;
  }
}

proc runWithProcess(command, quiet=false) throws {
  try {
    var cmd = command.split();
    var process = spawn(cmd, stdout=PIPE, stderr=PIPE);

    return process;
  }
  catch {
    throw new owned MasonError("Internal mason error");
    exit(0);
  }
}

proc SPACK_ROOT : string {
  const envHome = getEnv("SPACK_ROOT");
  const default = MASON_HOME + "/spack";

  const spackRoot = if !envHome.isEmpty() then envHome else default;

  return spackRoot;
}

/* uses spawnshell and the prefix to setup Spack before
   calling the spack command. This also returns the stdout
   of the spack call.
   TODO: get to work with Spawn */
proc getSpackResult(cmd, quiet=false) : string throws {
  var ret : string;
  try {


    var prefix = "export SPACK_ROOT=" + SPACK_ROOT +
    " && export PATH=\"$SPACK_ROOT/bin:$PATH\"" +
    " && . $SPACK_ROOT/share/spack/setup-env.sh && ";
    var splitCmd = prefix + cmd;
    var process = spawnshell(splitCmd, stdout=PIPE, executable="bash");

    for line in process.stdout.lines() {
      ret += line;
      if quiet == false {
        write(line);
      }
    }
    process.wait();
  }
  catch {
    throw new owned MasonError("Internal mason error");
  }
  return ret;
}


/* Sets up spack by prefixing command with spack env vars
   Only returns the exit status of the command
   TODO: get to work with Spawn */
proc runSpackCommand(command) {

  var prefix = "export SPACK_ROOT=" + SPACK_ROOT +
    " && export PATH=\"$SPACK_ROOT/bin:$PATH\"" +
    " && . $SPACK_ROOT/share/spack/setup-env.sh && ";

  var cmd = (prefix + command);
  var sub = spawnshell(cmd, stderr=PIPE, executable="bash");
  sub.wait();

  for line in sub.stderr.lines() {
    write(line);
  }

  return sub.exit_status;
}


proc hasOptions(args: list(string), const opts: string ...) {
  var ret = false;

  for o in opts {
    const found = args.count(o) != 0;
    if found {
      ret = true;
      break;
    }
  }

  return ret;
}


proc hasOptions(args : [] string, const opts : string ...) {
  var ret = false;

  for o in opts {
    const (found, idx) = args.find(o);
    if found {
      ret = true;
      break;
    }
  }

  return ret;
}


record VersionInfo {
  var major = -1, minor = -1, bug = 0;

  proc init() {
    major = -1;
    minor = -1;
    bug = 0;
  }

  proc init=(other:VersionInfo) {
    this.major = other.major;
    this.minor = other.minor;
    this.bug   = other.bug;
  }

  proc init(maj : int, min : int, bug: int) {
    this.major = maj;
    this.minor = min;
    this.bug   = bug;
  }

  proc init(str:string) {
    const s : [1..3] string = str.split(".");
    assert(s.size == 3);

    major = s[1]:int;
    minor = s[2]:int;
    bug   = s[3]:int;
  }

  proc str() {
    return major:string + "." + minor:string + "." + bug:string;
  }

  proc cmp(other:VersionInfo) {
    const A = (major, minor, bug);
    const B = (other.major, other.minor, other.bug);
    for i in 1..3 {
      if A(i) > B(i) then return 1;
      else if A(i) < B(i) then return -1;
    }
    return 0;
  }

  proc this(i: int): int {
    select i {
      when 1 do
        return this.major;
      when 2 do
        return this.minor;
      when 3 do
        return this.bug;
      otherwise
        halt('Out of bounds access of VersionInfo');
    }
  }

  proc containsMax() {
    return this.major == max(int) || this.minor == max(int) || this.bug == max(int);
  }
}

proc =(ref lhs:VersionInfo, const ref rhs:VersionInfo) {
  lhs.major = rhs.major;
  lhs.minor = rhs.minor;
  lhs.bug   = rhs.bug;
}

proc >=(a:VersionInfo, b:VersionInfo) : bool {
  return a.cmp(b) >= 0;
}
proc <=(a:VersionInfo, b:VersionInfo) : bool {
  return a.cmp(b) <= 0;
}
proc ==(a:VersionInfo, b:VersionInfo) : bool {
  return a.cmp(b) == 0;
}
proc >(a:VersionInfo, b:VersionInfo) : bool {
  return a.cmp(b) > 0;
}

proc <(a:VersionInfo, b:VersionInfo) : bool {
  return a.cmp(b) < 0;
}


private var chplVersionInfo = new VersionInfo(-1, -1, -1);
/*
   Returns a tuple containing information about the `chpl --version`:
   (major, minor, bugFix, isMaster)
*/
proc getChapelVersionInfo(): VersionInfo {
  use Regexp;

  if chplVersionInfo(1) == -1 {
    try {

      var ret : VersionInfo;

      var process = spawn(["chpl", "--version"], stdout=PIPE);
      process.wait();
      if process.exit_status != 0 {
        throw new owned MasonError("Failed to run 'chpl --version'");
      }


      var output : string;
      for line in process.stdout.lines() {
        output += line;
      }

      const semverPattern = "(\\d+\\.\\d+\\.\\d+)";
      var master  = compile(semverPattern + " pre-release (\\([a-z0-9]+\\))");
      var release = compile(semverPattern);

      var semver, sha : string;
      var isMaster: bool;
      if master.search(output, semver, sha) {
        isMaster = true;
      } else if release.search(output, semver) {
        isMaster = false;
      } else {
        throw new owned MasonError("Failed to match output of 'chpl --version':\n" + output);
      }

      const split = semver.split(".");
      chplVersionInfo = new VersionInfo(split[1]:int, split[2]:int, split[3]:int);
    } catch e : Error {
      stderr.writeln("Error while getting Chapel version:");
      stderr.writeln(e.message());
      exit(1);
    }
  }

  return chplVersionInfo;
}

private var chplVersion = "";
proc getChapelVersionStr() {
  if chplVersion == "" {
    const version = getChapelVersionInfo();
    chplVersion = version(1):string + "." + version(2):string + "." + version(3):string;
  }
  return chplVersion;
}

proc gitC(newDir, command, quiet=false) throws {
  var ret : string;

  const oldDir = here.cwd();
  here.chdir(newDir);

  ret = runCommand(command, quiet);

  here.chdir(oldDir);

  return ret;
}

proc developerMode: bool {
  const env = getEnv("CHPL_DEVELOPER");
  return env != "";
}


proc getProjectHome(cwd: string, tomlName="Mason.toml") : string throws {
  const (dirname, basename) = splitPath(cwd);
  if dirname == '/' {
    throw new owned MasonError("Mason could not find your configuration file (Mason.toml)");
  }
  const tomlFile = joinPath(cwd, tomlName);
  if exists(tomlFile) {
    return cwd;
  }
  return getProjectHome(dirname, tomlName);
}


extern "struct sys_stat_s" record chpl_stat {
  var st_mtim: chpl_timespec;
}

extern "struct timespec" record chpl_timespec {
  var tv_sec: int;
  var tv_nsec: int;
}

proc getLastModified(filename: string) : int {
  use SysCTypes;

  extern proc sys_stat(filename: c_string, ref chpl_stat): c_int;

  var file_buf: chpl_stat;
  var file_path = filename.c_str();

  if (sys_stat(file_path, file_buf) == 0) {
    return file_buf.st_mtim.tv_sec;
    }
  return -1;
}

proc projectModified(projectHome, projectName, binLocation) : bool {
  const binaryPath = joinPath(projectHome, "target", binLocation, projectName);
  const tomlPath = joinPath(projectHome, "Mason.toml");

  if isFile(binaryPath) {
    const binModTime = getLastModified(binaryPath);
    for file in listdir(joinPath(projectHome, "src")) {
      var srcPath = joinPath(projectHome, "src", file);
      if getLastModified(srcPath) > binModTime {
        return true;
      }
    }
    if getLastModified(tomlPath) > binModTime {
      return true;
    }
    return false;
  }
  return true;
}

/* Return 'true' for valid identifiers according to Chapel parser/spec,
   otherwise 'false' */
proc isIdentifier(name:string) {

  // Identifiers can't be empty
  if name == "" then
    return false;

  // Identifiers can't start with a digit or a $
  if name[0].isDigit() then
    return false;
  if name[0] == "$" then
    return false;

  // Check all characters are legal identifier characters
  // - lower case alphabetic
  // - upper case alphabetic
  // - digits
  // - _
  // - $
  var ok = true;
  for ch in name {
    if !(ch == "$" || ch == "_" || ch.isAlnum()) then
      ok = false;
  }
  return ok;
}


/* Iterator to collect fields from a toml
   TODO custom fields returned */
iter allFields(tomlTbl: unmanaged Toml) {
  for (k,v) in tomlTbl.A.items() {
    if v!.tag == fieldtag.fieldToml then
      continue;
    else yield(k,v);
  }
}<|MERGE_RESOLUTION|>--- conflicted
+++ resolved
@@ -86,11 +86,7 @@
 
 proc stripExt(toStrip: string, ext: string) : string {
   if toStrip.endsWith(ext) {
-<<<<<<< HEAD
-    var stripped = toStrip[..toStrip.size - ext.length - 1];
-=======
-    var stripped = toStrip[..toStrip.size - ext.size];
->>>>>>> 67f2aea2
+    var stripped = toStrip[..toStrip.size - ext.size - 1];
     return stripped;
   }
   else {
