--- conflicted
+++ resolved
@@ -95,50 +95,6 @@
 
   var compopts: list(string);
   var searchSubStrings: list(string);
-<<<<<<< HEAD
-  var countArgs = args.domain.low+2;
-  for arg in args[args.domain.low+2..args.domain.high] {
-    countArgs += 1;
-    select (arg) {
-      when '-h'{
-        masonTestHelp();
-        exit(0);
-      }
-      when '--help'{
-        masonTestHelp();
-        exit(0);
-      }
-      when '--show'{
-        show = true;
-      }
-      when '--no-run'{
-        run = false;
-      }
-      when '--parallel' {
-        parallel = true;
-      }
-      when '--' {
-        throw new owned MasonError("Testing does not support -- syntax");
-      }
-      when '--keep-binary' {
-        keepExec = true;
-      }
-      when '--recursive' {
-        subdir = true;
-      }
-      when '--update' {
-        skipUpdate = false;
-      }
-      when '--no-update' {
-        skipUpdate = true;
-      }
-      when '--setComm' {
-        setComm = args[countArgs];
-      }
-      otherwise {
-        if arg.startsWith('--setComm='){
-          setComm = arg['--setComm='.size..];
-=======
 
   if otherArgs.hasValue() {
     var flagInArgs = false;
@@ -148,7 +104,6 @@
         if flagInArgs && !arg.startsWith('-') {
           compopts.append(arg);
           flagInArgs=false;
->>>>>>> 65f3807e
         }
         // assume this is an individual test file
         else if isFile(arg) && arg.endsWith(".chpl") {
