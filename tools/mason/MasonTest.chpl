/*
 * Copyright 2004-2019 Cray Inc.
 * Other additional copyright holders may be indicated within.
 *
 * The entirety of this work is licensed under the Apache License,
 * Version 2.0 (the "License"); you may not use this file except
 * in compliance with the License.
 *
 * You may obtain a copy of the License at
 *
 *     http://www.apache.org/licenses/LICENSE-2.0
 *
 * Unless required by applicable law or agreed to in writing, software
 * distributed under the License is distributed on an "AS IS" BASIS,
 * WITHOUT WARRANTIES OR CONDITIONS OF ANY KIND, either express or implied.
 * See the License for the specific language governing permissions and
 * limitations under the License.
 */


private use List;
private use Map;
use TOML;
use Spawn;
use MasonUtils;
use MasonHelp;
use MasonUpdate;
use MasonBuild;
use Path;
use FileSystem;
use TestResult;
use Sys;

var subdir = false;
var keepExec = false;
var setComm: string;
var comm: string;

/* Runs the .chpl files found within the /tests directory of Mason packages
   or files which in the path provided.
*/
proc masonTest(args) throws {

  var show = false;
  var run = true;
  var parallel = false;
  var update = true;
  if MASON_OFFLINE then update = false;
  var compopts: list(string);
  
  if args.size > 2 {
    for arg in args[2..] {
      if arg == '-h' || arg == '--help' {
        masonTestHelp();
        exit(0);
      }
      else if arg == '--show' {
        show = true;
      }
      else if arg == '--no-run' {
        run = false;
      }
      else if arg == '--parallel' {
        parallel = true;
      }
      else if arg == '--' {
        throw new owned MasonError("Testing does not support -- syntax");
      }
      else if arg == '--no-update' {
        update = false;
      }
      else if arg == '--keep-binary' {
        keepExec = true;
      }
      else if arg == '--recursive' {
        subdir = true;
      }
      else if arg == '--update' {
        update = true;
      }
      else if arg.startsWith('--setComm=') {
        setComm = arg['--setComm='.size+1..];
      }
      else {
        compopts.append(arg);
      }
    }
  }
  getRuntimeComm();
  var uargs: list(string);
  if !update then uargs.append('--no-update');
  try! {
    const cwd = getEnv("PWD");
    const projectHome = getProjectHome(cwd);
    UpdateLock(uargs);
    compopts.append("".join("--comm=",comm));
    runTests(show, run, parallel, compopts);
  }
  catch e: MasonError {
    runUnitTest(compopts, show);
  }
}

private proc runTests(show: bool, run: bool, parallel: bool, ref cmdLineCompopts: list(string)) throws {

  try! {

    const cwd = getEnv("PWD");
    const projectHome = getProjectHome(cwd);

    // parse lockfile
    const toParse = open(projectHome + "/Mason.lock", iomode.r);
    const lockFile = new owned(parseToml(toParse));

    // Get project source code and dependencies
    const sourceList = genSourceList(lockFile);

    getSrcCode(sourceList, show);
    const project = lockFile["root"]["name"].s;
    const projectPath = "".join(projectHome, "/src/", project, ".chpl");

    // Get system, and external compopts
    const compopts = getTomlCompopts(lockFile, cmdLineCompopts);

    if isDir(joinPath(projectHome, "target/test/")) {
      rmTree(joinPath(projectHome, "target/test/"));
    }
    // Make target files if they dont exist from a build
    makeTargetFiles("debug", projectHome);

    // get the test names from lockfile or from test directory
    const testNames = getTests(lockFile.borrow(), projectHome);
    var numTests = testNames.size;

    // Check for tests to run
    if numTests > 0 {

      var resultDomain: domain(string);
<<<<<<< HEAD
      var testResults = new map(string, string);
=======
      var testResults: [resultDomain] string;
      var result =  new TestResult();
>>>>>>> 8cb22586

      for test in testNames {

        const testPath = "".join(projectHome, '/test/', test);
        const testName = basename(stripExt(test, ".chpl"));

        // get the string of dependencies for compilation
        // also names test as --main-module
        const masonCompopts = getMasonDependencies(sourceList, testName);
        const allCompOpts = "".join(" ".join(compopts.these()), masonCompopts);

        const moveTo = "-o " + projectHome + "/target/test/" + testName;
        const compCommand = " ".join("chpl",testPath, projectPath, moveTo, allCompOpts);
        const compilation = runWithStatus(compCommand);

        if compilation != 0 {
          stderr.writeln("compilation failed for " + test);
        }
        else {
          if show || !run then writeln("compiled ", test, " successfully");
          if parallel {
            var exitCode = runTestBinary(projectHome, testName, result, show);
            if exitCode != 0 {
              testResults[testName] = "Failed";
            }
            else {
              testResults[testName] = "Passed";
            }
          }
        }
      }
      if run && !parallel {
<<<<<<< HEAD
        var testBinResults = runTestBinaries(projectHome, testNames, numTests, show);
        testResults = testBinResults;
      }
      if run {
        const numPassed = testResults.valuesToArray().count("Passed");
        printTestResults(testResults, numTests, numPassed, show);
=======
        var testBinResults = runTestBinaries(projectHome, testNames, numTests, result, show);
        resultDomain = testBinResults.domain;
        testResults = testBinResults;
      }
      if run {
        if result.testsRun != 0 {
          result.printErrors();
          writeln(result.separator2);
          result.printResult();
          exit(0);
        }
        else {
          const numPassed = testResults.count("Passed");
          printTestResults(testResults, numTests, numPassed, show);
        }
>>>>>>> 8cb22586
      }
    }
    else {
      throw new owned MasonError("No tests were found in /test");
    }
    toParse.close();
  }
  catch e: MasonError {
    stderr.writeln(e.message());
    exit(1);
  }
}


private proc runTestBinary(projectHome: string, testName: string, ref result, show: bool) {
  const command = "".join(projectHome,'/target/test/', testName);
  var testNames: list(string),
      failedTestNames: list(string),
      erroredTestNames: list(string),
      testsPassed: list(string),
      skippedTestNames: list(string);
  var dictDomain: domain(int);
  var dict: [dictDomain] int;
  const exitCode = runAndLog(command, testName+".chpl", result, numLocales, testsPassed,
            testNames, dictDomain, dict, failedTestNames, erroredTestNames,
            skippedTestNames);
  if exitCode != 0 {
    const newCommand = " ".join(command,"-nl","1");
    const testResult = runWithStatus(newCommand, show);
    return testResult;
  }
  return exitCode;
}


private proc runTestBinaries(projectHome: string, testNames: list(string),
                             numTests: int, ref result, show: bool) {

  var testResults = new map(string, string);

  for test in testNames {
    const testName = basename(stripExt(test, ".chpl"));
    const exitCode = runTestBinary(projectHome, testName, result, show);
    if exitCode != 0 {
      testResults[testName] = "Failed";
    }
    else {
      testResults[testName] = "Passed";
    }
  }
  return testResults;
}


private proc printTestResults(testResults: map(false, ?keyType, string), numTests: int,
                              numPassed: int, show: bool) {

  if show then writeln("\n--------------------\n");
  writeln("--- Results ---");
  for test in testResults {
    writeln(" ".join("Test:",test, testResults[test]));
  }
  writeln("\n--- Summary:  ",numTests, " tests run ---");
  writeln("-----> ", numPassed, " Passed");
  writeln("-----> ", (numTests - numPassed), " Failed");
  if (numTests - numPassed) == 0 {
    exit(0);
  }
  else {
    exit(1);
  }
}


private proc getMasonDependencies(sourceList: list(3*string),
                                 testName: string) {

  // Declare test to run as the main module
  var masonCompopts = " ".join(" --main-module", testName, " ");

  if sourceList.size > 0 {
    const depPath = MASON_HOME + "/src/";

    // Add dependencies to project
    for (_, name, version) in sourceList {
      var depSrc = "".join(' ',depPath, name, "-", version, '/src/', name, ".chpl");
      masonCompopts += depSrc;
    }
  }
  return masonCompopts;
}

private proc getTests(lock: borrowed Toml, projectHome: string) {
  var testNames: list(string);
  const testPath = joinPath(projectHome, "test");

  if lock.pathExists("root.tests") {
    var tests = lock["root"]["tests"].toString();
    var strippedTests = tests.split(',').strip('[]');
    for test in strippedTests {
      const t = test.strip().strip('"');
      testNames.append(t);
    }
    return testNames;
  }
  else if isDir(testPath) {
    var tests = findfiles(startdir=testPath, recursive=true, hidden=false);
    for test in tests {
      if test.endsWith(".chpl") {
        testNames.append(getTestPath(test));
      }
    }
    return testNames;
  }
  return testNames;
}

/* Gets the path of the test following the test dir */
proc getTestPath(fullPath: string, testPath = "") : string {
  var split = splitPath(fullPath);
  if split[2] == "test" {
    return testPath;
  }
  else {
    if testPath == "" {
      return getTestPath(split[1], split[2]);
    }
    else {
      var appendedPath = joinPath(split[2], testPath);
      return getTestPath(split[1], appendedPath);
    }
  }
}

/* Gets the comm */
proc getRuntimeComm() throws {
  var line: string;
  var checkComm = spawn(["python",CHPL_HOME:string+"/util/chplenv/chpl_comm.py"],
                      stdout = PIPE);
  while checkComm.stdout.readline(line) {
    comm = line.strip();
  }
  // setting communication mechanism.
  if setComm != "" {
    if comm != "none" {
      comm = setComm;
    }
    else {
      if setComm == "none" then comm = setComm;
      else {
        writeln("Trying to execute in a multiLocale environment when ",
        "communication mechanism is `none`.");
        writeln("Try changing the communication mechanism");
        exit(2);
      }
    }
  }
}

proc runUnitTest(ref cmdLineCompopts: list(string), show: bool) {
  var comm_c: c_string;
  var dirs: list(string);
  var files: list(string);
  var hadInvalidFile = false;
  try! {
    var checkChpl = spawn(["which","chpl"],stdout = PIPE);
    checkChpl.wait();
    var line: string;
    if checkChpl.stdout.readline(line) {

      for a in cmdLineCompopts {
        try! {
          if isFile(a) && a.endsWith(".chpl") {
            files.append(a);
          }
          else if isDir(a) {
            dirs.append(a);
          }
          else {
            writeln("[Error: ", a, " is not a valid file or directory]");
            hadInvalidFile = true;
          }
        }
      }

      if hadInvalidFile && files.size == 0 && dirs.size == 0 {
        exit(2);
      }

      if files.size == 0 && dirs.size == 0 {
        dirs.append(".");
      }
      
      var result =  new TestResult();
      var resultDomain: domain(string);
      var testResults: [resultDomain] string;

      for tests in files {
        try {
          testFile(tests, result, testResults, show);
        }
        catch e {
          writeln("Caught an Exception in Running Test File: ", tests);
          writeln(e);
        }
      }

      for dir in dirs {
        try {
          testDirectory(dir, result, testResults, show);
        }
        catch e {
          writeln("Caught an Exception in Running Test Directory: ", dir);
          writeln(e);
        }
      }
      if result.testsRun != 0 {
        result.printErrors();
        writeln(result.separator2);
        result.printResult();
        exit(0);
      }
      else {
        const numPassed = testResults.count("Passed");
        const numFailed = testResults.count("Failed");
        printTestResults(testResults, numPassed + numFailed, numPassed, show);
      }
    }
    else {
      writeln("chpl not found.");
    } 
  }
  
}

pragma "no doc"
/*Docs: Todo*/
proc testFile(file, ref result, ref testResults, show: bool) throws {
  var fileName = basename(file);
  var line: string;
  var compErr = false;
  var executable = stripExt(fileName,".chpl");
  var executableReal = executable + "_real";
  // remove the binaries if they exist
  if isFile(executable) {
    FileSystem.remove(executable);
  }
  if isFile(executableReal) {
    FileSystem.remove(executableReal);
  }

  const moveTo = "-o " + executable;
  const allCompOpts = "--comm " + comm;
  const compCommand = " ".join("chpl",file, moveTo, allCompOpts);
  const compilation = runWithStatus(compCommand);

  if compilation != 0 {
    stderr.writeln("compilation failed for " + fileName);
  }
  else {
    var testNames: list(string),
        failedTestNames: list(string),
        erroredTestNames: list(string),
        testsPassed: list(string),
        skippedTestNames: list(string);
    var dictDomain: domain(int);
    var dict: [dictDomain] int;
    const exitCode = runAndLog("./"+executable, fileName, result, numLocales, testsPassed,
              testNames, dictDomain, dict, failedTestNames, erroredTestNames,
              skippedTestNames);
    if exitCode != 0 {
      const command = " ".join("./"+executable,"-nl","1");
      const testResult = runWithStatus(command, show);
      if testResult != 0 {
        testResults[fileName] = "Failed";
      }
      else {
        testResults[fileName] = "Passed";
      }
    }
    else {
      testResults[fileName] = "Passed";
    }
    if !keepExec {
      FileSystem.remove(executable);
      if isFile(executableReal) {
        FileSystem.remove(executableReal);
      }
    }
  }
}

pragma "no doc"
/*Docs: Todo*/
proc testDirectory(dir, ref result, ref testResults, show: bool) throws {
  for file in findfiles(startdir = dir, recursive = subdir) {
    if file.endsWith(".chpl") {
      testFile(file, result, testResults, show);
    }
  }
}

pragma "no doc"
/*Docs: Todo*/
proc runAndLog(executable, fileName, ref result, reqNumLocales: int = numLocales,
              ref testsPassed, ref testNames, ref dictDomain, ref dict, 
              ref failedTestNames, ref erroredTestNames, ref skippedTestNames): int throws 
{
  var separator1 = result.separator1,
      separator2 = result.separator2;
  var flavour: string,
      line: string,
      testExecMsg: string;
  var reqLocales = 0;
  var sep1Found = false,
      haltOccured = false;
  var testNamesStr,
      failedTestNamesStr,
      erroredTestNamesStr,
      passedTestStr,
      skippedTestNamesStr = "None";

  var currentRunningTests: list(string);
  var exitCode: int;
  
  //
  // List has a different `writeThis` format than arrays, since it encloses
  // the collection with brackets "[0, 1, 2, 3, ..., N]". This will cause
  // test failures since this code assumes array style output. The simplest
  // (albeit wasteful) thing we can do here is just cast the lists to
  // array here.
  //
  if testNames.size != 0 then testNamesStr = testNames.toArray(): string;
  if failedTestNames.size != 0 then failedTestNamesStr = failedTestNames.toArray(): string;
  if erroredTestNames.size != 0 then erroredTestNamesStr = erroredTestNames.toArray(): string;
  if testsPassed.size != 0 then passedTestStr = testsPassed.toArray(): string;
  if skippedTestNames.size != 0 then skippedTestNamesStr = skippedTestNames.toArray(): string;
  var exec = spawn([executable, "-nl", reqNumLocales: string, "--testNames", 
            testNamesStr,"--failedTestNames", failedTestNamesStr, "--errorTestNames", 
            erroredTestNamesStr, "--ranTests", passedTestStr, "--skippedTestNames", 
            skippedTestNamesStr], stdout = PIPE, 
            stderr = PIPE); //Executing the file
  //std output pipe
  while exec.stdout.readline(line) {
    if line.strip() == separator1 then sep1Found = true;
    else if line.strip() == separator2 && sep1Found {
      var testName = try! currentRunningTests.pop();
      if testNames.count(testName) != 0 then
        try! testNames.remove(testName);
      addTestResult(result, dictDomain, dict, testNames, flavour, fileName, 
                testName, testExecMsg, failedTestNames, erroredTestNames, 
                skippedTestNames, testsPassed);
      testExecMsg = "";
      sep1Found = false;
    }
    else if line.startsWith("Flavour") {
      var temp = line.strip().split(":");
      flavour = temp[2].strip();
      testExecMsg = "";
    }
    else if sep1Found then testExecMsg += line;
    else {
      if line.strip().endsWith(")") {
        var testName = line.strip();
        if currentRunningTests.count(testName) == 0 {
          currentRunningTests.append(testName);
          if testNames.count(testName) == 0 then
            testNames.append(testName);
        }
        testExecMsg = "";
      }  
    }
  }
  //this is to check the error
  if exec.stderr.readline(line) { 
    var testErrMsg = line;
    while exec.stderr.readline(line) do testErrMsg += line;
    if !currentRunningTests.isEmpty() {
      var testNameIndex = try! currentRunningTests.pop();
      var testName = testNameIndex;
      if testNames.count(testName) != 0 then
        try! testNames.remove(testName);
      erroredTestNames.append(testName);
      result.addError(testName, fileName, testErrMsg);
      haltOccured =  true;
    }
  }
  exec.wait();//wait till the subprocess is complete
  exitCode = exec.exit_status;
  if haltOccured then
    exitCode = runAndLog(executable, fileName, result, reqNumLocales, testsPassed,
              testNames, dictDomain, dict, failedTestNames, erroredTestNames,
              skippedTestNames);
  if testNames.size != 0 {
    var maxCount = -1;
    for key in dictDomain.sorted() {
      if maxCount < dict[key] {
        reqLocales = key;
        maxCount = dict[key];
      }
    }
    dictDomain.remove(reqLocales);
    exitCode = runAndLog(executable, fileName, result, reqLocales, testsPassed,
              testNames, dictDomain, dict, failedTestNames, erroredTestNames, 
              skippedTestNames);
  }
  return exitCode;
}

pragma "no doc"
/*Docs: Todo*/
proc addTestResult(ref result, ref dictDomain, ref dict, ref testNames, 
                  flavour, fileName, testName, errMsg, ref failedTestNames, 
                  ref erroredTestNames, ref skippedTestNames, ref testsPassed) throws 
{
  select flavour {
    when "OK" {
      result.addSuccess(testName, fileName);
      testsPassed.append(testName);
    }
    when "ERROR" {
      result.addError(testName, fileName, errMsg);
      erroredTestNames.append(testName);
    }
    when "FAIL" {
      result.addFailure(testName, fileName, errMsg);
      failedTestNames.append(testName);
    }
    when "SKIPPED" {
      result.addSkip(testName, fileName, errMsg);
      skippedTestNames.append(testName);
    }
    when "IncorrectNumLocales" {
      if comm != "none" {
        var strSplit = errMsg.split("=");
        var reqLocalesStr = strSplit[2].strip().split(" ");
        for a in reqLocalesStr do
          if dictDomain.contains(a: int) then
            dict[a: int] += 1;
          else
            dict[a: int] = 1;
        testNames.append(testName);
      }
      else {
        var locErrMsg = "Not a MultiLocale Environment. $CHPL_COMM = " + comm + "\n";
        locErrMsg += errMsg; 
        result.addSkip(testName, fileName, locErrMsg);
        skippedTestNames.append(testName);
      }
    }
    when "Dependence" {
      testNames.append(testName);
    }
  }
}<|MERGE_RESOLUTION|>--- conflicted
+++ resolved
@@ -135,13 +135,8 @@
     // Check for tests to run
     if numTests > 0 {
 
-      var resultDomain: domain(string);
-<<<<<<< HEAD
       var testResults = new map(string, string);
-=======
-      var testResults: [resultDomain] string;
       var result =  new TestResult();
->>>>>>> 8cb22586
 
       for test in testNames {
 
@@ -174,16 +169,7 @@
         }
       }
       if run && !parallel {
-<<<<<<< HEAD
-        var testBinResults = runTestBinaries(projectHome, testNames, numTests, show);
-        testResults = testBinResults;
-      }
-      if run {
-        const numPassed = testResults.valuesToArray().count("Passed");
-        printTestResults(testResults, numTests, numPassed, show);
-=======
         var testBinResults = runTestBinaries(projectHome, testNames, numTests, result, show);
-        resultDomain = testBinResults.domain;
         testResults = testBinResults;
       }
       if run {
@@ -192,12 +178,10 @@
           writeln(result.separator2);
           result.printResult();
           exit(0);
-        }
-        else {
-          const numPassed = testResults.count("Passed");
+        } else {
+          const numPassed = testResults.valuesToArray().count("Passed");
           printTestResults(testResults, numTests, numPassed, show);
         }
->>>>>>> 8cb22586
       }
     }
     else {
