--- conflicted
+++ resolved
@@ -382,11 +382,7 @@
         var newToml = open(safeDir + "/mason-registry/Bricks/" + name + "/" + versionNum + ".toml", iomode.cw);
         var tomlWriter = newToml.writer();
         const url = gitUrl();
-<<<<<<< HEAD
-        baseToml["brick"]!.set("source", url[0..url.length-2]);
-=======
-        baseToml["brick"]!.set("source", url[1..url.size-1]);
->>>>>>> 67f2aea2
+        baseToml["brick"]!.set("source", url[0..<url.size-1]);
         tomlWriter.write(baseToml);
         tomlWriter.close();
         return name + '@' + versionNum;
